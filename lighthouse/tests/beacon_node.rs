use beacon_node::{beacon_chain::CountUnrealizedFull, ClientConfig as Config};

use crate::exec::{CommandLineTestExec, CompletedTest};
use beacon_node::beacon_chain::chain_config::{
    DEFAULT_RE_ORG_PARTICIPATION_THRESHOLD, DEFAULT_RE_ORG_THRESHOLD,
};
use eth1::Eth1Endpoint;
use lighthouse_network::PeerId;
use std::fs::File;
use std::io::{Read, Write};
use std::net::IpAddr;
use std::path::PathBuf;
use std::process::Command;
use std::str::FromStr;
use std::string::ToString;
use std::time::Duration;
use tempfile::TempDir;
use types::{Address, Checkpoint, Epoch, ExecutionBlockHash, ForkName, Hash256, MainnetEthSpec};
use unused_port::{unused_tcp_port, unused_udp_port};

const DEFAULT_ETH1_ENDPOINT: &str = "http://localhost:8545/";

/// Returns the `lighthouse beacon_node` command.
fn base_cmd() -> Command {
    let lighthouse_bin = env!("CARGO_BIN_EXE_lighthouse");
    let path = lighthouse_bin
        .parse::<PathBuf>()
        .expect("should parse CARGO_TARGET_DIR");

    let mut cmd = Command::new(path);
    cmd.arg("beacon_node");
    cmd
}

// Wrapper around `Command` for easier Command Line Testing.
struct CommandLineTest {
    cmd: Command,
}
impl CommandLineTest {
    fn new() -> CommandLineTest {
        let base_cmd = base_cmd();
        CommandLineTest { cmd: base_cmd }
    }

    fn run_with_zero_port(&mut self) -> CompletedTest<Config> {
        self.cmd.arg("-z");
        self.run()
    }
}

impl CommandLineTestExec for CommandLineTest {
    type Config = Config;

    fn cmd_mut(&mut self) -> &mut Command {
        &mut self.cmd
    }
}

#[test]
fn datadir_flag() {
    CommandLineTest::new()
        .run_with_zero_port()
        .with_config_and_dir(|config, dir| {
            assert_eq!(*config.data_dir(), dir.path().join("beacon"))
        });
}

#[test]
fn staking_flag() {
    CommandLineTest::new()
        .flag("staking", None)
        .run_with_zero_port()
        .with_config(|config| {
            assert!(config.http_api.enabled);
            assert!(config.sync_eth1_chain);
            assert_eq!(
                config.eth1.endpoint.get_endpoint().to_string(),
                DEFAULT_ETH1_ENDPOINT
            );
        });
}

#[test]
fn wss_checkpoint_flag() {
    let state = Some(Checkpoint {
        epoch: Epoch::new(1010),
        root: Hash256::from_str("deadbeefdeadbeefdeadbeefdeadbeefdeadbeefdeadbeefdeadbeefdeadbeef")
            .unwrap(),
    });
    CommandLineTest::new()
        .flag(
            "wss-checkpoint",
            Some("0xdeadbeefdeadbeefdeadbeefdeadbeefdeadbeefdeadbeefdeadbeefdeadbeef:1010"),
        )
        .run_with_zero_port()
        .with_config(|config| assert_eq!(config.chain.weak_subjectivity_checkpoint, state));
}
#[test]
fn max_skip_slots_flag() {
    CommandLineTest::new()
        .flag("max-skip-slots", Some("10"))
        .run_with_zero_port()
        .with_config(|config| assert_eq!(config.chain.import_max_skip_slots, Some(10)));
}

#[test]
fn enable_lock_timeouts_default() {
    CommandLineTest::new()
        .run_with_zero_port()
        .with_config(|config| assert!(config.chain.enable_lock_timeouts));
}

#[test]
fn disable_lock_timeouts_flag() {
    CommandLineTest::new()
        .flag("disable-lock-timeouts", None)
        .run_with_zero_port()
        .with_config(|config| assert!(!config.chain.enable_lock_timeouts));
}

#[test]
fn fork_choice_before_proposal_timeout_default() {
    CommandLineTest::new()
        .run_with_zero_port()
        .with_config(|config| {
            assert_eq!(
                config.chain.fork_choice_before_proposal_timeout_ms,
                beacon_node::beacon_chain::chain_config::DEFAULT_FORK_CHOICE_BEFORE_PROPOSAL_TIMEOUT
            )
        });
}

#[test]
fn fork_choice_before_proposal_timeout_zero() {
    CommandLineTest::new()
        .flag("fork-choice-before-proposal-timeout", Some("0"))
        .run_with_zero_port()
        .with_config(|config| assert_eq!(config.chain.fork_choice_before_proposal_timeout_ms, 0));
}

#[test]
<<<<<<< HEAD
fn prepare_payload_lookahead_default() {
    CommandLineTest::new()
        .run_with_zero_port()
        .with_config(|config| {
            assert_eq!(
                config.chain.prepare_payload_lookahead,
                Duration::from_secs(4),
            )
=======
fn checkpoint_sync_url_timeout_flag() {
    CommandLineTest::new()
        .flag("checkpoint-sync-url-timeout", Some("300"))
        .run_with_zero_port()
        .with_config(|config| {
            assert_eq!(config.chain.checkpoint_sync_url_timeout, 300);
>>>>>>> c881b803
        });
}

#[test]
<<<<<<< HEAD
fn prepare_payload_lookahead_shorter() {
    CommandLineTest::new()
        .flag("prepare-payload-lookahead", Some("1500"))
        .run_with_zero_port()
        .with_config(|config| {
            assert_eq!(
                config.chain.prepare_payload_lookahead,
                Duration::from_millis(1500)
            )
=======
fn checkpoint_sync_url_timeout_default() {
    CommandLineTest::new()
        .run_with_zero_port()
        .with_config(|config| {
            assert_eq!(config.chain.checkpoint_sync_url_timeout, 60);
>>>>>>> c881b803
        });
}

#[test]
fn paranoid_block_proposal_default() {
    CommandLineTest::new()
        .run_with_zero_port()
        .with_config(|config| assert!(!config.chain.paranoid_block_proposal));
}

#[test]
fn paranoid_block_proposal_on() {
    CommandLineTest::new()
        .flag("paranoid-block-proposal", None)
        .run_with_zero_port()
        .with_config(|config| assert!(config.chain.paranoid_block_proposal));
}

#[test]
fn count_unrealized_default() {
    CommandLineTest::new()
        .run_with_zero_port()
        .with_config(|config| assert!(config.chain.count_unrealized));
}

#[test]
fn count_unrealized_no_arg() {
    CommandLineTest::new()
        .flag("count-unrealized", None)
        .run_with_zero_port()
        .with_config(|config| assert!(config.chain.count_unrealized));
}

#[test]
fn count_unrealized_false() {
    CommandLineTest::new()
        .flag("count-unrealized", Some("false"))
        .run_with_zero_port()
        .with_config(|config| assert!(!config.chain.count_unrealized));
}

#[test]
fn count_unrealized_true() {
    CommandLineTest::new()
        .flag("count-unrealized", Some("true"))
        .run_with_zero_port()
        .with_config(|config| assert!(config.chain.count_unrealized));
}

#[test]
fn count_unrealized_full_no_arg() {
    CommandLineTest::new()
        .flag("count-unrealized-full", None)
        .run_with_zero_port()
        .with_config(|config| {
            assert_eq!(
                config.chain.count_unrealized_full,
                CountUnrealizedFull::False
            )
        });
}

#[test]
fn count_unrealized_full_false() {
    CommandLineTest::new()
        .flag("count-unrealized-full", Some("false"))
        .run_with_zero_port()
        .with_config(|config| {
            assert_eq!(
                config.chain.count_unrealized_full,
                CountUnrealizedFull::False
            )
        });
}

#[test]
fn count_unrealized_full_true() {
    CommandLineTest::new()
        .flag("count-unrealized-full", Some("true"))
        .run_with_zero_port()
        .with_config(|config| {
            assert_eq!(
                config.chain.count_unrealized_full,
                CountUnrealizedFull::True
            )
        });
}

#[test]
fn reset_payload_statuses_default() {
    CommandLineTest::new()
        .run_with_zero_port()
        .with_config(|config| assert!(!config.chain.always_reset_payload_statuses));
}

#[test]
fn reset_payload_statuses_present() {
    CommandLineTest::new()
        .flag("reset-payload-statuses", None)
        .run_with_zero_port()
        .with_config(|config| assert!(config.chain.always_reset_payload_statuses));
}

#[test]
fn freezer_dir_flag() {
    let dir = TempDir::new().expect("Unable to create temporary directory");
    CommandLineTest::new()
        .flag("freezer-dir", dir.path().as_os_str().to_str())
        .run_with_zero_port()
        .with_config(|config| assert_eq!(config.freezer_db_path, Some(dir.path().to_path_buf())));
}

#[test]
fn graffiti_flag() {
    CommandLineTest::new()
        .flag("graffiti", Some("nice-graffiti"))
        .run_with_zero_port()
        .with_config(|config| {
            assert_eq!(
                config.graffiti.to_string(),
                "0x6e6963652d677261666669746900000000000000000000000000000000000000"
            );
        });
}

#[test]
fn trusted_peers_flag() {
    let peers = vec![PeerId::random(), PeerId::random()];
    CommandLineTest::new()
        .flag(
            "trusted-peers",
            Some(format!("{},{}", peers[0].to_string(), peers[1].to_string()).as_str()),
        )
        .run_with_zero_port()
        .with_config(|config| {
            assert_eq!(
                PeerId::from(config.network.trusted_peers[0].clone()).to_bytes(),
                peers[0].to_bytes()
            );
            assert_eq!(
                PeerId::from(config.network.trusted_peers[1].clone()).to_bytes(),
                peers[1].to_bytes()
            );
        });
}

// Tests for Eth1 flags.
#[test]
fn dummy_eth1_flag() {
    CommandLineTest::new()
        .flag("dummy-eth1", None)
        .run_with_zero_port()
        .with_config(|config| assert!(config.dummy_eth1_backend));
}
#[test]
fn eth1_flag() {
    CommandLineTest::new()
        .flag("eth1", None)
        .run_with_zero_port()
        .with_config(|config| assert!(config.sync_eth1_chain));
}
#[test]
fn eth1_endpoints_flag() {
    CommandLineTest::new()
        .flag("eth1-endpoints", Some("http://localhost:9545"))
        .run_with_zero_port()
        .with_config(|config| {
            assert_eq!(
                config.eth1.endpoint.get_endpoint().full.to_string(),
                "http://localhost:9545/"
            );
            assert_eq!(
                config.eth1.endpoint.get_endpoint().to_string(),
                "http://localhost:9545/"
            );
            assert!(config.sync_eth1_chain);
        });
}
#[test]
fn eth1_blocks_per_log_query_flag() {
    CommandLineTest::new()
        .flag("eth1-blocks-per-log-query", Some("500"))
        .run_with_zero_port()
        .with_config(|config| assert_eq!(config.eth1.blocks_per_log_query, 500));
}
#[test]
fn eth1_purge_cache_flag() {
    CommandLineTest::new()
        .flag("eth1-purge-cache", None)
        .run_with_zero_port()
        .with_config(|config| assert!(config.eth1.purge_cache));
}
#[test]
fn eth1_cache_follow_distance_default() {
    CommandLineTest::new()
        .run_with_zero_port()
        .with_config(|config| {
            assert_eq!(config.eth1.cache_follow_distance, None);
            assert_eq!(config.eth1.cache_follow_distance(), 3 * 2048 / 4);
        });
}
#[test]
fn eth1_cache_follow_distance_manual() {
    CommandLineTest::new()
        .flag("eth1-cache-follow-distance", Some("128"))
        .run_with_zero_port()
        .with_config(|config| {
            assert_eq!(config.eth1.cache_follow_distance, Some(128));
            assert_eq!(config.eth1.cache_follow_distance(), 128);
        });
}

// Tests for Bellatrix flags.
fn run_merge_execution_endpoints_flag_test(flag: &str) {
    use sensitive_url::SensitiveUrl;
    let urls = vec!["http://sigp.io/no-way:1337", "http://infura.not_real:4242"];
    // we don't support redundancy for execution-endpoints
    // only the first provided endpoint is parsed.

    let mut endpoint_arg = urls[0].to_string();
    for url in urls.iter().skip(1) {
        endpoint_arg.push(',');
        endpoint_arg.push_str(url);
    }

    let (_dirs, jwts): (Vec<_>, Vec<_>) = (0..2)
        .map(|i| {
            let dir = TempDir::new().expect("Unable to create temporary directory");
            let path = dir.path().join(format!("jwt-{}", i));
            (dir, path)
        })
        .unzip();

    let mut jwts_arg = jwts[0].as_os_str().to_str().unwrap().to_string();
    for jwt in jwts.iter().skip(1) {
        jwts_arg.push(',');
        jwts_arg.push_str(jwt.as_os_str().to_str().unwrap());
    }

    // this is way better but intersperse is still a nightly feature :/
    // let endpoint_arg: String = urls.into_iter().intersperse(",").collect();
    CommandLineTest::new()
        .flag(flag, Some(&endpoint_arg))
        .flag("execution-jwt", Some(&jwts_arg))
        .run_with_zero_port()
        .with_config(|config| {
            let config = config.execution_layer.as_ref().unwrap();
            assert_eq!(config.execution_endpoints.len(), 1);
            assert_eq!(
                config.execution_endpoints[0],
                SensitiveUrl::parse(&urls[0]).unwrap()
            );
            // Only the first secret file should be used.
            assert_eq!(config.secret_files, vec![jwts[0].clone()]);
        });
}
#[test]
fn run_execution_jwt_secret_key_is_persisted() {
    let jwt_secret_key = "0x3cbc11b0d8fa16f3344eacfd6ff6430b9d30734450e8adcf5400f88d327dcb33";
    CommandLineTest::new()
        .flag("execution-endpoint", Some("http://localhost:8551/"))
        .flag("execution-jwt-secret-key", Some(jwt_secret_key))
        .run_with_zero_port()
        .with_config(|config| {
            let config = config.execution_layer.as_ref().unwrap();
            assert_eq!(
                config.execution_endpoints[0].full.to_string(),
                "http://localhost:8551/"
            );
            let mut file_jwt_secret_key = String::new();
            File::open(config.secret_files[0].clone())
                .expect("could not open jwt_secret_key file")
                .read_to_string(&mut file_jwt_secret_key)
                .expect("could not read from file");
            assert_eq!(file_jwt_secret_key, jwt_secret_key);
        });
}
#[test]
fn execution_timeout_multiplier_flag() {
    let dir = TempDir::new().expect("Unable to create temporary directory");
    CommandLineTest::new()
        .flag("execution-endpoint", Some("http://meow.cats"))
        .flag(
            "execution-jwt",
            dir.path().join("jwt-file").as_os_str().to_str(),
        )
        .flag("execution-timeout-multiplier", Some("3"))
        .run_with_zero_port()
        .with_config(|config| {
            let config = config.execution_layer.as_ref().unwrap();
            assert_eq!(config.execution_timeout_multiplier, Some(3));
        });
}
#[test]
fn merge_execution_endpoints_flag() {
    run_merge_execution_endpoints_flag_test("execution-endpoints")
}
#[test]
fn merge_execution_endpoint_flag() {
    run_merge_execution_endpoints_flag_test("execution-endpoint")
}
fn run_execution_endpoints_overrides_eth1_endpoints_test(eth1_flag: &str, execution_flag: &str) {
    use sensitive_url::SensitiveUrl;

    let eth1_endpoint = "http://bad.bad";
    let execution_endpoint = "http://good.good";

    assert!(eth1_endpoint != execution_endpoint);

    let dir = TempDir::new().expect("Unable to create temporary directory");
    let jwt_path = dir.path().join("jwt-file");

    CommandLineTest::new()
        .flag(eth1_flag, Some(&eth1_endpoint))
        .flag(execution_flag, Some(&execution_endpoint))
        .flag("execution-jwt", jwt_path.as_os_str().to_str())
        .run_with_zero_port()
        .with_config(|config| {
            assert_eq!(
                config.execution_layer.as_ref().unwrap().execution_endpoints,
                vec![SensitiveUrl::parse(execution_endpoint).unwrap()]
            );

            // The eth1 endpoint should have been set to the --execution-endpoint value in defiance
            // of --eth1-endpoints.
            assert_eq!(
                config.eth1.endpoint,
                Eth1Endpoint::Auth {
                    endpoint: SensitiveUrl::parse(execution_endpoint).unwrap(),
                    jwt_path: jwt_path.clone(),
                    jwt_id: None,
                    jwt_version: None,
                }
            );
        });
}
#[test]
fn execution_endpoints_overrides_eth1_endpoints() {
    run_execution_endpoints_overrides_eth1_endpoints_test("eth1-endpoints", "execution-endpoints");
}
#[test]
fn execution_endpoint_overrides_eth1_endpoint() {
    run_execution_endpoints_overrides_eth1_endpoints_test("eth1-endpoint", "execution-endpoint");
}
#[test]
fn merge_jwt_secrets_flag() {
    let dir = TempDir::new().expect("Unable to create temporary directory");
    let mut file = File::create(dir.path().join("jwtsecrets")).expect("Unable to create file");
    file.write_all(b"0x3cbc11b0d8fa16f3344eacfd6ff6430b9d30734450e8adcf5400f88d327dcb33")
        .expect("Unable to write to file");
    CommandLineTest::new()
        .flag("execution-endpoints", Some("http://localhost:8551/"))
        .flag(
            "jwt-secrets",
            dir.path().join("jwt-file").as_os_str().to_str(),
        )
        .run_with_zero_port()
        .with_config(|config| {
            let config = config.execution_layer.as_ref().unwrap();
            assert_eq!(
                config.execution_endpoints[0].full.to_string(),
                "http://localhost:8551/"
            );
            assert_eq!(config.secret_files[0], dir.path().join("jwt-file"));
        });
}
#[test]
fn merge_fee_recipient_flag() {
    let dir = TempDir::new().expect("Unable to create temporary directory");
    CommandLineTest::new()
        .flag("execution-endpoint", Some("http://meow.cats"))
        .flag(
            "execution-jwt",
            dir.path().join("jwt-file").as_os_str().to_str(),
        )
        .flag(
            "suggested-fee-recipient",
            Some("0x00000000219ab540356cbb839cbe05303d7705fa"),
        )
        .run_with_zero_port()
        .with_config(|config| {
            let config = config.execution_layer.as_ref().unwrap();
            assert_eq!(
                config.suggested_fee_recipient,
                Some(Address::from_str("0x00000000219ab540356cbb839cbe05303d7705fa").unwrap())
            );
        });
}
fn run_payload_builder_flag_test(flag: &str, builders: &str) {
    use sensitive_url::SensitiveUrl;

    let all_builders: Vec<_> = builders
        .split(",")
        .map(|builder| SensitiveUrl::parse(builder).expect("valid builder url"))
        .collect();
    run_payload_builder_flag_test_with_config(flag, builders, None, None, |config| {
        let config = config.execution_layer.as_ref().unwrap();
        // Only first provided endpoint is parsed as we don't support
        // redundancy.
        assert_eq!(config.builder_url, all_builders.get(0).cloned());
    })
}
fn run_payload_builder_flag_test_with_config<F: Fn(&Config)>(
    flag: &str,
    builders: &str,
    additional_flag: Option<&str>,
    additional_flag_value: Option<&str>,
    f: F,
) {
    let dir = TempDir::new().expect("Unable to create temporary directory");
    let mut test = CommandLineTest::new();
    test.flag("execution-endpoint", Some("http://meow.cats"))
        .flag(
            "execution-jwt",
            dir.path().join("jwt-file").as_os_str().to_str(),
        )
        .flag(flag, Some(builders));
    if let Some(additional_flag_name) = additional_flag {
        test.flag(additional_flag_name, additional_flag_value);
    }
    test.run_with_zero_port().with_config(f);
}

#[test]
fn payload_builder_flags() {
    run_payload_builder_flag_test("builder", "http://meow.cats");
    run_payload_builder_flag_test("payload-builder", "http://meow.cats");
    run_payload_builder_flag_test("payload-builders", "http://meow.cats,http://woof.dogs");
}

#[test]
fn builder_fallback_flags() {
    run_payload_builder_flag_test_with_config(
        "builder",
        "http://meow.cats",
        Some("builder-fallback-skips"),
        Some("7"),
        |config| {
            assert_eq!(config.chain.builder_fallback_skips, 7);
        },
    );
    run_payload_builder_flag_test_with_config(
        "builder",
        "http://meow.cats",
        Some("builder-fallback-skips-per-epoch"),
        Some("11"),
        |config| {
            assert_eq!(config.chain.builder_fallback_skips_per_epoch, 11);
        },
    );
    run_payload_builder_flag_test_with_config(
        "builder",
        "http://meow.cats",
        Some("builder-fallback-epochs-since-finalization"),
        Some("4"),
        |config| {
            assert_eq!(config.chain.builder_fallback_epochs_since_finalization, 4);
        },
    );
    run_payload_builder_flag_test_with_config(
        "builder",
        "http://meow.cats",
        Some("builder-fallback-disable-checks"),
        None,
        |config| {
            assert_eq!(config.chain.builder_fallback_disable_checks, true);
        },
    );
    run_payload_builder_flag_test_with_config(
        "builder",
        "http://meow.cats",
        Some("builder-profit-threshold"),
        Some("1000000000000000000000000"),
        |config| {
            assert_eq!(
                config
                    .execution_layer
                    .as_ref()
                    .unwrap()
                    .builder_profit_threshold,
                1000000000000000000000000
            );
        },
    );
    run_payload_builder_flag_test_with_config(
        "builder",
        "http://meow.cats",
        None,
        None,
        |config| {
            assert_eq!(
                config
                    .execution_layer
                    .as_ref()
                    .unwrap()
                    .builder_profit_threshold,
                0
            );
        },
    );
}

fn run_jwt_optional_flags_test(jwt_flag: &str, jwt_id_flag: &str, jwt_version_flag: &str) {
    use sensitive_url::SensitiveUrl;

    let dir = TempDir::new().expect("Unable to create temporary directory");
    let execution_endpoint = "http://meow.cats";
    let jwt_file = "jwt-file";
    let id = "bn-1";
    let version = "Lighthouse-v2.1.3";
    CommandLineTest::new()
        .flag("execution-endpoint", Some(execution_endpoint.clone()))
        .flag(jwt_flag, dir.path().join(jwt_file).as_os_str().to_str())
        .flag(jwt_id_flag, Some(id))
        .flag(jwt_version_flag, Some(version))
        .run_with_zero_port()
        .with_config(|config| {
            let el_config = config.execution_layer.as_ref().unwrap();
            assert_eq!(el_config.jwt_id, Some(id.to_string()));
            assert_eq!(el_config.jwt_version, Some(version.to_string()));
            assert_eq!(
                config.eth1.endpoint,
                Eth1Endpoint::Auth {
                    endpoint: SensitiveUrl::parse(execution_endpoint).unwrap(),
                    jwt_path: dir.path().join(jwt_file),
                    jwt_id: Some(id.to_string()),
                    jwt_version: Some(version.to_string()),
                }
            );
        });
}
#[test]
fn jwt_optional_flags() {
    run_jwt_optional_flags_test("execution-jwt", "execution-jwt-id", "execution-jwt-version");
}
#[test]
fn jwt_optional_alias_flags() {
    run_jwt_optional_flags_test("jwt-secrets", "jwt-id", "jwt-version");
}
#[test]
fn terminal_total_difficulty_override_flag() {
    use beacon_node::beacon_chain::types::Uint256;
    CommandLineTest::new()
        .flag("terminal-total-difficulty-override", Some("1337424242"))
        .run_with_zero_port()
        .with_spec::<MainnetEthSpec, _>(|spec| {
            assert_eq!(spec.terminal_total_difficulty, Uint256::from(1337424242))
        });
}
#[test]
fn terminal_block_hash_and_activation_epoch_override_flags() {
    CommandLineTest::new()
        .flag("terminal-block-hash-epoch-override", Some("1337"))
        .flag(
            "terminal-block-hash-override",
            Some("0x4242424242424242424242424242424242424242424242424242424242424242"),
        )
        .run_with_zero_port()
        .with_spec::<MainnetEthSpec, _>(|spec| {
            assert_eq!(
                spec.terminal_block_hash,
                ExecutionBlockHash::from_str(
                    "0x4242424242424242424242424242424242424242424242424242424242424242"
                )
                .unwrap()
            );
            assert_eq!(spec.terminal_block_hash_activation_epoch, 1337);
        });
}
#[test]
#[should_panic]
fn terminal_block_hash_missing_activation_epoch() {
    CommandLineTest::new()
        .flag(
            "terminal-block-hash-override",
            Some("0x4242424242424242424242424242424242424242424242424242424242424242"),
        )
        .run_with_zero_port();
}
#[test]
#[should_panic]
fn epoch_override_missing_terminal_block_hash() {
    CommandLineTest::new()
        .flag("terminal-block-hash-epoch-override", Some("1337"))
        .run_with_zero_port();
}
#[test]
fn safe_slots_to_import_optimistically_flag() {
    CommandLineTest::new()
        .flag("safe-slots-to-import-optimistically", Some("421337"))
        .run_with_zero_port()
        .with_spec::<MainnetEthSpec, _>(|spec| {
            assert_eq!(spec.safe_slots_to_import_optimistically, 421337)
        });
}

// Tests for Network flags.
#[test]
fn network_dir_flag() {
    let dir = TempDir::new().expect("Unable to create temporary directory");
    CommandLineTest::new()
        .flag("network-dir", dir.path().as_os_str().to_str())
        .run_with_zero_port()
        .with_config(|config| assert_eq!(config.network.network_dir, dir.path()));
}
#[test]
fn network_target_peers_flag() {
    CommandLineTest::new()
        .flag("target-peers", Some("55"))
        .run_with_zero_port()
        .with_config(|config| {
            assert_eq!(config.network.target_peers, "55".parse::<usize>().unwrap());
        });
}
#[test]
fn network_subscribe_all_subnets_flag() {
    CommandLineTest::new()
        .flag("subscribe-all-subnets", None)
        .run_with_zero_port()
        .with_config(|config| assert!(config.network.subscribe_all_subnets));
}
#[test]
fn network_import_all_attestations_flag() {
    CommandLineTest::new()
        .flag("import-all-attestations", None)
        .run_with_zero_port()
        .with_config(|config| assert!(config.network.import_all_attestations));
}
#[test]
fn network_shutdown_after_sync_flag() {
    CommandLineTest::new()
        .flag("shutdown-after-sync", None)
        .run_with_zero_port()
        .with_config(|config| assert!(config.network.shutdown_after_sync));
}
#[test]
fn network_shutdown_after_sync_disabled_flag() {
    CommandLineTest::new()
        .run_with_zero_port()
        .with_config(|config| assert!(!config.network.shutdown_after_sync));
}
#[test]
fn network_listen_address_flag() {
    let addr = "127.0.0.2".parse::<IpAddr>().unwrap();
    CommandLineTest::new()
        .flag("listen-address", Some("127.0.0.2"))
        .run_with_zero_port()
        .with_config(|config| assert_eq!(config.network.listen_address, addr));
}
#[test]
fn network_port_flag() {
    let port = unused_tcp_port().expect("Unable to find unused port.");
    CommandLineTest::new()
        .flag("port", Some(port.to_string().as_str()))
        .run()
        .with_config(|config| {
            assert_eq!(config.network.libp2p_port, port);
            assert_eq!(config.network.discovery_port, port);
        });
}
#[test]
fn network_port_and_discovery_port_flags() {
    let port1 = unused_tcp_port().expect("Unable to find unused port.");
    let port2 = unused_udp_port().expect("Unable to find unused port.");
    CommandLineTest::new()
        .flag("port", Some(port1.to_string().as_str()))
        .flag("discovery-port", Some(port2.to_string().as_str()))
        .run()
        .with_config(|config| {
            assert_eq!(config.network.libp2p_port, port1);
            assert_eq!(config.network.discovery_port, port2);
        });
}
#[test]
fn disable_discovery_flag() {
    CommandLineTest::new()
        .flag("disable-discovery", None)
        .run_with_zero_port()
        .with_config(|config| assert!(config.network.disable_discovery));
}
#[test]
fn disable_upnp_flag() {
    CommandLineTest::new()
        .flag("disable-upnp", None)
        .run_with_zero_port()
        .with_config(|config| assert!(!config.network.upnp_enabled));
}
#[test]
fn default_boot_nodes() {
    let mainnet = vec![
    // Lighthouse Team (Sigma Prime)
    "enr:-Jq4QItoFUuug_n_qbYbU0OY04-np2wT8rUCauOOXNi0H3BWbDj-zbfZb7otA7jZ6flbBpx1LNZK2TDebZ9dEKx84LYBhGV0aDKQtTA_KgEAAAD__________4JpZIJ2NIJpcISsaa0ZiXNlY3AyNTZrMaEDHAD2JKYevx89W0CcFJFiskdcEzkH_Wdv9iW42qLK79ODdWRwgiMo",
    "enr:-Jq4QN_YBsUOqQsty1OGvYv48PMaiEt1AzGD1NkYQHaxZoTyVGqMYXg0K9c0LPNWC9pkXmggApp8nygYLsQwScwAgfgBhGV0aDKQtTA_KgEAAAD__________4JpZIJ2NIJpcISLosQxiXNlY3AyNTZrMaEDBJj7_dLFACaxBfaI8KZTh_SSJUjhyAyfshimvSqo22WDdWRwgiMo",
    // EF Team
    "enr:-Ku4QHqVeJ8PPICcWk1vSn_XcSkjOkNiTg6Fmii5j6vUQgvzMc9L1goFnLKgXqBJspJjIsB91LTOleFmyWWrFVATGngBh2F0dG5ldHOIAAAAAAAAAACEZXRoMpC1MD8qAAAAAP__________gmlkgnY0gmlwhAMRHkWJc2VjcDI1NmsxoQKLVXFOhp2uX6jeT0DvvDpPcU8FWMjQdR4wMuORMhpX24N1ZHCCIyg",
    "enr:-Ku4QG-2_Md3sZIAUebGYT6g0SMskIml77l6yR-M_JXc-UdNHCmHQeOiMLbylPejyJsdAPsTHJyjJB2sYGDLe0dn8uYBh2F0dG5ldHOIAAAAAAAAAACEZXRoMpC1MD8qAAAAAP__________gmlkgnY0gmlwhBLY-NyJc2VjcDI1NmsxoQORcM6e19T1T9gi7jxEZjk_sjVLGFscUNqAY9obgZaxbIN1ZHCCIyg",
    "enr:-Ku4QPn5eVhcoF1opaFEvg1b6JNFD2rqVkHQ8HApOKK61OIcIXD127bKWgAtbwI7pnxx6cDyk_nI88TrZKQaGMZj0q0Bh2F0dG5ldHOIAAAAAAAAAACEZXRoMpC1MD8qAAAAAP__________gmlkgnY0gmlwhDayLMaJc2VjcDI1NmsxoQK2sBOLGcUb4AwuYzFuAVCaNHA-dy24UuEKkeFNgCVCsIN1ZHCCIyg",
    "enr:-Ku4QEWzdnVtXc2Q0ZVigfCGggOVB2Vc1ZCPEc6j21NIFLODSJbvNaef1g4PxhPwl_3kax86YPheFUSLXPRs98vvYsoBh2F0dG5ldHOIAAAAAAAAAACEZXRoMpC1MD8qAAAAAP__________gmlkgnY0gmlwhDZBrP2Jc2VjcDI1NmsxoQM6jr8Rb1ktLEsVcKAPa08wCsKUmvoQ8khiOl_SLozf9IN1ZHCCIyg",
    // Teku team (Consensys)
    "enr:-KG4QOtcP9X1FbIMOe17QNMKqDxCpm14jcX5tiOE4_TyMrFqbmhPZHK_ZPG2Gxb1GE2xdtodOfx9-cgvNtxnRyHEmC0ghGV0aDKQ9aX9QgAAAAD__________4JpZIJ2NIJpcIQDE8KdiXNlY3AyNTZrMaEDhpehBDbZjM_L9ek699Y7vhUJ-eAdMyQW_Fil522Y0fODdGNwgiMog3VkcIIjKA",
    "enr:-KG4QDyytgmE4f7AnvW-ZaUOIi9i79qX4JwjRAiXBZCU65wOfBu-3Nb5I7b_Rmg3KCOcZM_C3y5pg7EBU5XGrcLTduQEhGV0aDKQ9aX9QgAAAAD__________4JpZIJ2NIJpcIQ2_DUbiXNlY3AyNTZrMaEDKnz_-ps3UUOfHWVYaskI5kWYO_vtYMGYCQRAR3gHDouDdGNwgiMog3VkcIIjKA",
    // Prysm team (Prysmatic Labs)
    "enr:-Ku4QImhMc1z8yCiNJ1TyUxdcfNucje3BGwEHzodEZUan8PherEo4sF7pPHPSIB1NNuSg5fZy7qFsjmUKs2ea1Whi0EBh2F0dG5ldHOIAAAAAAAAAACEZXRoMpD1pf1CAAAAAP__________gmlkgnY0gmlwhBLf22SJc2VjcDI1NmsxoQOVphkDqal4QzPMksc5wnpuC3gvSC8AfbFOnZY_On34wIN1ZHCCIyg",
    "enr:-Ku4QP2xDnEtUXIjzJ_DhlCRN9SN99RYQPJL92TMlSv7U5C1YnYLjwOQHgZIUXw6c-BvRg2Yc2QsZxxoS_pPRVe0yK8Bh2F0dG5ldHOIAAAAAAAAAACEZXRoMpD1pf1CAAAAAP__________gmlkgnY0gmlwhBLf22SJc2VjcDI1NmsxoQMeFF5GrS7UZpAH2Ly84aLK-TyvH-dRo0JM1i8yygH50YN1ZHCCJxA",
    "enr:-Ku4QPp9z1W4tAO8Ber_NQierYaOStqhDqQdOPY3bB3jDgkjcbk6YrEnVYIiCBbTxuar3CzS528d2iE7TdJsrL-dEKoBh2F0dG5ldHOIAAAAAAAAAACEZXRoMpD1pf1CAAAAAP__________gmlkgnY0gmlwhBLf22SJc2VjcDI1NmsxoQMw5fqqkw2hHC4F5HZZDPsNmPdB1Gi8JPQK7pRc9XHh-oN1ZHCCKvg",
    // Nimbus team
    "enr:-LK4QA8FfhaAjlb_BXsXxSfiysR7R52Nhi9JBt4F8SPssu8hdE1BXQQEtVDC3qStCW60LSO7hEsVHv5zm8_6Vnjhcn0Bh2F0dG5ldHOIAAAAAAAAAACEZXRoMpC1MD8qAAAAAP__________gmlkgnY0gmlwhAN4aBKJc2VjcDI1NmsxoQJerDhsJ-KxZ8sHySMOCmTO6sHM3iCFQ6VMvLTe948MyYN0Y3CCI4yDdWRwgiOM",
    "enr:-LK4QKWrXTpV9T78hNG6s8AM6IO4XH9kFT91uZtFg1GcsJ6dKovDOr1jtAAFPnS2lvNltkOGA9k29BUN7lFh_sjuc9QBh2F0dG5ldHOIAAAAAAAAAACEZXRoMpC1MD8qAAAAAP__________gmlkgnY0gmlwhANAdd-Jc2VjcDI1NmsxoQLQa6ai7y9PMN5hpLe5HmiJSlYzMuzP7ZhwRiwHvqNXdoN0Y3CCI4yDdWRwgiOM"
    ];

    CommandLineTest::new()
        .run_with_zero_port()
        .with_config(|config| {
            // Lighthouse Team (Sigma Prime)
            assert_eq!(config.network.boot_nodes_enr[0].to_base64(), mainnet[0]);
            assert_eq!(config.network.boot_nodes_enr[1].to_base64(), mainnet[1]);
            // EF Team
            assert_eq!(config.network.boot_nodes_enr[2].to_base64(), mainnet[2]);
            assert_eq!(config.network.boot_nodes_enr[3].to_base64(), mainnet[3]);
            assert_eq!(config.network.boot_nodes_enr[4].to_base64(), mainnet[4]);
            assert_eq!(config.network.boot_nodes_enr[5].to_base64(), mainnet[5]);
            // Teku team (Consensys)
            assert_eq!(config.network.boot_nodes_enr[6].to_base64(), mainnet[6]);
            assert_eq!(config.network.boot_nodes_enr[7].to_base64(), mainnet[7]);
            // Prysm team (Prysmatic Labs)
            assert_eq!(config.network.boot_nodes_enr[8].to_base64(), mainnet[8]);
            assert_eq!(config.network.boot_nodes_enr[9].to_base64(), mainnet[9]);
            assert_eq!(config.network.boot_nodes_enr[10].to_base64(), mainnet[10]);
            // Nimbus team
            assert_eq!(config.network.boot_nodes_enr[11].to_base64(), mainnet[11]);
            assert_eq!(config.network.boot_nodes_enr[12].to_base64(), mainnet[12]);
        });
}
#[test]
fn boot_nodes_flag() {
    let nodes = "enr:-IS4QHCYrYZbAKWCBRlAy5zzaDZXJBGkcnh4MHcBFZntXNFrdvJjX04jRzjzCBOonrkTfj499SZuOh8R33Ls8RRcy5wBgmlkgnY0gmlwhH8AAAGJc2VjcDI1NmsxoQPKY0yuDUmstAHYpMa2_oxVtw0RW_QAdpzBQA8yWM0xOIN1ZHCCdl8,\
                enr:-LK4QFOFWca5ABQzxiCRcy37G7wy1K6zD4qMYBSN5ozzanwze_XVvXVhCk9JvF0cHXOBZrHK1E4vU7Gn-a0bHVczoDU6h2F0dG5ldHOIAAAAAAAAAACEZXRoMpA7CIeVAAAgCf__________gmlkgnY0gmlwhNIy-4iJc2VjcDI1NmsxoQJA3AXQJ6M3NpBWtJS3HPtbXG14t7qHjXuIaL6IOz89T4N0Y3CCIyiDdWRwgiMo";
    let enr: Vec<&str> = nodes.split(',').collect();
    CommandLineTest::new()
        .flag("boot-nodes", Some(nodes))
        .run_with_zero_port()
        .with_config(|config| {
            assert_eq!(config.network.boot_nodes_enr[0].to_base64(), enr[0]);
            assert_eq!(config.network.boot_nodes_enr[1].to_base64(), enr[1]);
        });
}
#[test]
fn boot_nodes_multiaddr_flag() {
    let nodes = "/ip4/0.0.0.0/tcp/9000/p2p/16Uiu2HAkynrfLjeoAP7R3WFySad2NfduShkTpx8f8ygpSSfP1yen,\
                /ip4/192.167.55.55/tcp/9000/p2p/16Uiu2HAkynrfLjeoBP7R3WFyDad2NfduVhkWpx8f8ygpSSfP1yen";
    let multiaddr: Vec<&str> = nodes.split(',').collect();
    CommandLineTest::new()
        .flag("boot-nodes", Some(nodes))
        .run_with_zero_port()
        .with_config(|config| {
            assert_eq!(
                config.network.boot_nodes_multiaddr[0].to_string(),
                multiaddr[0]
            );
            assert_eq!(
                config.network.boot_nodes_multiaddr[1].to_string(),
                multiaddr[1]
            );
        });
}
#[test]
fn private_flag() {
    CommandLineTest::new()
        .flag("private", None)
        .run_with_zero_port()
        .with_config(|config| assert!(config.network.private));
}
#[test]
fn zero_ports_flag() {
    CommandLineTest::new()
        .run_with_zero_port()
        .with_config(|config| {
            assert_eq!(config.network.enr_address, None);
            assert_eq!(config.http_api.listen_port, 0);
            assert_eq!(config.http_metrics.listen_port, 0);
        });
}
#[test]
fn network_load_flag() {
    CommandLineTest::new()
        .flag("network-load", Some("4"))
        .run_with_zero_port()
        .with_config(|config| {
            assert_eq!(config.network.network_load, 4);
        });
}

// Tests for ENR flags.
#[test]
fn enr_udp_port_flags() {
    let port = unused_udp_port().expect("Unable to find unused port.");
    CommandLineTest::new()
        .flag("enr-udp-port", Some(port.to_string().as_str()))
        .run_with_zero_port()
        .with_config(|config| assert_eq!(config.network.enr_udp_port, Some(port)));
}
#[test]
fn enr_tcp_port_flags() {
    let port = unused_tcp_port().expect("Unable to find unused port.");
    CommandLineTest::new()
        .flag("enr-tcp-port", Some(port.to_string().as_str()))
        .run_with_zero_port()
        .with_config(|config| assert_eq!(config.network.enr_tcp_port, Some(port)));
}
#[test]
fn enr_match_flag() {
    let addr = "127.0.0.2".parse::<IpAddr>().unwrap();
    let port1 = unused_udp_port().expect("Unable to find unused port.");
    let port2 = unused_udp_port().expect("Unable to find unused port.");
    CommandLineTest::new()
        .flag("enr-match", None)
        .flag("listen-address", Some("127.0.0.2"))
        .flag("discovery-port", Some(port1.to_string().as_str()))
        .flag("port", Some(port2.to_string().as_str()))
        .run()
        .with_config(|config| {
            assert_eq!(config.network.listen_address, addr);
            assert_eq!(config.network.enr_address, Some(addr));
            assert_eq!(config.network.discovery_port, port1);
            assert_eq!(config.network.enr_udp_port, Some(port1));
        });
}
#[test]
fn enr_address_flag() {
    let addr = "192.167.1.1".parse::<IpAddr>().unwrap();
    let port = unused_udp_port().expect("Unable to find unused port.");
    CommandLineTest::new()
        .flag("enr-address", Some("192.167.1.1"))
        .flag("enr-udp-port", Some(port.to_string().as_str()))
        .run_with_zero_port()
        .with_config(|config| {
            assert_eq!(config.network.enr_address, Some(addr));
            assert_eq!(config.network.enr_udp_port, Some(port));
        });
}
#[test]
fn enr_address_dns_flag() {
    let addr = "127.0.0.1".parse::<IpAddr>().unwrap();
    let ipv6addr = "::1".parse::<IpAddr>().unwrap();
    let port = unused_udp_port().expect("Unable to find unused port.");
    CommandLineTest::new()
        .flag("enr-address", Some("localhost"))
        .flag("enr-udp-port", Some(port.to_string().as_str()))
        .run_with_zero_port()
        .with_config(|config| {
            assert!(
                config.network.enr_address == Some(addr)
                    || config.network.enr_address == Some(ipv6addr)
            );
            assert_eq!(config.network.enr_udp_port, Some(port));
        });
}
#[test]
fn disable_enr_auto_update_flag() {
    CommandLineTest::new()
        .flag("disable-enr-auto-update", None)
        .run_with_zero_port()
        .with_config(|config| assert!(config.network.discv5_config.enr_update));
}

// Tests for HTTP flags.
#[test]
fn http_flag() {
    CommandLineTest::new()
        .flag("http", None)
        .run_with_zero_port()
        .with_config(|config| assert!(config.http_api.enabled));
}
#[test]
fn http_address_flag() {
    let addr = "127.0.0.99".parse::<IpAddr>().unwrap();
    CommandLineTest::new()
        .flag("http-address", Some("127.0.0.99"))
        .run_with_zero_port()
        .with_config(|config| assert_eq!(config.http_api.listen_addr, addr));
}
#[test]
fn http_address_ipv6_flag() {
    let addr = "::1".parse::<IpAddr>().unwrap();
    CommandLineTest::new()
        .flag("http-address", Some("::1"))
        .run_with_zero_port()
        .with_config(|config| assert_eq!(config.http_api.listen_addr, addr));
}
#[test]
fn http_port_flag() {
    let port1 = unused_tcp_port().expect("Unable to find unused port.");
    let port2 = unused_tcp_port().expect("Unable to find unused port.");
    CommandLineTest::new()
        .flag("http-port", Some(port1.to_string().as_str()))
        .flag("port", Some(port2.to_string().as_str()))
        .run()
        .with_config(|config| assert_eq!(config.http_api.listen_port, port1));
}
#[test]
fn http_allow_origin_flag() {
    CommandLineTest::new()
        .flag("http-allow-origin", Some("127.0.0.99"))
        .run_with_zero_port()
        .with_config(|config| {
            assert_eq!(config.http_api.allow_origin, Some("127.0.0.99".to_string()));
        });
}
#[test]
fn http_allow_origin_all_flag() {
    CommandLineTest::new()
        .flag("http-allow-origin", Some("*"))
        .run_with_zero_port()
        .with_config(|config| assert_eq!(config.http_api.allow_origin, Some("*".to_string())));
}
#[test]
fn http_allow_sync_stalled_flag() {
    CommandLineTest::new()
        .flag("http-allow-sync-stalled", None)
        .run_with_zero_port()
        .with_config(|config| assert_eq!(config.http_api.allow_sync_stalled, true));
}
#[test]
fn http_tls_flags() {
    let dir = TempDir::new().expect("Unable to create temporary directory");
    CommandLineTest::new()
        .flag("http-enable-tls", None)
        .flag(
            "http-tls-cert",
            dir.path().join("certificate.crt").as_os_str().to_str(),
        )
        .flag(
            "http-tls-key",
            dir.path().join("private.key").as_os_str().to_str(),
        )
        .run_with_zero_port()
        .with_config(|config| {
            let tls_config = config
                .http_api
                .tls_config
                .as_ref()
                .expect("tls_config was empty.");
            assert_eq!(tls_config.cert, dir.path().join("certificate.crt"));
            assert_eq!(tls_config.key, dir.path().join("private.key"));
        });
}

#[test]
fn http_spec_fork_default() {
    CommandLineTest::new()
        .run_with_zero_port()
        .with_config(|config| assert_eq!(config.http_api.spec_fork_name, None));
}

#[test]
fn http_spec_fork_override() {
    CommandLineTest::new()
        .flag("http-spec-fork", Some("altair"))
        .run_with_zero_port()
        .with_config(|config| assert_eq!(config.http_api.spec_fork_name, Some(ForkName::Altair)));
}

// Tests for Metrics flags.
#[test]
fn metrics_flag() {
    CommandLineTest::new()
        .flag("metrics", None)
        .run_with_zero_port()
        .with_config(|config| {
            assert!(config.http_metrics.enabled);
            assert!(config.network.metrics_enabled);
        });
}
#[test]
fn metrics_address_flag() {
    let addr = "127.0.0.99".parse::<IpAddr>().unwrap();
    CommandLineTest::new()
        .flag("metrics", None)
        .flag("metrics-address", Some("127.0.0.99"))
        .run_with_zero_port()
        .with_config(|config| assert_eq!(config.http_metrics.listen_addr, addr));
}
#[test]
fn metrics_address_ipv6_flag() {
    let addr = "::1".parse::<IpAddr>().unwrap();
    CommandLineTest::new()
        .flag("metrics", None)
        .flag("metrics-address", Some("::1"))
        .run_with_zero_port()
        .with_config(|config| assert_eq!(config.http_metrics.listen_addr, addr));
}
#[test]
fn metrics_port_flag() {
    let port1 = unused_tcp_port().expect("Unable to find unused port.");
    let port2 = unused_tcp_port().expect("Unable to find unused port.");
    CommandLineTest::new()
        .flag("metrics", None)
        .flag("metrics-port", Some(port1.to_string().as_str()))
        .flag("port", Some(port2.to_string().as_str()))
        .run()
        .with_config(|config| assert_eq!(config.http_metrics.listen_port, port1));
}
#[test]
fn metrics_allow_origin_flag() {
    CommandLineTest::new()
        .flag("metrics", None)
        .flag("metrics-allow-origin", Some("http://localhost:5059"))
        .run_with_zero_port()
        .with_config(|config| {
            assert_eq!(
                config.http_metrics.allow_origin,
                Some("http://localhost:5059".to_string())
            )
        });
}
#[test]
fn metrics_allow_origin_all_flag() {
    CommandLineTest::new()
        .flag("metrics", None)
        .flag("metrics-allow-origin", Some("*"))
        .run_with_zero_port()
        .with_config(|config| assert_eq!(config.http_metrics.allow_origin, Some("*".to_string())));
}

// Tests for Validator Monitor flags.
#[test]
fn validator_monitor_auto_flag() {
    CommandLineTest::new()
        .flag("validator-monitor-auto", None)
        .run_with_zero_port()
        .with_config(|config| assert!(config.validator_monitor_auto));
}
#[test]
fn validator_monitor_pubkeys_flag() {
    CommandLineTest::new()
        .flag("validator-monitor-pubkeys", Some("0xdeadbeefdeadbeefdeadbeefdeadbeefdeadbeefdeadbeefdeadbeefdeadbeefdeadbeefdeadbeefdeadbeefdeadbeef,\
                                                0xbeefdeadbeefdeaddeadbeefdeadbeefdeadbeefdeadbeefdeadbeefdeadbeefdeadbeefdeadbeefdeadbeefdeadbeef"))
        .run_with_zero_port()
        .with_config(|config| {
            assert_eq!(config.validator_monitor_pubkeys[0].to_string(), "0xdeadbeefdeadbeefdeadbeefdeadbeefdeadbeefdeadbeefdeadbeefdeadbeefdeadbeefdeadbeefdeadbeefdeadbeef");
            assert_eq!(config.validator_monitor_pubkeys[1].to_string(), "0xbeefdeadbeefdeaddeadbeefdeadbeefdeadbeefdeadbeefdeadbeefdeadbeefdeadbeefdeadbeefdeadbeefdeadbeef");
        });
}
#[test]
fn validator_monitor_file_flag() {
    let dir = TempDir::new().expect("Unable to create temporary directory");
    let mut file = File::create(dir.path().join("pubkeys.txt")).expect("Unable to create file");
    file.write_all(b"0xdeadbeefdeadbeefdeadbeefdeadbeefdeadbeefdeadbeefdeadbeefdeadbeefdeadbeefdeadbeefdeadbeefdeadbeef,\
                0xbeefdeadbeefdeaddeadbeefdeadbeefdeadbeefdeadbeefdeadbeefdeadbeefdeadbeefdeadbeefdeadbeefdeadbeef")
        .expect("Unable to write to file");
    CommandLineTest::new()
        .flag("validator-monitor-file", dir.path().join("pubkeys.txt").as_os_str().to_str())
        .run_with_zero_port()
        .with_config(|config| {
            assert_eq!(config.validator_monitor_pubkeys[0].to_string(), "0xdeadbeefdeadbeefdeadbeefdeadbeefdeadbeefdeadbeefdeadbeefdeadbeefdeadbeefdeadbeefdeadbeefdeadbeef");
            assert_eq!(config.validator_monitor_pubkeys[1].to_string(), "0xbeefdeadbeefdeaddeadbeefdeadbeefdeadbeefdeadbeefdeadbeefdeadbeefdeadbeefdeadbeefdeadbeefdeadbeef");
        });
}

// Tests for Store flags.
#[test]
fn slots_per_restore_point_flag() {
    CommandLineTest::new()
        .flag("slots-per-restore-point", Some("64"))
        .run_with_zero_port()
        .with_config(|config| assert_eq!(config.store.slots_per_restore_point, 64));
}
#[test]
fn slots_per_restore_point_update_prev_default() {
    use beacon_node::beacon_chain::store::config::{
        DEFAULT_SLOTS_PER_RESTORE_POINT, PREV_DEFAULT_SLOTS_PER_RESTORE_POINT,
    };

    CommandLineTest::new()
        .flag("slots-per-restore-point", Some("2048"))
        .run_with_zero_port()
        .with_config_and_dir(|config, dir| {
            // Check that 2048 is the previous default.
            assert_eq!(
                config.store.slots_per_restore_point,
                PREV_DEFAULT_SLOTS_PER_RESTORE_POINT
            );

            // Restart the BN with the same datadir and the new default SPRP. It should
            // allow this.
            CommandLineTest::new()
                .flag("datadir", Some(&dir.path().display().to_string()))
                .flag("zero-ports", None)
                .run_with_no_datadir()
                .with_config(|config| {
                    // The dumped config will have the new default 8192 value, but the fact that
                    // the BN started and ran (with the same datadir) means that the override
                    // was successful.
                    assert_eq!(
                        config.store.slots_per_restore_point,
                        DEFAULT_SLOTS_PER_RESTORE_POINT
                    );
                });
        })
}

#[test]
fn block_cache_size_flag() {
    CommandLineTest::new()
        .flag("block-cache-size", Some("4"))
        .run_with_zero_port()
        .with_config(|config| assert_eq!(config.store.block_cache_size, 4_usize));
}
#[test]
fn auto_compact_db_flag() {
    CommandLineTest::new()
        .flag("auto-compact-db", Some("false"))
        .run_with_zero_port()
        .with_config(|config| assert!(!config.store.compact_on_prune));
}
#[test]
fn compact_db_flag() {
    CommandLineTest::new()
        .flag("auto-compact-db", Some("false"))
        .flag("compact-db", None)
        .run_with_zero_port()
        .with_config(|config| assert!(config.store.compact_on_init));
}
#[test]
fn prune_payloads_default() {
    CommandLineTest::new()
        .run_with_zero_port()
        .with_config(|config| assert!(config.store.prune_payloads));
}
#[test]
fn prune_payloads_on_startup_false() {
    CommandLineTest::new()
        .flag("prune-payloads", Some("false"))
        .run_with_zero_port()
        .with_config(|config| assert!(!config.store.prune_payloads));
}
#[test]
fn reconstruct_historic_states_flag() {
    CommandLineTest::new()
        .flag("reconstruct-historic-states", None)
        .run_with_zero_port()
        .with_config(|config| assert!(config.chain.reconstruct_historic_states));
}
#[test]
fn no_reconstruct_historic_states_flag() {
    CommandLineTest::new()
        .run_with_zero_port()
        .with_config(|config| assert!(!config.chain.reconstruct_historic_states));
}

// Tests for Slasher flags.
#[test]
fn slasher_flag() {
    CommandLineTest::new()
        .flag("slasher", None)
        .run_with_zero_port()
        .with_config_and_dir(|config, dir| {
            if let Some(slasher_config) = &config.slasher {
                assert_eq!(
                    slasher_config.database_path,
                    dir.path().join("beacon").join("slasher_db")
                )
            } else {
                panic!("Slasher config was parsed incorrectly");
            }
        });
}
#[test]
fn slasher_dir_flag() {
    let dir = TempDir::new().expect("Unable to create temporary directory");
    CommandLineTest::new()
        .flag("slasher", None)
        .flag("slasher-dir", dir.path().as_os_str().to_str())
        .run_with_zero_port()
        .with_config(|config| {
            if let Some(slasher_config) = &config.slasher {
                assert_eq!(slasher_config.database_path, dir.path());
            } else {
                panic!("Slasher config was parsed incorrectly");
            }
        });
}
#[test]
fn slasher_update_period_flag() {
    CommandLineTest::new()
        .flag("slasher", None)
        .flag("slasher-update-period", Some("100"))
        .run_with_zero_port()
        .with_config(|config| {
            if let Some(slasher_config) = &config.slasher {
                assert_eq!(slasher_config.update_period, 100);
            } else {
                panic!("Slasher config was parsed incorrectly");
            }
        });
}
#[test]
fn slasher_slot_offset_flag() {
    CommandLineTest::new()
        .flag("slasher", None)
        .flag("slasher-slot-offset", Some("11.25"))
        .run()
        .with_config(|config| {
            let slasher_config = config.slasher.as_ref().unwrap();
            assert_eq!(slasher_config.slot_offset, 11.25);
        });
}
#[test]
#[should_panic]
fn slasher_slot_offset_nan_flag() {
    CommandLineTest::new()
        .flag("slasher", None)
        .flag("slasher-slot-offset", Some("NaN"))
        .run();
}
#[test]
fn slasher_history_length_flag() {
    CommandLineTest::new()
        .flag("slasher", None)
        .flag("slasher-history-length", Some("2048"))
        .run_with_zero_port()
        .with_config(|config| {
            if let Some(slasher_config) = &config.slasher {
                assert_eq!(slasher_config.history_length, 2048);
            } else {
                panic!("Slasher config was parsed incorrectly");
            }
        });
}
#[test]
fn slasher_max_db_size_flag() {
    CommandLineTest::new()
        .flag("slasher", None)
        .flag("slasher-max-db-size", Some("10"))
        .run_with_zero_port()
        .with_config(|config| {
            let slasher_config = config
                .slasher
                .as_ref()
                .expect("Unable to parse Slasher config");
            assert_eq!(slasher_config.max_db_size_mbs, 10240);
        });
}
#[test]
fn slasher_attestation_cache_size_flag() {
    CommandLineTest::new()
        .flag("slasher", None)
        .flag("slasher-att-cache-size", Some("10000"))
        .run()
        .with_config(|config| {
            let slasher_config = config
                .slasher
                .as_ref()
                .expect("Unable to parse Slasher config");
            assert_eq!(slasher_config.attestation_root_cache_size, 10000);
        });
}
#[test]
fn slasher_chunk_size_flag() {
    CommandLineTest::new()
        .flag("slasher", None)
        .flag("slasher-chunk-size", Some("32"))
        .run_with_zero_port()
        .with_config(|config| {
            let slasher_config = config
                .slasher
                .as_ref()
                .expect("Unable to parse Slasher config");
            assert_eq!(slasher_config.chunk_size, 32);
        });
}
#[test]
fn slasher_validator_chunk_size_flag() {
    CommandLineTest::new()
        .flag("slasher", None)
        .flag("slasher-validator-chunk-size", Some("512"))
        .run_with_zero_port()
        .with_config(|config| {
            let slasher_config = config
                .slasher
                .as_ref()
                .expect("Unable to parse Slasher config");
            assert_eq!(slasher_config.validator_chunk_size, 512);
        });
}
#[test]
fn slasher_broadcast_flag() {
    CommandLineTest::new()
        .flag("slasher", None)
        .flag("slasher-broadcast", None)
        .run_with_zero_port()
        .with_config(|config| {
            let slasher_config = config
                .slasher
                .as_ref()
                .expect("Unable to parse Slasher config");
            assert!(slasher_config.broadcast);
        });
}

#[test]
fn slasher_backend_default() {
    CommandLineTest::new()
        .flag("slasher", None)
        .run_with_zero_port()
        .with_config(|config| {
            let slasher_config = config.slasher.as_ref().unwrap();
            assert_eq!(slasher_config.backend, slasher::DatabaseBackend::Mdbx);
        });
}

#[test]
fn slasher_backend_override_to_default() {
    // Hard to test this flag because all but one backend is disabled by default and the backend
    // called "disabled" results in a panic.
    CommandLineTest::new()
        .flag("slasher", None)
        .flag("slasher-backend", Some("mdbx"))
        .run_with_zero_port()
        .with_config(|config| {
            let slasher_config = config.slasher.as_ref().unwrap();
            assert_eq!(slasher_config.backend, slasher::DatabaseBackend::Mdbx);
        });
}

#[test]
fn malloc_tuning_flag() {
    CommandLineTest::new()
        .flag("disable-malloc-tuning", None)
        .run_with_zero_port()
        .with_config(|config| {
            assert!(!config.http_metrics.allocator_metrics_enabled);
        });
}
#[test]
#[should_panic]
fn ensure_panic_on_failed_launch() {
    CommandLineTest::new()
        .flag("slasher", None)
        .flag("slasher-chunk-size", Some("10"))
        .run_with_zero_port()
        .with_config(|config| {
            let slasher_config = config
                .slasher
                .as_ref()
                .expect("Unable to parse Slasher config");
            assert_eq!(slasher_config.chunk_size, 10);
        });
}

#[test]
fn enable_proposer_re_orgs_default() {
    CommandLineTest::new().run().with_config(|config| {
        assert_eq!(
            config.chain.re_org_threshold,
            Some(DEFAULT_RE_ORG_THRESHOLD)
        );
        assert_eq!(
            config.chain.re_org_participation_threshold,
            DEFAULT_RE_ORG_PARTICIPATION_THRESHOLD,
        );
    });
}

#[test]
fn disable_proposer_re_orgs() {
    CommandLineTest::new()
        .flag("disable-proposer-reorgs", None)
        .run()
        .with_config(|config| assert_eq!(config.chain.re_org_threshold, None));
}

#[test]
fn proposer_re_org_threshold() {
    CommandLineTest::new()
        .flag("proposer-reorg-threshold", Some("90"))
        .run()
        .with_config(|config| assert_eq!(config.chain.re_org_threshold.unwrap().0, 90));
}

#[test]
fn proposer_re_org_participation_threshold() {
    CommandLineTest::new()
        .flag("proposer-reorg-participation-threshold", Some("20"))
        .run()
        .with_config(|config| assert_eq!(config.chain.re_org_participation_threshold.0, 20));
}

#[test]
fn monitoring_endpoint() {
    CommandLineTest::new()
        .flag("monitoring-endpoint", Some("http://example:8000"))
        .flag("monitoring-endpoint-period", Some("30"))
        .run_with_zero_port()
        .with_config(|config| {
            let api_conf = config.monitoring_api.as_ref().unwrap();
            assert_eq!(api_conf.monitoring_endpoint.as_str(), "http://example:8000");
            assert_eq!(api_conf.update_period_secs, Some(30));
        });
}

// Tests for Logger flags.
#[test]
fn default_log_color_flag() {
    CommandLineTest::new()
        .run_with_zero_port()
        .with_config(|config| {
            assert!(!config.logger_config.log_color);
        });
}
#[test]
fn enabled_log_color_flag() {
    CommandLineTest::new()
        .flag("log-color", None)
        .run_with_zero_port()
        .with_config(|config| {
            assert!(config.logger_config.log_color);
        });
}
#[test]
fn default_disable_log_timestamp_flag() {
    CommandLineTest::new()
        .run_with_zero_port()
        .with_config(|config| {
            assert!(!config.logger_config.disable_log_timestamp);
        });
}
#[test]
fn enabled_disable_log_timestamp_flag() {
    CommandLineTest::new()
        .flag("disable-log-timestamp", None)
        .run_with_zero_port()
        .with_config(|config| {
            assert!(config.logger_config.disable_log_timestamp);
        });
}
#[test]
fn logfile_restricted_perms_default() {
    CommandLineTest::new()
        .run_with_zero_port()
        .with_config(|config| {
            assert!(config.logger_config.is_restricted);
        });
}
#[test]
fn logfile_no_restricted_perms_flag() {
    CommandLineTest::new()
        .flag("logfile-no-restricted-perms", None)
        .run_with_zero_port()
        .with_config(|config| {
            assert!(config.logger_config.is_restricted == false);
        });
}

#[test]
fn sync_eth1_chain_default() {
    CommandLineTest::new()
        .run_with_zero_port()
        .with_config(|config| assert_eq!(config.sync_eth1_chain, false));
}

#[test]
fn sync_eth1_chain_execution_endpoints_flag() {
    let dir = TempDir::new().expect("Unable to create temporary directory");
    CommandLineTest::new()
        .flag("execution-endpoints", Some("http://localhost:8551/"))
        .flag(
            "execution-jwt",
            dir.path().join("jwt-file").as_os_str().to_str(),
        )
        .run_with_zero_port()
        .with_config(|config| assert_eq!(config.sync_eth1_chain, true));
}

#[test]
fn sync_eth1_chain_disable_deposit_contract_sync_flag() {
    let dir = TempDir::new().expect("Unable to create temporary directory");
    CommandLineTest::new()
        .flag("disable-deposit-contract-sync", None)
        .flag("execution-endpoints", Some("http://localhost:8551/"))
        .flag(
            "execution-jwt",
            dir.path().join("jwt-file").as_os_str().to_str(),
        )
        .run_with_zero_port()
        .with_config(|config| assert_eq!(config.sync_eth1_chain, false));
}

#[test]
fn light_client_server_default() {
    CommandLineTest::new()
        .run_with_zero_port()
        .with_config(|config| assert_eq!(config.network.enable_light_client_server, false));
}

#[test]
fn light_client_server_enabled() {
    CommandLineTest::new()
        .flag("light-client-server", None)
        .run_with_zero_port()
        .with_config(|config| assert_eq!(config.network.enable_light_client_server, true));
}

#[test]
fn gui_flag() {
    CommandLineTest::new()
        .flag("gui", None)
        .run_with_zero_port()
        .with_config(|config| {
            assert!(config.http_api.enabled);
            assert!(config.validator_monitor_auto);
        });
}<|MERGE_RESOLUTION|>--- conflicted
+++ resolved
@@ -139,7 +139,25 @@
 }
 
 #[test]
-<<<<<<< HEAD
+fn checkpoint_sync_url_timeout_flag() {
+    CommandLineTest::new()
+        .flag("checkpoint-sync-url-timeout", Some("300"))
+        .run_with_zero_port()
+        .with_config(|config| {
+            assert_eq!(config.chain.checkpoint_sync_url_timeout, 300);
+        });
+}
+
+#[test]
+fn checkpoint_sync_url_timeout_default() {
+    CommandLineTest::new()
+        .run_with_zero_port()
+        .with_config(|config| {
+            assert_eq!(config.chain.checkpoint_sync_url_timeout, 60);
+        });
+}
+
+#[test]
 fn prepare_payload_lookahead_default() {
     CommandLineTest::new()
         .run_with_zero_port()
@@ -148,19 +166,10 @@
                 config.chain.prepare_payload_lookahead,
                 Duration::from_secs(4),
             )
-=======
-fn checkpoint_sync_url_timeout_flag() {
-    CommandLineTest::new()
-        .flag("checkpoint-sync-url-timeout", Some("300"))
-        .run_with_zero_port()
-        .with_config(|config| {
-            assert_eq!(config.chain.checkpoint_sync_url_timeout, 300);
->>>>>>> c881b803
-        });
-}
-
-#[test]
-<<<<<<< HEAD
+        });
+}
+
+#[test]
 fn prepare_payload_lookahead_shorter() {
     CommandLineTest::new()
         .flag("prepare-payload-lookahead", Some("1500"))
@@ -170,13 +179,6 @@
                 config.chain.prepare_payload_lookahead,
                 Duration::from_millis(1500)
             )
-=======
-fn checkpoint_sync_url_timeout_default() {
-    CommandLineTest::new()
-        .run_with_zero_port()
-        .with_config(|config| {
-            assert_eq!(config.chain.checkpoint_sync_url_timeout, 60);
->>>>>>> c881b803
         });
 }
 
