# Test that local testnet starts successfully.
name: local testnet

on:
  push:
    branches:
      - unstable
  pull_request:
  merge_group:

jobs:
  run-local-testnet:
    strategy:
      matrix:
        os:
          - ubuntu-22.04
          - macos-12
    runs-on: ${{ matrix.os }}
    steps:
      - uses: actions/checkout@v3

      - name: Get latest version of stable Rust
        run: rustup update stable
      - name: Install Protoc
        uses: arduino/setup-protoc@e52d9eb8f7b63115df1ac544a1376fdbf5a39612
        with:
            repo-token: ${{ secrets.GITHUB_TOKEN }}
<<<<<<< HEAD
      - name: Install ganache
        run: npm install ganache@latest --global
      - name: Install geth
=======
      - name: Install geth (ubuntu)
        if: matrix.os == 'ubuntu-22.04'
>>>>>>> c547a11b
        run: |
          sudo add-apt-repository -y ppa:ethereum/ethereum
          sudo apt-get update
          sudo apt-get install ethereum
<<<<<<< HEAD
        if: matrix.os == 'ubuntu-22.04'
        run: |
          brew tap ethereum/ethereum
          brew install ethereum
        if: matrix.os == 'macos-12'
      - name: Install GNU sed & GNU grep
=======
      - name: Install geth (mac)
        if: matrix.os == 'macos-12'
        run: |
          brew tap ethereum/ethereum
          brew install ethereum
      - name: Install GNU sed & GNU grep
        if: matrix.os == 'macos-12'
>>>>>>> c547a11b
        run: |
          brew install gnu-sed grep
          echo "$(brew --prefix)/opt/gnu-sed/libexec/gnubin" >> $GITHUB_PATH
          echo "$(brew --prefix)/opt/grep/libexec/gnubin" >> $GITHUB_PATH
<<<<<<< HEAD
        if: matrix.os == 'macos-12'

=======
>>>>>>> c547a11b
      # https://github.com/actions/cache/blob/main/examples.md#rust---cargo
      - uses: actions/cache@v3
        id: cache-cargo
        with:
          path: |
              ~/.cargo/bin/
              ~/.cargo/registry/index/
              ~/.cargo/registry/cache/
              ~/.cargo/git/db/
              target/
          key: ${{ runner.os }}-cargo-${{ hashFiles('**/Cargo.lock') }}

      - name: Install lighthouse
        run: make && make install-lcli

      - name: Start local testnet
        run: ./start_local_testnet.sh genesis.json && sleep 60
        working-directory: scripts/local_testnet

      - name: Print logs
        run: ./dump_logs.sh
        working-directory: scripts/local_testnet

      - name: Stop local testnet
        run: ./stop_local_testnet.sh
        working-directory: scripts/local_testnet

      - name: Clean-up testnet
        run: ./clean.sh
        working-directory: scripts/local_testnet

      - name: Start local testnet with blinded block production
        run: ./start_local_testnet.sh -p genesis.json && sleep 60
        working-directory: scripts/local_testnet

      - name: Print logs for blinded block testnet
        run: ./dump_logs.sh
        working-directory: scripts/local_testnet

      - name: Stop local testnet with blinded block production
        run: ./stop_local_testnet.sh
        working-directory: scripts/local_testnet<|MERGE_RESOLUTION|>--- conflicted
+++ resolved
@@ -25,26 +25,12 @@
         uses: arduino/setup-protoc@e52d9eb8f7b63115df1ac544a1376fdbf5a39612
         with:
             repo-token: ${{ secrets.GITHUB_TOKEN }}
-<<<<<<< HEAD
-      - name: Install ganache
-        run: npm install ganache@latest --global
-      - name: Install geth
-=======
       - name: Install geth (ubuntu)
         if: matrix.os == 'ubuntu-22.04'
->>>>>>> c547a11b
         run: |
           sudo add-apt-repository -y ppa:ethereum/ethereum
           sudo apt-get update
           sudo apt-get install ethereum
-<<<<<<< HEAD
-        if: matrix.os == 'ubuntu-22.04'
-        run: |
-          brew tap ethereum/ethereum
-          brew install ethereum
-        if: matrix.os == 'macos-12'
-      - name: Install GNU sed & GNU grep
-=======
       - name: Install geth (mac)
         if: matrix.os == 'macos-12'
         run: |
@@ -52,16 +38,10 @@
           brew install ethereum
       - name: Install GNU sed & GNU grep
         if: matrix.os == 'macos-12'
->>>>>>> c547a11b
         run: |
           brew install gnu-sed grep
           echo "$(brew --prefix)/opt/gnu-sed/libexec/gnubin" >> $GITHUB_PATH
           echo "$(brew --prefix)/opt/grep/libexec/gnubin" >> $GITHUB_PATH
-<<<<<<< HEAD
-        if: matrix.os == 'macos-12'
-
-=======
->>>>>>> c547a11b
       # https://github.com/actions/cache/blob/main/examples.md#rust---cargo
       - uses: actions/cache@v3
         id: cache-cargo
