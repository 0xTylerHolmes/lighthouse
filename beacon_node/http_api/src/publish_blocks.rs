--- conflicted
+++ resolved
@@ -1,15 +1,10 @@
 use crate::metrics;
 use beacon_chain::blob_verification::{AsBlock, BlockWrapper, IntoAvailableBlock};
 use beacon_chain::validator_monitor::{get_block_delay_ms, timestamp_now};
-<<<<<<< HEAD
-use beacon_chain::NotifyExecutionLayer;
-use beacon_chain::{BeaconChain, BeaconChainTypes, BlockError, CountUnrealized};
-=======
 use beacon_chain::{
     BeaconChain, BeaconChainTypes, BlockError, CountUnrealized, NotifyExecutionLayer,
 };
 use execution_layer::ProvenancedPayload;
->>>>>>> 020fb483
 use lighthouse_network::PubsubMessage;
 use network::NetworkMessage;
 use slog::{debug, error, info, warn, Logger};
@@ -19,13 +14,8 @@
 use tokio::sync::mpsc::UnboundedSender;
 use tree_hash::TreeHash;
 use types::{
-<<<<<<< HEAD
-    AbstractExecPayload, BlindedPayload, EthSpec, ExecPayload, ExecutionBlockHash, FullPayload,
-    Hash256, SignedBeaconBlock, SignedBeaconBlockAndBlobsSidecar,
-=======
     AbstractExecPayload, BeaconBlockRef, BlindedPayload, EthSpec, ExecPayload, ExecutionBlockHash,
-    FullPayload, Hash256, SignedBeaconBlock,
->>>>>>> 020fb483
+    FullPayload, Hash256, SignedBeaconBlock, SignedBeaconBlockAndBlobsSidecar,
 };
 use warp::Rejection;
 
@@ -83,14 +73,8 @@
             }
         } else {
             crate::publish_pubsub_message(network_tx, PubsubMessage::BeaconBlock(block.clone()))?;
-            block.into()
+            BlockWrapper::Block(block)
         };
-
-<<<<<<< HEAD
-    // Determine the delay after the start of the slot, register it with metrics.
-    let block = wrapped_block.as_block();
-    let delay = get_block_delay_ms(seen_timestamp, block.message(), &chain.slot_clock);
-    metrics::observe_duration(&metrics::HTTP_API_BLOCK_BROADCAST_DELAY_TIMES, delay);
 
     let available_block = match wrapped_block.into_available_block(block_root, &chain) {
         Ok(available_block) => available_block,
@@ -104,9 +88,6 @@
             return Err(warp_utils::reject::broadcast_without_import(msg));
         }
     };
-=======
-    let block_root = block_root.unwrap_or_else(|| block.canonical_root());
->>>>>>> 020fb483
 
     match chain
         .process_block(
@@ -139,39 +120,18 @@
             // head.
             chain.recompute_head_at_current_slot().await;
 
-<<<<<<< HEAD
-            // Perform some logging to inform users if their blocks are being produced
-            // late.
-            //
-            // Check to see the thresholds are non-zero to avoid logging errors with small
-            // slot times (e.g., during testing)
-            let too_late_threshold = chain.slot_clock.unagg_attestation_production_delay();
-            let delayed_threshold = too_late_threshold / 2;
-            if delay >= too_late_threshold {
-                error!(
-                    log,
-                    "Block was broadcast too late";
-                    "msg" => "system may be overloaded, block likely to be orphaned",
-                    "delay_ms" => delay.as_millis(),
-                    "slot" => available_block.slot(),
-                    "root" => ?root,
-                )
-            } else if delay >= delayed_threshold {
-                error!(
-                    log,
-                    "Block broadcast was delayed";
-                    "msg" => "system may be overloaded, block may be orphaned",
-                    "delay_ms" => delay.as_millis(),
-                    "slot" => available_block.slot(),
-                    "root" => ?root,
-                )
-=======
             // Only perform late-block logging here if the block is local. For
             // blocks built with builders we consider the broadcast time to be
             // when the blinded block is published to the builder.
             if is_locally_built_block {
-                late_block_logging(&chain, seen_timestamp, block.message(), root, "local", &log)
->>>>>>> 020fb483
+                late_block_logging(
+                    &chain,
+                    seen_timestamp,
+                    available_block.message(),
+                    root,
+                    "local",
+                    &log,
+                )
             }
 
             Ok(())
