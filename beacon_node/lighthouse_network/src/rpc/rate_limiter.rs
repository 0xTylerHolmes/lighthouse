--- conflicted
+++ resolved
@@ -73,13 +73,10 @@
     bbrange_rl: Limiter<PeerId>,
     /// BlocksByRoot rate limiter.
     bbroots_rl: Limiter<PeerId>,
-<<<<<<< HEAD
     /// BlobsByRange rate limiter.
     blbrange_rl: Limiter<PeerId>,
-=======
     /// LightClientBootstrap rate limiter.
     lcbootstrap_rl: Limiter<PeerId>,
->>>>>>> 22115049
 }
 
 /// Error type for non conformant requests
@@ -105,13 +102,10 @@
     bbrange_quota: Option<Quota>,
     /// Quota for the BlocksByRoot protocol.
     bbroots_quota: Option<Quota>,
-<<<<<<< HEAD
     /// Quota for the BlobsByRange protocol.
     blbrange_quota: Option<Quota>,
-=======
     /// Quota for the LightClientBootstrap protocol.
     lcbootstrap_quota: Option<Quota>,
->>>>>>> 22115049
 }
 
 impl RPCRateLimiterBuilder {
@@ -130,11 +124,8 @@
             Protocol::Goodbye => self.goodbye_quota = q,
             Protocol::BlocksByRange => self.bbrange_quota = q,
             Protocol::BlocksByRoot => self.bbroots_quota = q,
-<<<<<<< HEAD
             Protocol::BlobsByRange => self.blbrange_quota = q,
-=======
             Protocol::LightClientBootstrap => self.lcbootstrap_quota = q,
->>>>>>> 22115049
         }
         self
     }
@@ -189,11 +180,8 @@
         let goodbye_rl = Limiter::from_quota(goodbye_quota)?;
         let bbroots_rl = Limiter::from_quota(bbroots_quota)?;
         let bbrange_rl = Limiter::from_quota(bbrange_quota)?;
-<<<<<<< HEAD
         let blbrange_rl = Limiter::from_quota(blbrange_quota)?;
-=======
         let lcbootstrap_rl = Limiter::from_quota(lcbootstrap_quote)?;
->>>>>>> 22115049
 
         // check for peers to prune every 30 seconds, starting in 30 seconds
         let prune_every = tokio::time::Duration::from_secs(30);
@@ -207,11 +195,8 @@
             goodbye_rl,
             bbroots_rl,
             bbrange_rl,
-<<<<<<< HEAD
             blbrange_rl,
-=======
             lcbootstrap_rl,
->>>>>>> 22115049
             init_time: Instant::now(),
         })
     }
@@ -235,11 +220,8 @@
             Protocol::Goodbye => &mut self.goodbye_rl,
             Protocol::BlocksByRange => &mut self.bbrange_rl,
             Protocol::BlocksByRoot => &mut self.bbroots_rl,
-<<<<<<< HEAD
             Protocol::BlobsByRange => &mut self.blbrange_rl,
-=======
             Protocol::LightClientBootstrap => &mut self.lcbootstrap_rl,
->>>>>>> 22115049
         };
         check(limiter)
     }
