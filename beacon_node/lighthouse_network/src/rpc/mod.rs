//! The Ethereum 2.0 Wire Protocol
//!
//! This protocol is a purpose built Ethereum 2.0 libp2p protocol. It's role is to facilitate
//! direct peer-to-peer communication primarily for sending/receiving chain information for
//! syncing.

use futures::future::FutureExt;
use handler::{HandlerEvent, RPCHandler};
use libp2p::core::connection::ConnectionId;
use libp2p::swarm::{
    handler::ConnectionHandler, NetworkBehaviour, NetworkBehaviourAction, NotifyHandler,
    PollParameters, SubstreamProtocol,
};
use libp2p::PeerId;
use rate_limiter::{RPCRateLimiter as RateLimiter, RateLimitedErr};
use slog::{crit, debug, o};
use std::marker::PhantomData;
use std::sync::Arc;
use std::task::{Context, Poll};
use types::{EthSpec, ForkContext};

pub(crate) use handler::HandlerErr;
pub(crate) use methods::{MetaData, MetaDataV1, MetaDataV2, Ping, RPCCodedResponse, RPCResponse};
pub(crate) use protocol::{InboundRequest, RPCProtocol};

use crate::rpc::methods::MAX_REQUEST_BLOB_SIDECARS;
pub use handler::SubstreamId;
pub use methods::{
    BlocksByRangeRequest, BlocksByRootRequest, GoodbyeReason, LightClientBootstrapRequest,
    MaxRequestBlocks, RPCResponseErrorCode, ResponseTermination, StatusMessage, MAX_REQUEST_BLOCKS,
};
pub(crate) use outbound::OutboundRequest;
pub use protocol::{max_rpc_size, Protocol, RPCError};

use self::config::{InboundRateLimiterConfig, OutboundRateLimiterConfig};
use self::self_limiter::SelfRateLimiter;

pub(crate) mod codec;
pub mod config;
mod handler;
pub mod methods;
mod outbound;
mod protocol;
mod rate_limiter;
mod self_limiter;

/// Composite trait for a request id.
pub trait ReqId: Send + 'static + std::fmt::Debug + Copy + Clone {}
impl<T> ReqId for T where T: Send + 'static + std::fmt::Debug + Copy + Clone {}

/// RPC events sent from Lighthouse.
#[derive(Debug, Clone)]
pub enum RPCSend<Id, TSpec: EthSpec> {
    /// A request sent from Lighthouse.
    ///
    /// The `Id` is given by the application making the request. These
    /// go over *outbound* connections.
    Request(Id, OutboundRequest<TSpec>),
    /// A response sent from Lighthouse.
    ///
    /// The `SubstreamId` must correspond to the RPC-given ID of the original request received from the
    /// peer. The second parameter is a single chunk of a response. These go over *inbound*
    /// connections.
    Response(SubstreamId, RPCCodedResponse<TSpec>),
    /// Lighthouse has requested to terminate the connection with a goodbye message.
    Shutdown(Id, GoodbyeReason),
}

/// RPC events received from outside Lighthouse.
#[derive(Debug, Clone)]
pub enum RPCReceived<Id, T: EthSpec> {
    /// A request received from the outside.
    ///
    /// The `SubstreamId` is given by the `RPCHandler` as it identifies this request with the
    /// *inbound* substream over which it is managed.
    Request(SubstreamId, InboundRequest<T>),
    /// A response received from the outside.
    ///
    /// The `Id` corresponds to the application given ID of the original request sent to the
    /// peer. The second parameter is a single chunk of a response. These go over *outbound*
    /// connections.
    Response(Id, RPCResponse<T>),
    /// Marks a request as completed
    EndOfStream(Id, ResponseTermination),
}

impl<T: EthSpec, Id: std::fmt::Debug> std::fmt::Display for RPCSend<Id, T> {
    fn fmt(&self, f: &mut std::fmt::Formatter<'_>) -> std::fmt::Result {
        match self {
            RPCSend::Request(id, req) => write!(f, "RPC Request(id: {:?}, {})", id, req),
            RPCSend::Response(id, res) => write!(f, "RPC Response(id: {:?}, {})", id, res),
            RPCSend::Shutdown(_id, reason) => write!(f, "Sending Goodbye: {}", reason),
        }
    }
}

/// Messages sent to the user from the RPC protocol.
#[derive(Debug)]
pub struct RPCMessage<Id, TSpec: EthSpec> {
    /// The peer that sent the message.
    pub peer_id: PeerId,
    /// Handler managing this message.
    pub conn_id: ConnectionId,
    /// The message that was sent.
    pub event: HandlerEvent<Id, TSpec>,
}

type BehaviourAction<Id, TSpec> =
    NetworkBehaviourAction<RPCMessage<Id, TSpec>, RPCHandler<Id, TSpec>>;

/// Implements the libp2p `NetworkBehaviour` trait and therefore manages network-level
/// logic.
pub struct RPC<Id: ReqId, TSpec: EthSpec> {
    /// Rate limiter
    limiter: Option<RateLimiter>,
    /// Rate limiter for our own requests.
    self_limiter: Option<SelfRateLimiter<Id, TSpec>>,
    /// Queue of events to be processed.
    events: Vec<BehaviourAction<Id, TSpec>>,
    fork_context: Arc<ForkContext>,
    enable_light_client_server: bool,
    /// Slog logger for RPC behaviour.
    log: slog::Logger,
}

impl<Id: ReqId, TSpec: EthSpec> RPC<Id, TSpec> {
    pub fn new(
        fork_context: Arc<ForkContext>,
        enable_light_client_server: bool,
        inbound_rate_limiter_config: Option<InboundRateLimiterConfig>,
        outbound_rate_limiter_config: Option<OutboundRateLimiterConfig>,
        log: slog::Logger,
    ) -> Self {
        let log = log.new(o!("service" => "libp2p_rpc"));

<<<<<<< HEAD
        let limiter = RateLimiter::builder()
            .n_every(Protocol::MetaData, 2, Duration::from_secs(5))
            .n_every(Protocol::Ping, 2, Duration::from_secs(10))
            .n_every(Protocol::Status, 5, Duration::from_secs(15))
            .one_every(Protocol::Goodbye, Duration::from_secs(10))
            .one_every(Protocol::LightClientBootstrap, Duration::from_secs(10))
            .n_every(
                Protocol::BlocksByRange,
                methods::MAX_REQUEST_BLOCKS,
                Duration::from_secs(10),
            )
            .n_every(Protocol::BlocksByRoot, 128, Duration::from_secs(10))
            .n_every(Protocol::BlobsByRoot, 128, Duration::from_secs(10))
            .n_every(
                Protocol::BlobsByRange,
                MAX_REQUEST_BLOB_SIDECARS,
                Duration::from_secs(10),
            )
            .build()
            .expect("Configuration parameters are valid");
=======
        let inbound_limiter = inbound_rate_limiter_config.map(|config| {
            debug!(log, "Using inbound rate limiting params"; "config" => ?config);
            RateLimiter::new_with_config(config.0)
                .expect("Inbound limiter configuration parameters are valid")
        });
>>>>>>> d07c78bc

        let self_limiter = outbound_rate_limiter_config.map(|config| {
            SelfRateLimiter::new(config, log.clone()).expect("Configuration parameters are valid")
        });

        RPC {
            limiter: inbound_limiter,
            self_limiter,
            events: Vec::new(),
            fork_context,
            enable_light_client_server,
            log,
        }
    }

    /// Sends an RPC response.
    ///
    /// The peer must be connected for this to succeed.
    pub fn send_response(
        &mut self,
        peer_id: PeerId,
        id: (ConnectionId, SubstreamId),
        event: RPCCodedResponse<TSpec>,
    ) {
        self.events.push(NetworkBehaviourAction::NotifyHandler {
            peer_id,
            handler: NotifyHandler::One(id.0),
            event: RPCSend::Response(id.1, event),
        });
    }

    /// Submits an RPC request.
    ///
    /// The peer must be connected for this to succeed.
    pub fn send_request(&mut self, peer_id: PeerId, request_id: Id, req: OutboundRequest<TSpec>) {
        let event = if let Some(self_limiter) = self.self_limiter.as_mut() {
            match self_limiter.allows(peer_id, request_id, req) {
                Ok(event) => event,
                Err(_e) => {
                    // Request is logged and queued internally in the self rate limiter.
                    return;
                }
            }
        } else {
            NetworkBehaviourAction::NotifyHandler {
                peer_id,
                handler: NotifyHandler::Any,
                event: RPCSend::Request(request_id, req),
            }
        };

        self.events.push(event);
    }

    /// Lighthouse wishes to disconnect from this peer by sending a Goodbye message. This
    /// gracefully terminates the RPC behaviour with a goodbye message.
    pub fn shutdown(&mut self, peer_id: PeerId, id: Id, reason: GoodbyeReason) {
        self.events.push(NetworkBehaviourAction::NotifyHandler {
            peer_id,
            handler: NotifyHandler::Any,
            event: RPCSend::Shutdown(id, reason),
        });
    }
}

impl<Id, TSpec> NetworkBehaviour for RPC<Id, TSpec>
where
    TSpec: EthSpec,
    Id: ReqId,
{
    type ConnectionHandler = RPCHandler<Id, TSpec>;
    type OutEvent = RPCMessage<Id, TSpec>;

    fn new_handler(&mut self) -> Self::ConnectionHandler {
        RPCHandler::new(
            SubstreamProtocol::new(
                RPCProtocol {
                    fork_context: self.fork_context.clone(),
                    max_rpc_size: max_rpc_size(&self.fork_context),
                    enable_light_client_server: self.enable_light_client_server,
                    phantom: PhantomData,
                },
                (),
            ),
            self.fork_context.clone(),
            &self.log,
        )
    }

    fn inject_event(
        &mut self,
        peer_id: PeerId,
        conn_id: ConnectionId,
        event: <Self::ConnectionHandler as ConnectionHandler>::OutEvent,
    ) {
        if let Ok(RPCReceived::Request(ref id, ref req)) = event {
            if let Some(limiter) = self.limiter.as_mut() {
                // check if the request is conformant to the quota
                match limiter.allows(&peer_id, req) {
                    Ok(()) => {
                        // send the event to the user
                        self.events
                            .push(NetworkBehaviourAction::GenerateEvent(RPCMessage {
                                peer_id,
                                conn_id,
                                event,
                            }))
                    }
                    Err(RateLimitedErr::TooLarge) => {
                        // we set the batch sizes, so this is a coding/config err for most protocols
                        let protocol = req.protocol();
                        if matches!(protocol, Protocol::BlocksByRange) {
                            debug!(self.log, "Blocks by range request will never be processed"; "request" => %req);
                        } else {
                            crit!(self.log, "Request size too large to ever be processed"; "protocol" => %protocol);
                        }
                        // send an error code to the peer.
                        // the handler upon receiving the error code will send it back to the behaviour
                        self.send_response(
                            peer_id,
                            (conn_id, *id),
                            RPCCodedResponse::Error(
                                RPCResponseErrorCode::RateLimited,
                                "Rate limited. Request too large".into(),
                            ),
                        );
                    }
                    Err(RateLimitedErr::TooSoon(wait_time)) => {
                        debug!(self.log, "Request exceeds the rate limit";
                        "request" => %req, "peer_id" => %peer_id, "wait_time_ms" => wait_time.as_millis());
                        // send an error code to the peer.
                        // the handler upon receiving the error code will send it back to the behaviour
                        self.send_response(
                            peer_id,
                            (conn_id, *id),
                            RPCCodedResponse::Error(
                                RPCResponseErrorCode::RateLimited,
                                format!("Wait {:?}", wait_time).into(),
                            ),
                        );
                    }
                }
            } else {
                // No rate limiting, send the event to the user
                self.events
                    .push(NetworkBehaviourAction::GenerateEvent(RPCMessage {
                        peer_id,
                        conn_id,
                        event,
                    }))
            }
        } else {
            self.events
                .push(NetworkBehaviourAction::GenerateEvent(RPCMessage {
                    peer_id,
                    conn_id,
                    event,
                }));
        }
    }

    fn poll(
        &mut self,
        cx: &mut Context,
        _: &mut impl PollParameters,
    ) -> Poll<NetworkBehaviourAction<Self::OutEvent, Self::ConnectionHandler>> {
        // let the rate limiter prune.
        if let Some(limiter) = self.limiter.as_mut() {
            let _ = limiter.poll_unpin(cx);
        }

        if let Some(self_limiter) = self.self_limiter.as_mut() {
            if let Poll::Ready(event) = self_limiter.poll_ready(cx) {
                self.events.push(event)
            }
        }

        if !self.events.is_empty() {
            return Poll::Ready(self.events.remove(0));
        }

        Poll::Pending
    }
}

impl<Id, TSpec> slog::KV for RPCMessage<Id, TSpec>
where
    TSpec: EthSpec,
    Id: ReqId,
{
    fn serialize(
        &self,
        _record: &slog::Record,
        serializer: &mut dyn slog::Serializer,
    ) -> slog::Result {
        serializer.emit_arguments("peer_id", &format_args!("{}", self.peer_id))?;
        let (msg_kind, protocol) = match &self.event {
            Ok(received) => match received {
                RPCReceived::Request(_, req) => ("request", req.protocol()),
                RPCReceived::Response(_, res) => ("response", res.protocol()),
                RPCReceived::EndOfStream(_, end) => (
                    "end_of_stream",
                    match end {
                        ResponseTermination::BlocksByRange => Protocol::BlocksByRange,
                        ResponseTermination::BlocksByRoot => Protocol::BlocksByRoot,
                        ResponseTermination::BlobsByRange => Protocol::BlobsByRange,
                        ResponseTermination::BlobsByRoot => Protocol::BlobsByRoot,
                    },
                ),
            },
            Err(error) => match &error {
                HandlerErr::Inbound { proto, .. } => ("inbound_err", *proto),
                HandlerErr::Outbound { proto, .. } => ("outbound_err", *proto),
            },
        };
        serializer.emit_str("msg_kind", msg_kind)?;
        serializer.emit_arguments("protocol", &format_args!("{}", protocol))?;

        slog::Result::Ok(())
    }
}<|MERGE_RESOLUTION|>--- conflicted
+++ resolved
@@ -133,34 +133,11 @@
     ) -> Self {
         let log = log.new(o!("service" => "libp2p_rpc"));
 
-<<<<<<< HEAD
-        let limiter = RateLimiter::builder()
-            .n_every(Protocol::MetaData, 2, Duration::from_secs(5))
-            .n_every(Protocol::Ping, 2, Duration::from_secs(10))
-            .n_every(Protocol::Status, 5, Duration::from_secs(15))
-            .one_every(Protocol::Goodbye, Duration::from_secs(10))
-            .one_every(Protocol::LightClientBootstrap, Duration::from_secs(10))
-            .n_every(
-                Protocol::BlocksByRange,
-                methods::MAX_REQUEST_BLOCKS,
-                Duration::from_secs(10),
-            )
-            .n_every(Protocol::BlocksByRoot, 128, Duration::from_secs(10))
-            .n_every(Protocol::BlobsByRoot, 128, Duration::from_secs(10))
-            .n_every(
-                Protocol::BlobsByRange,
-                MAX_REQUEST_BLOB_SIDECARS,
-                Duration::from_secs(10),
-            )
-            .build()
-            .expect("Configuration parameters are valid");
-=======
         let inbound_limiter = inbound_rate_limiter_config.map(|config| {
             debug!(log, "Using inbound rate limiting params"; "config" => ?config);
             RateLimiter::new_with_config(config.0)
                 .expect("Inbound limiter configuration parameters are valid")
         });
->>>>>>> d07c78bc
 
         let self_limiter = outbound_rate_limiter_config.map(|config| {
             SelfRateLimiter::new(config, log.clone()).expect("Configuration parameters are valid")
