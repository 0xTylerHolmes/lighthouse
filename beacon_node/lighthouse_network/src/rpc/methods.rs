//! Available RPC methods types and ids.

use crate::types::{EnrAttestationBitfield, EnrSyncCommitteeBitfield};
use regex::bytes::Regex;
use serde::Serialize;
use ssz_derive::{Decode, Encode};
use ssz_types::{
    typenum::{U1024, U256},
    VariableList,
};
use std::ops::Deref;
use std::sync::Arc;
use strum::IntoStaticStr;
use superstruct::superstruct;
<<<<<<< HEAD
use types::{BlobsSidecar, Epoch, EthSpec, Hash256, SignedBeaconBlock, Slot};
=======
use types::{Epoch, EthSpec, Hash256, SignedBeaconBlock, Slot};
use types::blobs_sidecar::BlobsSidecar;
>>>>>>> 6f7d21c5

/// Maximum number of blocks in a single request.
pub type MaxRequestBlocks = U1024;
pub const MAX_REQUEST_BLOCKS: u64 = 1024;

/// Maximum length of error message.
pub type MaxErrorLen = U256;
pub const MAX_ERROR_LEN: u64 = 256;

/// Wrapper over SSZ List to represent error message in rpc responses.
#[derive(Debug, Clone)]
pub struct ErrorType(pub VariableList<u8, MaxErrorLen>);

impl From<String> for ErrorType {
    fn from(s: String) -> Self {
        Self(VariableList::from(s.as_bytes().to_vec()))
    }
}

impl From<&str> for ErrorType {
    fn from(s: &str) -> Self {
        Self(VariableList::from(s.as_bytes().to_vec()))
    }
}

impl Deref for ErrorType {
    type Target = VariableList<u8, MaxErrorLen>;
    fn deref(&self) -> &Self::Target {
        &self.0
    }
}

impl ToString for ErrorType {
    fn to_string(&self) -> String {
        #[allow(clippy::invalid_regex)]
        let re = Regex::new("\\p{C}").expect("Regex is valid");
        String::from_utf8_lossy(&re.replace_all(self.0.deref(), &b""[..])).to_string()
    }
}

/* Request/Response data structures for RPC methods */

/* Requests */

/// The STATUS request/response handshake message.
#[derive(Encode, Decode, Clone, Debug, PartialEq)]
pub struct StatusMessage {
    /// The fork version of the chain we are broadcasting.
    pub fork_digest: [u8; 4],

    /// Latest finalized root.
    pub finalized_root: Hash256,

    /// Latest finalized epoch.
    pub finalized_epoch: Epoch,

    /// The latest block root.
    pub head_root: Hash256,

    /// The slot associated with the latest block root.
    pub head_slot: Slot,
}

/// The PING request/response message.
#[derive(Encode, Decode, Clone, Debug, PartialEq)]
pub struct Ping {
    /// The metadata sequence number.
    pub data: u64,
}

/// The METADATA response structure.
#[superstruct(
    variants(V1, V2),
    variant_attributes(
        derive(Encode, Decode, Clone, Debug, PartialEq, Serialize),
        serde(bound = "T: EthSpec", deny_unknown_fields),
    )
)]
#[derive(Clone, Debug, PartialEq, Serialize, Encode)]
#[serde(bound = "T: EthSpec")]
#[ssz(enum_behaviour = "transparent")]
pub struct MetaData<T: EthSpec> {
    /// A sequential counter indicating when data gets modified.
    pub seq_number: u64,
    /// The persistent attestation subnet bitfield.
    pub attnets: EnrAttestationBitfield<T>,
    /// The persistent sync committee bitfield.
    #[superstruct(only(V2))]
    pub syncnets: EnrSyncCommitteeBitfield<T>,
}

/// The reason given for a `Goodbye` message.
///
/// Note: any unknown `u64::into(n)` will resolve to `Goodbye::Unknown` for any unknown `n`,
/// however `GoodbyeReason::Unknown.into()` will go into `0_u64`. Therefore de-serializing then
/// re-serializing may not return the same bytes.
#[derive(Debug, Clone, PartialEq)]
pub enum GoodbyeReason {
    /// This node has shutdown.
    ClientShutdown = 1,

    /// Incompatible networks.
    IrrelevantNetwork = 2,

    /// Error/fault in the RPC.
    Fault = 3,

    /// Teku uses this code for not being able to verify a network.
    UnableToVerifyNetwork = 128,

    /// The node has too many connected peers.
    TooManyPeers = 129,

    /// Scored poorly.
    BadScore = 250,

    /// The peer is banned
    Banned = 251,

    /// The IP address the peer is using is banned.
    BannedIP = 252,

    /// Unknown reason.
    Unknown = 0,
}

impl From<u64> for GoodbyeReason {
    fn from(id: u64) -> GoodbyeReason {
        match id {
            1 => GoodbyeReason::ClientShutdown,
            2 => GoodbyeReason::IrrelevantNetwork,
            3 => GoodbyeReason::Fault,
            128 => GoodbyeReason::UnableToVerifyNetwork,
            129 => GoodbyeReason::TooManyPeers,
            250 => GoodbyeReason::BadScore,
            251 => GoodbyeReason::Banned,
            252 => GoodbyeReason::BannedIP,
            _ => GoodbyeReason::Unknown,
        }
    }
}

impl From<GoodbyeReason> for u64 {
    fn from(reason: GoodbyeReason) -> u64 {
        reason as u64
    }
}

impl ssz::Encode for GoodbyeReason {
    fn is_ssz_fixed_len() -> bool {
        <u64 as ssz::Encode>::is_ssz_fixed_len()
    }

    fn ssz_fixed_len() -> usize {
        <u64 as ssz::Encode>::ssz_fixed_len()
    }

    fn ssz_bytes_len(&self) -> usize {
        0_u64.ssz_bytes_len()
    }

    fn ssz_append(&self, buf: &mut Vec<u8>) {
        let conv: u64 = self.clone().into();
        conv.ssz_append(buf)
    }
}

impl ssz::Decode for GoodbyeReason {
    fn is_ssz_fixed_len() -> bool {
        <u64 as ssz::Decode>::is_ssz_fixed_len()
    }

    fn ssz_fixed_len() -> usize {
        <u64 as ssz::Decode>::ssz_fixed_len()
    }

    fn from_ssz_bytes(bytes: &[u8]) -> Result<Self, ssz::DecodeError> {
        u64::from_ssz_bytes(bytes).map(|n| n.into())
    }
}

/// Request a number of beacon block roots from a peer.
#[derive(Encode, Decode, Clone, Debug, PartialEq)]
pub struct BlocksByRangeRequest {
    /// The starting slot to request blocks.
    pub start_slot: u64,

    /// The number of blocks from the start slot.
    pub count: u64,
}

/// Request a number of beacon blobs from a peer.
#[derive(Encode, Decode, Clone, Debug, PartialEq)]
pub struct BlobsByRangeRequest {
    /// The starting slot to request blobs.
    pub start_slot: u64,

    /// The number of blobs from the start slot.
    pub count: u64,
}

/// Request a number of beacon block roots from a peer.
#[derive(Encode, Decode, Clone, Debug, PartialEq)]
pub struct OldBlocksByRangeRequest {
    /// The starting slot to request blocks.
    pub start_slot: u64,

    /// The number of blocks from the start slot.
    pub count: u64,

    /// The step increment to receive blocks.
    ///
    /// A value of 1 returns every block.
    /// A value of 2 returns every second block.
    /// A value of 3 returns every third block and so on.
    pub step: u64,
}

#[derive(Encode, Decode, Clone, Debug, PartialEq)]
pub struct TxBlobsByRangeRequest {
    pub execution_block_number: u64,
    pub count: u64,
}

/// Request a number of beacon block bodies from a peer.
#[derive(Clone, Debug, PartialEq)]
pub struct BlocksByRootRequest {
    /// The list of beacon block bodies being requested.
    pub block_roots: VariableList<Hash256, MaxRequestBlocks>,
}

/* RPC Handling and Grouping */
// Collection of enums and structs used by the Codecs to encode/decode RPC messages

#[derive(Debug, Clone, PartialEq)]
pub enum RPCResponse<T: EthSpec> {
    /// A HELLO message.
    Status(StatusMessage),

    /// A response to a get BLOCKS_BY_RANGE request. A None response signifies the end of the
    /// batch.
    BlocksByRange(Arc<SignedBeaconBlock<T>>),

    TxBlobsByRange(Box<BlobsSidecar<T>>),

    /// A response to a get BLOCKS_BY_ROOT request.
    BlocksByRoot(Arc<SignedBeaconBlock<T>>),

    /// A response to a get BLOBS_BY_RANGE request
    BlobsByRange(Arc<VariableList<BlobsSidecar<T>, T::MaxRequestBlobsSidecars>>),

    /// A PONG response to a PING request.
    Pong(Ping),

    /// A response to a META_DATA request.
    MetaData(MetaData<T>),
}

/// Indicates which response is being terminated by a stream termination response.
#[derive(Debug, Clone)]
pub enum ResponseTermination {
    /// Blocks by range stream termination.
    BlocksByRange,

    TxBlobsByRange,

    /// Blocks by root stream termination.
    BlocksByRoot,

    // Blobs by range stream termination.
    BlobsByRange
}

/// The structured response containing a result/code indicating success or failure
/// and the contents of the response
#[derive(Debug, Clone)]
pub enum RPCCodedResponse<T: EthSpec> {
    /// The response is a successful.
    Success(RPCResponse<T>),

    Error(RPCResponseErrorCode, ErrorType),

    /// Received a stream termination indicating which response is being terminated.
    StreamTermination(ResponseTermination),
}

/// The code assigned to an erroneous `RPCResponse`.
#[derive(Debug, Clone, Copy, PartialEq, IntoStaticStr)]
#[strum(serialize_all = "snake_case")]
pub enum RPCResponseErrorCode {
    RateLimited,
    InvalidRequest,
    ServerError,
    /// Error spec'd to indicate that a peer does not have blocks on a requested range.
    ResourceUnavailable,
    Unknown,
}

impl<T: EthSpec> RPCCodedResponse<T> {
    /// Used to encode the response in the codec.
    pub fn as_u8(&self) -> Option<u8> {
        match self {
            RPCCodedResponse::Success(_) => Some(0),
            RPCCodedResponse::Error(code, _) => Some(code.as_u8()),
            RPCCodedResponse::StreamTermination(_) => None,
        }
    }

    /// Tells the codec whether to decode as an RPCResponse or an error.
    pub fn is_response(response_code: u8) -> bool {
        matches!(response_code, 0)
    }

    /// Builds an RPCCodedResponse from a response code and an ErrorMessage
    pub fn from_error(response_code: u8, err: ErrorType) -> Self {
        let code = match response_code {
            1 => RPCResponseErrorCode::InvalidRequest,
            2 => RPCResponseErrorCode::ServerError,
            3 => RPCResponseErrorCode::ResourceUnavailable,
            139 => RPCResponseErrorCode::RateLimited,
            _ => RPCResponseErrorCode::Unknown,
        };
        RPCCodedResponse::Error(code, err)
    }

    /// Specifies which response allows for multiple chunks for the stream handler.
    pub fn multiple_responses(&self) -> bool {
        match self {
            RPCCodedResponse::Success(resp) => match resp {
                RPCResponse::Status(_) => false,
                RPCResponse::BlocksByRange(_) => true,
                RPCResponse::TxBlobsByRange(_) => true,
                RPCResponse::BlocksByRoot(_) => true,
                RPCResponse::BlobsByRange(_) => true,
                RPCResponse::Pong(_) => false,
                RPCResponse::MetaData(_) => false,
            },
            RPCCodedResponse::Error(_, _) => true,
            // Stream terminations are part of responses that have chunks
            RPCCodedResponse::StreamTermination(_) => true,
        }
    }

    /// Returns true if this response always terminates the stream.
    pub fn close_after(&self) -> bool {
        !matches!(self, RPCCodedResponse::Success(_))
    }
}

impl RPCResponseErrorCode {
    fn as_u8(&self) -> u8 {
        match self {
            RPCResponseErrorCode::InvalidRequest => 1,
            RPCResponseErrorCode::ServerError => 2,
            RPCResponseErrorCode::ResourceUnavailable => 3,
            RPCResponseErrorCode::Unknown => 255,
            RPCResponseErrorCode::RateLimited => 139,
        }
    }
}

use super::Protocol;
impl<T: EthSpec> RPCResponse<T> {
    pub fn protocol(&self) -> Protocol {
        match self {
            RPCResponse::Status(_) => Protocol::Status,
            RPCResponse::BlocksByRange(_) => Protocol::BlocksByRange,
            RPCResponse::BlocksByRoot(_) => Protocol::BlocksByRoot,
            RPCResponse::BlobsByRange(_) => Protocol::BlobsByRange,
            RPCResponse::Pong(_) => Protocol::Ping,
            RPCResponse::MetaData(_) => Protocol::MetaData,
        }
    }
}

impl std::fmt::Display for RPCResponseErrorCode {
    fn fmt(&self, f: &mut std::fmt::Formatter<'_>) -> std::fmt::Result {
        let repr = match self {
            RPCResponseErrorCode::InvalidRequest => "The request was invalid",
            RPCResponseErrorCode::ResourceUnavailable => "Resource unavailable",
            RPCResponseErrorCode::ServerError => "Server error occurred",
            RPCResponseErrorCode::Unknown => "Unknown error occurred",
            RPCResponseErrorCode::RateLimited => "Rate limited",
        };
        f.write_str(repr)
    }
}

impl std::fmt::Display for StatusMessage {
    fn fmt(&self, f: &mut std::fmt::Formatter<'_>) -> std::fmt::Result {
        write!(f, "Status Message: Fork Digest: {:?}, Finalized Root: {}, Finalized Epoch: {}, Head Root: {}, Head Slot: {}", self.fork_digest, self.finalized_root, self.finalized_epoch, self.head_root, self.head_slot)
    }
}

impl<T: EthSpec> std::fmt::Display for RPCResponse<T> {
    fn fmt(&self, f: &mut std::fmt::Formatter<'_>) -> std::fmt::Result {
        match self {
            RPCResponse::Status(status) => write!(f, "{}", status),
            RPCResponse::BlocksByRange(block) => {
                write!(f, "BlocksByRange: Block slot: {}", block.slot())
            }
            RPCResponse::TxBlobsByRange(blob) => {
                write!(f, "TxBlobsByRange: Block slot: {}", blob.beacon_block_slot)
            }
            RPCResponse::BlocksByRoot(block) => {
                write!(f, "BlocksByRoot: Block slot: {}", block.slot())
            } 
            RPCResponse::BlobsByRange(blob) => {
                write!(f, "BlobsByRange: Blob slot: {}", blob.len())
            }
            RPCResponse::Pong(ping) => write!(f, "Pong: {}", ping.data),
            RPCResponse::MetaData(metadata) => write!(f, "Metadata: {}", metadata.seq_number()),
        }
    }
}

impl<T: EthSpec> std::fmt::Display for RPCCodedResponse<T> {
    fn fmt(&self, f: &mut std::fmt::Formatter<'_>) -> std::fmt::Result {
        match self {
            RPCCodedResponse::Success(res) => write!(f, "{}", res),
            RPCCodedResponse::Error(code, err) => write!(f, "{}: {}", code, err.to_string()),
            RPCCodedResponse::StreamTermination(_) => write!(f, "Stream Termination"),
        }
    }
}

impl std::fmt::Display for GoodbyeReason {
    fn fmt(&self, f: &mut std::fmt::Formatter<'_>) -> std::fmt::Result {
        match self {
            GoodbyeReason::ClientShutdown => write!(f, "Client Shutdown"),
            GoodbyeReason::IrrelevantNetwork => write!(f, "Irrelevant Network"),
            GoodbyeReason::Fault => write!(f, "Fault"),
            GoodbyeReason::UnableToVerifyNetwork => write!(f, "Unable to verify network"),
            GoodbyeReason::TooManyPeers => write!(f, "Too many peers"),
            GoodbyeReason::BadScore => write!(f, "Bad Score"),
            GoodbyeReason::Banned => write!(f, "Banned"),
            GoodbyeReason::BannedIP => write!(f, "BannedIP"),
            GoodbyeReason::Unknown => write!(f, "Unknown Reason"),
        }
    }
}

impl std::fmt::Display for BlocksByRangeRequest {
    fn fmt(&self, f: &mut std::fmt::Formatter<'_>) -> std::fmt::Result {
        write!(f, "Start Slot: {}, Count: {}", self.start_slot, self.count)
    }
}

impl std::fmt::Display for OldBlocksByRangeRequest {
    fn fmt(&self, f: &mut std::fmt::Formatter<'_>) -> std::fmt::Result {
        write!(
            f,
            "Start Slot: {}, Count: {}, Step: {}",
            self.start_slot, self.count, self.step
        )
    }
}

impl std::fmt::Display for TxBlobsByRangeRequest {
    fn fmt(&self, f: &mut std::fmt::Formatter<'_>) -> std::fmt::Result {
        write!(
            f,
            "Execution block number: {}, Count: {}",
            self.execution_block_number, self.count
        )
    }
}

impl slog::KV for StatusMessage {
    fn serialize(
        &self,
        record: &slog::Record,
        serializer: &mut dyn slog::Serializer,
    ) -> slog::Result {
        use slog::Value;
        serializer.emit_arguments("fork_digest", &format_args!("{:?}", self.fork_digest))?;
        Value::serialize(&self.finalized_epoch, record, "finalized_epoch", serializer)?;
        serializer.emit_arguments("finalized_root", &format_args!("{}", self.finalized_root))?;
        Value::serialize(&self.head_slot, record, "head_slot", serializer)?;
        serializer.emit_arguments("head_root", &format_args!("{}", self.head_root))?;
        slog::Result::Ok(())
    }
}<|MERGE_RESOLUTION|>--- conflicted
+++ resolved
@@ -12,12 +12,8 @@
 use std::sync::Arc;
 use strum::IntoStaticStr;
 use superstruct::superstruct;
-<<<<<<< HEAD
-use types::{BlobsSidecar, Epoch, EthSpec, Hash256, SignedBeaconBlock, Slot};
-=======
 use types::{Epoch, EthSpec, Hash256, SignedBeaconBlock, Slot};
 use types::blobs_sidecar::BlobsSidecar;
->>>>>>> 6f7d21c5
 
 /// Maximum number of blocks in a single request.
 pub type MaxRequestBlocks = U1024;
@@ -424,7 +420,7 @@
             }
             RPCResponse::BlocksByRoot(block) => {
                 write!(f, "BlocksByRoot: Block slot: {}", block.slot())
-            } 
+            }
             RPCResponse::BlobsByRange(blob) => {
                 write!(f, "BlobsByRange: Blob slot: {}", blob.len())
             }
