--- conflicted
+++ resolved
@@ -379,27 +379,6 @@
 
 #[cfg(test)]
 mod tests {
-<<<<<<< HEAD
-    use super::*;
-
-    use crate::beacon_processor::{BeaconProcessorSend, WorkEvent as BeaconWorkEvent};
-    use crate::service::RequestId;
-    use crate::NetworkMessage;
-    use beacon_chain::{
-        builder::Witness,
-        eth1_chain::CachingEth1Backend,
-        parking_lot::RwLock,
-        test_utils::{build_log, BeaconChainHarness, EphemeralHarnessType},
-        EngineState,
-    };
-    use lighthouse_network::{
-        rpc::{BlocksByRangeRequest, StatusMessage},
-        NetworkGlobals, Request,
-    };
-    use slog::o;
-    use slot_clock::TestingSlotClock;
-    use std::{collections::HashSet, sync::Arc};
-=======
     use crate::network_beacon_processor::NetworkBeaconProcessor;
     use crate::service::RequestId;
     use crate::NetworkMessage;
@@ -419,7 +398,6 @@
     use slot_clock::ManualSlotClock;
     use std::collections::HashSet;
     use std::sync::Arc;
->>>>>>> 62c91707
     use store::MemoryStore;
     use tokio::sync::mpsc;
     use types::{Hash256, MinimalEthSpec as E};
@@ -469,10 +447,7 @@
     }
 
     type TestBeaconChainType =
-<<<<<<< HEAD
         Witness<TestingSlotClock, CachingEth1Backend<E>, E, MemoryStore<E>, MemoryStore<E>>;
-=======
-        Witness<ManualSlotClock, CachingEth1Backend<E>, E, MemoryStore<E>, MemoryStore<E>>;
 
     fn build_log(level: slog::Level, enabled: bool) -> slog::Logger {
         let decorator = slog_term::TermDecorator::new().build();
@@ -485,7 +460,6 @@
             slog::Logger::root(drain.filter(|_| false).fuse(), o!())
         }
     }
->>>>>>> 62c91707
 
     #[allow(unused)]
     struct TestRig {
@@ -628,7 +602,6 @@
 
     fn range(log_enabled: bool) -> (TestRig, RangeSync<TestBeaconChainType, FakeStorage>) {
         let log = build_log(slog::Level::Trace, log_enabled);
-<<<<<<< HEAD
         // Initialise a new beacon chain
         let harness = BeaconChainHarness::<EphemeralHarnessType<E>>::builder(E::default())
             .default_spec()
@@ -640,8 +613,6 @@
 
         let fake_store = Arc::new(FakeStorage::default());
         let (beacon_processor_tx, beacon_processor_rx) = mpsc::channel(10);
-=======
->>>>>>> 62c91707
         let range_sync = RangeSync::<TestBeaconChainType, FakeStorage>::new(
             fake_store.clone(),
             log.new(o!("component" => "range")),
@@ -652,13 +623,8 @@
             NetworkBeaconProcessor::null_for_testing(globals.clone());
         let cx = SyncNetworkContext::new(
             network_tx,
-<<<<<<< HEAD
-            globals.clone(),
-            BeaconProcessorSend(beacon_processor_tx),
+            Arc::new(network_beacon_processor),
             chain,
-=======
-            Arc::new(network_beacon_processor),
->>>>>>> 62c91707
             log.new(o!("component" => "network_context")),
         );
         let test_rig = TestRig {
