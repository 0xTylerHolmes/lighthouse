--- conflicted
+++ resolved
@@ -2526,12 +2526,8 @@
 
 /// Check that all the states in a chain dump have the correct tree hash.
 fn check_chain_dump(harness: &TestHarness, expected_len: u64) {
-<<<<<<< HEAD
     let mut chain_dump = harness.chain.chain_dump().unwrap();
-=======
-    let chain_dump = harness.chain.chain_dump().unwrap();
     let split_slot = harness.chain.store.get_split_slot();
->>>>>>> dadbd69e
 
     assert_eq!(chain_dump.len() as u64, expected_len);
 
