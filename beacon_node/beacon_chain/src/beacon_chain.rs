use crate::attestation_verification::{
    batch_verify_aggregated_attestations, batch_verify_unaggregated_attestations,
    Error as AttestationError, VerifiedAggregatedAttestation, VerifiedAttestation,
    VerifiedUnaggregatedAttestation,
};
use crate::attester_cache::{AttesterCache, AttesterCacheKey};
use crate::beacon_proposer_cache::compute_proposer_duties_from_head;
use crate::beacon_proposer_cache::BeaconProposerCache;
use crate::block_times_cache::BlockTimesCache;
use crate::block_verification::{
    check_block_is_finalized_descendant, check_block_relevancy, get_block_root,
    signature_verify_chain_segment, BlockError, ExecutionPendingBlock, GossipVerifiedBlock,
    IntoExecutionPendingBlock, PayloadVerificationOutcome, POS_PANDA_BANNER,
};
use crate::chain_config::ChainConfig;
use crate::early_attester_cache::EarlyAttesterCache;
use crate::errors::{BeaconChainError as Error, BlockProductionError};
use crate::eth1_chain::{Eth1Chain, Eth1ChainBackend};
use crate::events::ServerSentEventHandler;
use crate::execution_payload::{get_execution_payload, PreparePayloadHandle};
use crate::fork_choice_signal::{ForkChoiceSignalRx, ForkChoiceSignalTx, ForkChoiceWaitResult};
use crate::head_tracker::HeadTracker;
use crate::historical_blocks::HistoricalBlockError;
use crate::migrate::BackgroundMigrator;
use crate::naive_aggregation_pool::{
    AggregatedAttestationMap, Error as NaiveAggregationError, NaiveAggregationPool,
    SyncContributionAggregateMap,
};
use crate::observed_aggregates::{
    Error as AttestationObservationError, ObservedAggregateAttestations, ObservedSyncContributions,
};
use crate::observed_attesters::{
    ObservedAggregators, ObservedAttesters, ObservedSyncAggregators, ObservedSyncContributors,
};
use crate::observed_block_producers::ObservedBlockProducers;
use crate::observed_operations::{ObservationOutcome, ObservedOperations};
use crate::persisted_beacon_chain::{PersistedBeaconChain, DUMMY_CANONICAL_HEAD_BLOCK_ROOT};
use crate::persisted_fork_choice::PersistedForkChoice;
use crate::pre_finalization_cache::PreFinalizationBlockCache;
use crate::proposer_prep_service::PAYLOAD_PREPARATION_LOOKAHEAD_FACTOR;
use crate::shuffling_cache::{BlockShufflingIds, ShufflingCache};
use crate::sync_committee_verification::{
    Error as SyncCommitteeError, VerifiedSyncCommitteeMessage, VerifiedSyncContribution,
};
use crate::timeout_rw_lock::TimeoutRwLock;
use crate::validator_monitor::{
    get_slot_delay_ms, timestamp_now, ValidatorMonitor,
    HISTORIC_EPOCHS as VALIDATOR_MONITOR_HISTORIC_EPOCHS,
};
use crate::validator_pubkey_cache::ValidatorPubkeyCache;
use crate::BeaconForkChoiceStore;
use crate::BeaconSnapshot;
use crate::{metrics, BeaconChainError};
use eth2::types::{EventKind, SseBlock, SyncDuty};
use execution_layer::{
    BuilderParams, ChainHealth, ExecutionLayer, FailedCondition, PayloadAttributes, PayloadStatus,
};
use fork_choice::{
    AttestationFromBlock, ExecutionStatus, ForkChoice, ForkchoiceUpdateParameters,
    InvalidationOperation, PayloadVerificationStatus, ResetPayloadStatuses,
};
use futures::channel::mpsc::Sender;
use itertools::process_results;
use itertools::Itertools;
use operation_pool::{AttestationRef, OperationPool, PersistedOperationPool};
use parking_lot::{Mutex, RwLock};
use proto_array::CountUnrealizedFull;
use safe_arith::SafeArith;
use slasher::Slasher;
use slog::{crit, debug, error, info, trace, warn, Logger};
use slot_clock::SlotClock;
use ssz::Encode;
use state_processing::{
    common::{get_attesting_indices_from_state, get_indexed_attestation},
    per_block_processing,
    per_block_processing::{
        errors::AttestationValidationError, verify_attestation_for_block_inclusion,
        VerifySignatures,
    },
    per_slot_processing,
    state_advance::{complete_state_advance, partial_state_advance},
<<<<<<< HEAD
    BlockSignatureStrategy, ConsensusContext, SigVerifiedOp, VerifyBlockRoot,
=======
    BlockSignatureStrategy, SigVerifiedOp, VerifyBlockRoot, VerifyOperation,
>>>>>>> 7d3948c8
};
use std::cmp::Ordering;
use std::collections::HashMap;
use std::collections::HashSet;
use std::io::prelude::*;
use std::marker::PhantomData;
use std::sync::Arc;
use std::time::{Duration, Instant};
use store::iter::{BlockRootsIterator, ParentRootBlockIterator, StateRootsIterator};
use store::{
    DatabaseBlock, Error as DBError, HotColdDB, KeyValueStore, KeyValueStoreOp, StoreItem, StoreOp,
};
use task_executor::{ShutdownReason, TaskExecutor};
use tree_hash::TreeHash;
use types::*;

pub use crate::canonical_head::{CanonicalHead, CanonicalHeadRwLock};
pub use fork_choice::CountUnrealized;

pub type ForkChoiceError = fork_choice::Error<crate::ForkChoiceStoreError>;

/// Alias to appease clippy.
type HashBlockTuple<E> = (Hash256, Arc<SignedBeaconBlock<E>>);

/// The time-out before failure during an operation to take a read/write RwLock on the
/// attestation cache.
pub const ATTESTATION_CACHE_LOCK_TIMEOUT: Duration = Duration::from_secs(1);

/// The time-out before failure during an operation to take a read/write RwLock on the
/// validator pubkey cache.
pub const VALIDATOR_PUBKEY_CACHE_LOCK_TIMEOUT: Duration = Duration::from_secs(1);

// These keys are all zero because they get stored in different columns, see `DBColumn` type.
pub const BEACON_CHAIN_DB_KEY: Hash256 = Hash256::zero();
pub const OP_POOL_DB_KEY: Hash256 = Hash256::zero();
pub const ETH1_CACHE_DB_KEY: Hash256 = Hash256::zero();
pub const FORK_CHOICE_DB_KEY: Hash256 = Hash256::zero();

/// Defines how old a block can be before it's no longer a candidate for the early attester cache.
const EARLY_ATTESTER_CACHE_HISTORIC_SLOTS: u64 = 4;

/// Defines a distance between the head block slot and the current slot.
///
/// If the head block is older than this value, don't bother preparing beacon proposers.
const PREPARE_PROPOSER_HISTORIC_EPOCHS: u64 = 4;

/// If the head is more than `MAX_PER_SLOT_FORK_CHOICE_DISTANCE` slots behind the wall-clock slot, DO NOT
/// run the per-slot tasks (primarily fork choice).
///
/// This prevents unnecessary work during sync.
///
/// The value is set to 256 since this would be just over one slot (12.8s) when syncing at
/// 20 slots/second. Having a single fork-choice run interrupt syncing would have very little
/// impact whilst having 8 epochs without a block is a comfortable grace period.
const MAX_PER_SLOT_FORK_CHOICE_DISTANCE: u64 = 256;

/// Reported to the user when the justified block has an invalid execution payload.
pub const INVALID_JUSTIFIED_PAYLOAD_SHUTDOWN_REASON: &str =
    "Justified block has an invalid execution payload.";

<<<<<<< HEAD
/// Interval before the attestation deadline during which to consider blocks "borderline" late.
const BORDERLINE_LATE_BLOCK_TOLERANCE: Duration = Duration::from_millis(50);
=======
pub const INVALID_FINALIZED_MERGE_TRANSITION_BLOCK_SHUTDOWN_REASON: &str =
    "Finalized merge transition block is invalid.";
>>>>>>> 7d3948c8

/// Defines the behaviour when a block/block-root for a skipped slot is requested.
pub enum WhenSlotSkipped {
    /// If the slot is a skip slot, return `None`.
    ///
    /// This is how the HTTP API behaves.
    None,
    /// If the slot it a skip slot, return the previous non-skipped block.
    ///
    /// This is generally how the specification behaves.
    Prev,
}

/// The result of a chain segment processing.
pub enum ChainSegmentResult<T: EthSpec> {
    /// Processing this chain segment finished successfully.
    Successful { imported_blocks: usize },
    /// There was an error processing this chain segment. Before the error, some blocks could
    /// have been imported.
    Failed {
        imported_blocks: usize,
        error: BlockError<T>,
    },
}

/// Configure the signature verification of produced blocks.
pub enum ProduceBlockVerification {
    VerifyRandao,
    NoVerification,
}

/// The accepted clock drift for nodes gossiping blocks and attestations. See:
///
/// https://github.com/ethereum/eth2.0-specs/blob/v0.12.1/specs/phase0/p2p-interface.md#configuration
pub const MAXIMUM_GOSSIP_CLOCK_DISPARITY: Duration = Duration::from_millis(500);

#[derive(Debug, PartialEq)]
pub enum AttestationProcessingOutcome {
    Processed,
    EmptyAggregationBitfield,
    UnknownHeadBlock {
        beacon_block_root: Hash256,
    },
    /// The attestation is attesting to a state that is later than itself. (Viz., attesting to the
    /// future).
    AttestsToFutureBlock {
        block: Slot,
        attestation: Slot,
    },
    /// The slot is finalized, no need to import.
    FinalizedSlot {
        attestation: Slot,
        finalized: Slot,
    },
    FutureEpoch {
        attestation_epoch: Epoch,
        current_epoch: Epoch,
    },
    PastEpoch {
        attestation_epoch: Epoch,
        current_epoch: Epoch,
    },
    BadTargetEpoch,
    UnknownTargetRoot(Hash256),
    InvalidSignature,
    NoCommitteeForSlotAndIndex {
        slot: Slot,
        index: CommitteeIndex,
    },
    Invalid(AttestationValidationError),
}

/// Defines how a `BeaconState` should be "skipped" through skip-slots.
pub enum StateSkipConfig {
    /// Calculate the state root during each skip slot, producing a fully-valid `BeaconState`.
    WithStateRoots,
    /// Don't calculate the state root at each slot, instead just use the zero hash. This is orders
    /// of magnitude faster, however it produces a partially invalid state.
    ///
    /// This state is useful for operations that don't use the state roots; e.g., for calculating
    /// the shuffling.
    WithoutStateRoots,
}

pub trait BeaconChainTypes: Send + Sync + 'static {
    type HotStore: store::ItemStore<Self::EthSpec>;
    type ColdStore: store::ItemStore<Self::EthSpec>;
    type SlotClock: slot_clock::SlotClock;
    type Eth1Chain: Eth1ChainBackend<Self::EthSpec>;
    type EthSpec: types::EthSpec;
}

/// Used internally to split block production into discrete functions.
struct PartialBeaconBlock<E: EthSpec, Payload> {
    state: BeaconState<E>,
    slot: Slot,
    proposer_index: u64,
    parent_root: Hash256,
    randao_reveal: Signature,
    eth1_data: Eth1Data,
    graffiti: Graffiti,
    proposer_slashings: Vec<ProposerSlashing>,
    attester_slashings: Vec<AttesterSlashing<E>>,
    attestations: Vec<Attestation<E>>,
    deposits: Vec<Deposit>,
    voluntary_exits: Vec<SignedVoluntaryExit>,
    sync_aggregate: Option<SyncAggregate<E>>,
    prepare_payload_handle: Option<PreparePayloadHandle<Payload>>,
}

pub type BeaconForkChoice<T> = ForkChoice<
    BeaconForkChoiceStore<
        <T as BeaconChainTypes>::EthSpec,
        <T as BeaconChainTypes>::HotStore,
        <T as BeaconChainTypes>::ColdStore,
    >,
    <T as BeaconChainTypes>::EthSpec,
>;

pub type BeaconStore<T> = Arc<
    HotColdDB<
        <T as BeaconChainTypes>::EthSpec,
        <T as BeaconChainTypes>::HotStore,
        <T as BeaconChainTypes>::ColdStore,
    >,
>;

/// Represents the "Beacon Chain" component of Ethereum 2.0. Allows import of blocks and block
/// operations and chooses a canonical head.
pub struct BeaconChain<T: BeaconChainTypes> {
    pub spec: ChainSpec,
    /// Configuration for `BeaconChain` runtime behaviour.
    pub config: ChainConfig,
    /// Persistent storage for blocks, states, etc. Typically an on-disk store, such as LevelDB.
    pub store: BeaconStore<T>,
    /// Used for spawning async and blocking tasks.
    pub task_executor: TaskExecutor,
    /// Database migrator for running background maintenance on the store.
    pub store_migrator: BackgroundMigrator<T::EthSpec, T::HotStore, T::ColdStore>,
    /// Reports the current slot, typically based upon the system clock.
    pub slot_clock: T::SlotClock,
    /// Stores all operations (e.g., `Attestation`, `Deposit`, etc) that are candidates for
    /// inclusion in a block.
    pub op_pool: OperationPool<T::EthSpec>,
    /// A pool of attestations dedicated to the "naive aggregation strategy" defined in the eth2
    /// specs.
    ///
    /// This pool accepts `Attestation` objects that only have one aggregation bit set and provides
    /// a method to get an aggregated `Attestation` for some `AttestationData`.
    pub naive_aggregation_pool: RwLock<NaiveAggregationPool<AggregatedAttestationMap<T::EthSpec>>>,
    /// A pool of `SyncCommitteeContribution` dedicated to the "naive aggregation strategy" defined in the eth2
    /// specs.
    ///
    /// This pool accepts `SyncCommitteeContribution` objects that only have one aggregation bit set and provides
    /// a method to get an aggregated `SyncCommitteeContribution` for some `SyncCommitteeContributionData`.
    pub naive_sync_aggregation_pool:
        RwLock<NaiveAggregationPool<SyncContributionAggregateMap<T::EthSpec>>>,
    /// Contains a store of attestations which have been observed by the beacon chain.
    pub(crate) observed_attestations: RwLock<ObservedAggregateAttestations<T::EthSpec>>,
    /// Contains a store of sync contributions which have been observed by the beacon chain.
    pub(crate) observed_sync_contributions: RwLock<ObservedSyncContributions<T::EthSpec>>,
    /// Maintains a record of which validators have been seen to publish gossip attestations in
    /// recent epochs.
    pub observed_gossip_attesters: RwLock<ObservedAttesters<T::EthSpec>>,
    /// Maintains a record of which validators have been seen to have attestations included in
    /// blocks in recent epochs.
    pub observed_block_attesters: RwLock<ObservedAttesters<T::EthSpec>>,
    /// Maintains a record of which validators have been seen sending sync messages in recent epochs.
    pub(crate) observed_sync_contributors: RwLock<ObservedSyncContributors<T::EthSpec>>,
    /// Maintains a record of which validators have been seen to create `SignedAggregateAndProofs`
    /// in recent epochs.
    pub observed_aggregators: RwLock<ObservedAggregators<T::EthSpec>>,
    /// Maintains a record of which validators have been seen to create `SignedContributionAndProofs`
    /// in recent epochs.
    pub(crate) observed_sync_aggregators: RwLock<ObservedSyncAggregators<T::EthSpec>>,
    /// Maintains a record of which validators have proposed blocks for each slot.
    pub(crate) observed_block_producers: RwLock<ObservedBlockProducers<T::EthSpec>>,
    /// Maintains a record of which validators have submitted voluntary exits.
    pub(crate) observed_voluntary_exits: Mutex<ObservedOperations<SignedVoluntaryExit, T::EthSpec>>,
    /// Maintains a record of which validators we've seen proposer slashings for.
    pub(crate) observed_proposer_slashings: Mutex<ObservedOperations<ProposerSlashing, T::EthSpec>>,
    /// Maintains a record of which validators we've seen attester slashings for.
    pub(crate) observed_attester_slashings:
        Mutex<ObservedOperations<AttesterSlashing<T::EthSpec>, T::EthSpec>>,
    /// Provides information from the Ethereum 1 (PoW) chain.
    pub eth1_chain: Option<Eth1Chain<T::Eth1Chain, T::EthSpec>>,
    /// Interfaces with the execution client.
    pub execution_layer: Option<ExecutionLayer<T::EthSpec>>,
    /// Stores information about the canonical head and finalized/justified checkpoints of the
    /// chain. Also contains the fork choice struct, for computing the canonical head.
    pub canonical_head: CanonicalHead<T>,
    /// The root of the genesis block.
    pub genesis_block_root: Hash256,
    /// The root of the genesis state.
    pub genesis_state_root: Hash256,
    /// The root of the list of genesis validators, used during syncing.
    pub genesis_validators_root: Hash256,
    /// Transmitter used to indicate that slot-start fork choice has completed running.
    pub fork_choice_signal_tx: Option<ForkChoiceSignalTx>,
    /// Receiver used by block production to wait on slot-start fork choice.
    pub fork_choice_signal_rx: Option<ForkChoiceSignalRx>,
    /// The genesis time of this `BeaconChain` (seconds since UNIX epoch).
    pub genesis_time: u64,
    /// A handler for events generated by the beacon chain. This is only initialized when the
    /// HTTP server is enabled.
    pub event_handler: Option<ServerSentEventHandler<T::EthSpec>>,
    /// Used to track the heads of the beacon chain.
    pub(crate) head_tracker: Arc<HeadTracker>,
    /// Caches the attester shuffling for a given epoch and shuffling key root.
    pub shuffling_cache: TimeoutRwLock<ShufflingCache>,
    /// Caches the beacon block proposer shuffling for a given epoch and shuffling key root.
    pub beacon_proposer_cache: Mutex<BeaconProposerCache>,
    /// Caches a map of `validator_index -> validator_pubkey`.
    pub(crate) validator_pubkey_cache: TimeoutRwLock<ValidatorPubkeyCache<T>>,
    /// A cache used when producing attestations.
    pub(crate) attester_cache: Arc<AttesterCache>,
    /// A cache used when producing attestations whilst the head block is still being imported.
    pub early_attester_cache: EarlyAttesterCache<T::EthSpec>,
    /// A cache used to keep track of various block timings.
    pub block_times_cache: Arc<RwLock<BlockTimesCache>>,
    /// A cache used to track pre-finalization block roots for quick rejection.
    pub pre_finalization_block_cache: PreFinalizationBlockCache,
    /// Sender given to tasks, so that if they encounter a state in which execution cannot
    /// continue they can request that everything shuts down.
    pub shutdown_sender: Sender<ShutdownReason>,
    /// Logging to CLI, etc.
    pub(crate) log: Logger,
    /// Arbitrary bytes included in the blocks.
    pub(crate) graffiti: Graffiti,
    /// Optional slasher.
    pub slasher: Option<Arc<Slasher<T::EthSpec>>>,
    /// Provides monitoring of a set of explicitly defined validators.
    pub validator_monitor: RwLock<ValidatorMonitor<T::EthSpec>>,
}

type BeaconBlockAndState<T, Payload> = (BeaconBlock<T, Payload>, BeaconState<T>);

impl<T: BeaconChainTypes> BeaconChain<T> {
    /// Persists the head tracker and fork choice.
    ///
    /// We do it atomically even though no guarantees need to be made about blocks from
    /// the head tracker also being present in fork choice.
    pub fn persist_head_and_fork_choice(&self) -> Result<(), Error> {
        let mut batch = vec![];

        let _head_timer = metrics::start_timer(&metrics::PERSIST_HEAD);
        batch.push(self.persist_head_in_batch()?);

        let _fork_choice_timer = metrics::start_timer(&metrics::PERSIST_FORK_CHOICE);
        batch.push(self.persist_fork_choice_in_batch()?);

        self.store.hot_db.do_atomically(batch)?;

        Ok(())
    }

    /// Return a `PersistedBeaconChain` without reference to a `BeaconChain`.
    pub fn make_persisted_head(
        genesis_block_root: Hash256,
        head_tracker: &HeadTracker,
    ) -> PersistedBeaconChain {
        PersistedBeaconChain {
            _canonical_head_block_root: DUMMY_CANONICAL_HEAD_BLOCK_ROOT,
            genesis_block_root,
            ssz_head_tracker: head_tracker.to_ssz_container(),
        }
    }

    /// Return a database operation for writing the beacon chain head to disk.
    pub fn persist_head_in_batch(&self) -> Result<KeyValueStoreOp, DBError> {
        Self::persist_head_in_batch_standalone(self.genesis_block_root, &self.head_tracker)
    }

    pub fn persist_head_in_batch_standalone(
        genesis_block_root: Hash256,
        head_tracker: &HeadTracker,
    ) -> Result<KeyValueStoreOp, DBError> {
        Self::make_persisted_head(genesis_block_root, head_tracker)
            .as_kv_store_op(BEACON_CHAIN_DB_KEY)
    }

<<<<<<< HEAD
    /// Return a database operation for writing fork choice to disk.
    pub fn persist_fork_choice_in_batch(&self) -> Result<KeyValueStoreOp, DBError> {
        let fork_choice = self.fork_choice.read();
        Self::persist_fork_choice_in_batch_standalone(&fork_choice)
    }

    /// Return a database operation for writing fork choice to disk.
    pub fn persist_fork_choice_in_batch_standalone(
        fork_choice: &BeaconForkChoice<T>,
    ) -> Result<KeyValueStoreOp, DBError> {
        let persisted_fork_choice = PersistedForkChoice {
            fork_choice: fork_choice.to_persisted(),
            fork_choice_store: fork_choice.fc_store().to_persisted(),
        };
        persisted_fork_choice.as_kv_store_op(FORK_CHOICE_DB_KEY)
    }

=======
>>>>>>> 7d3948c8
    /// Load fork choice from disk, returning `None` if it isn't found.
    pub fn load_fork_choice(
        store: BeaconStore<T>,
        reset_payload_statuses: ResetPayloadStatuses,
        count_unrealized_full: CountUnrealizedFull,
        spec: &ChainSpec,
        log: &Logger,
    ) -> Result<Option<BeaconForkChoice<T>>, Error> {
        let persisted_fork_choice =
            match store.get_item::<PersistedForkChoice>(&FORK_CHOICE_DB_KEY)? {
                Some(fc) => fc,
                None => return Ok(None),
            };

        let fc_store =
            BeaconForkChoiceStore::from_persisted(persisted_fork_choice.fork_choice_store, store)?;

        Ok(Some(ForkChoice::from_persisted(
            persisted_fork_choice.fork_choice,
            reset_payload_statuses,
            fc_store,
            count_unrealized_full,
            spec,
            log,
        )?))
    }

    /// Persists `self.op_pool` to disk.
    ///
    /// ## Notes
    ///
    /// This operation is typically slow and causes a lot of allocations. It should be used
    /// sparingly.
    pub fn persist_op_pool(&self) -> Result<(), Error> {
        let _timer = metrics::start_timer(&metrics::PERSIST_OP_POOL);

        self.store.put_item(
            &OP_POOL_DB_KEY,
            &PersistedOperationPool::from_operation_pool(&self.op_pool),
        )?;

        Ok(())
    }

    /// Persists `self.eth1_chain` and its caches to disk.
    pub fn persist_eth1_cache(&self) -> Result<(), Error> {
        let _timer = metrics::start_timer(&metrics::PERSIST_OP_POOL);

        if let Some(eth1_chain) = self.eth1_chain.as_ref() {
            self.store
                .put_item(&ETH1_CACHE_DB_KEY, &eth1_chain.as_ssz_container())?;
        }

        Ok(())
    }

    /// Returns the slot _right now_ according to `self.slot_clock`. Returns `Err` if the slot is
    /// unavailable.
    ///
    /// The slot might be unavailable due to an error with the system clock, or if the present time
    /// is before genesis (i.e., a negative slot).
    pub fn slot(&self) -> Result<Slot, Error> {
        self.slot_clock.now().ok_or(Error::UnableToReadSlot)
    }

    /// Returns the epoch _right now_ according to `self.slot_clock`. Returns `Err` if the epoch is
    /// unavailable.
    ///
    /// The epoch might be unavailable due to an error with the system clock, or if the present time
    /// is before genesis (i.e., a negative epoch).
    pub fn epoch(&self) -> Result<Epoch, Error> {
        self.slot()
            .map(|slot| slot.epoch(T::EthSpec::slots_per_epoch()))
    }

    /// Iterates across all `(block_root, slot)` pairs from `start_slot`
    /// to the head of the chain (inclusive).
    ///
    /// ## Notes
    ///
    /// - `slot` always increases by `1`.
    /// - Skipped slots contain the root of the closest prior
    ///     non-skipped slot (identical to the way they are stored in `state.block_roots`).
    /// - Iterator returns `(Hash256, Slot)`.
    ///
    /// Will return a `BlockOutOfRange` error if the requested start slot is before the period of
    /// history for which we have blocks stored. See `get_oldest_block_slot`.
    pub fn forwards_iter_block_roots(
        &self,
        start_slot: Slot,
    ) -> Result<impl Iterator<Item = Result<(Hash256, Slot), Error>> + '_, Error> {
        let oldest_block_slot = self.store.get_oldest_block_slot();
        if start_slot < oldest_block_slot {
            return Err(Error::HistoricalBlockError(
                HistoricalBlockError::BlockOutOfRange {
                    slot: start_slot,
                    oldest_block_slot,
                },
            ));
        }

        let local_head = self.head_snapshot();

        let iter = self.store.forwards_block_roots_iterator(
            start_slot,
            local_head.beacon_state.clone_with(CloneConfig::none()),
            local_head.beacon_block_root,
            &self.spec,
        )?;

        Ok(iter.map(|result| result.map_err(Into::into)))
    }

    /// Even more efficient variant of `forwards_iter_block_roots` that will avoid cloning the head
    /// state if it isn't required for the requested range of blocks.
    /// The range [start_slot, end_slot] is inclusive (ie `start_slot <= end_slot`)
    pub fn forwards_iter_block_roots_until(
        &self,
        start_slot: Slot,
        end_slot: Slot,
    ) -> Result<impl Iterator<Item = Result<(Hash256, Slot), Error>> + '_, Error> {
        let oldest_block_slot = self.store.get_oldest_block_slot();
        if start_slot < oldest_block_slot {
            return Err(Error::HistoricalBlockError(
                HistoricalBlockError::BlockOutOfRange {
                    slot: start_slot,
                    oldest_block_slot,
                },
            ));
        }

        self.with_head(move |head| {
            let iter = self.store.forwards_block_roots_iterator_until(
                start_slot,
                end_slot,
                || (head.beacon_state.clone(), head.beacon_block_root),
                &self.spec,
            )?;
            Ok(iter
                .map(|result| result.map_err(Into::into))
                .take_while(move |result| {
                    result.as_ref().map_or(true, |(_, slot)| *slot <= end_slot)
                }))
        })
    }

    /// Traverse backwards from `block_root` to find the block roots of its ancestors.
    ///
    /// ## Notes
    ///
    /// - `slot` always decreases by `1`.
    /// - Skipped slots contain the root of the closest prior
    ///     non-skipped slot (identical to the way they are stored in `state.block_roots`) .
    /// - Iterator returns `(Hash256, Slot)`.
    /// - The provided `block_root` is included as the first item in the iterator.
    pub fn rev_iter_block_roots_from(
        &self,
        block_root: Hash256,
    ) -> Result<impl Iterator<Item = Result<(Hash256, Slot), Error>> + '_, Error> {
        let block = self
            .get_blinded_block(&block_root)?
            .ok_or(Error::MissingBeaconBlock(block_root))?;
        let state = self
            .get_state(&block.state_root(), Some(block.slot()))?
            .ok_or_else(|| Error::MissingBeaconState(block.state_root()))?;
        let iter = BlockRootsIterator::owned(&self.store, state);
        Ok(std::iter::once(Ok((block_root, block.slot())))
            .chain(iter)
            .map(|result| result.map_err(|e| e.into())))
    }

    /// Iterates backwards across all `(state_root, slot)` pairs starting from
    /// an arbitrary `BeaconState` to the earliest reachable ancestor (may or may not be genesis).
    ///
    /// ## Notes
    ///
    /// - `slot` always decreases by `1`.
    /// - Iterator returns `(Hash256, Slot)`.
    /// - As this iterator starts at the `head` of the chain (viz., the best block), the first slot
    ///     returned may be earlier than the wall-clock slot.
    pub fn rev_iter_state_roots_from<'a>(
        &'a self,
        state_root: Hash256,
        state: &'a BeaconState<T::EthSpec>,
    ) -> impl Iterator<Item = Result<(Hash256, Slot), Error>> + 'a {
        std::iter::once(Ok((state_root, state.slot())))
            .chain(StateRootsIterator::new(&self.store, state))
            .map(|result| result.map_err(Into::into))
    }

    /// Iterates across all `(state_root, slot)` pairs from `start_slot`
    /// to the head of the chain (inclusive).
    ///
    /// ## Notes
    ///
    /// - `slot` always increases by `1`.
    /// - Iterator returns `(Hash256, Slot)`.
    pub fn forwards_iter_state_roots(
        &self,
        start_slot: Slot,
    ) -> Result<impl Iterator<Item = Result<(Hash256, Slot), Error>> + '_, Error> {
        let local_head = self.head_snapshot();

        let iter = self.store.forwards_state_roots_iterator(
            start_slot,
            local_head.beacon_state_root(),
            local_head.beacon_state.clone_with(CloneConfig::none()),
            &self.spec,
        )?;

        Ok(iter.map(|result| result.map_err(Into::into)))
    }

    /// Super-efficient forwards state roots iterator that avoids cloning the head if the state
    /// roots lie entirely within the freezer database.
    ///
    /// The iterator returned will include roots for `start_slot..=end_slot`, i.e.  it
    /// is endpoint inclusive.
    pub fn forwards_iter_state_roots_until(
        &self,
        start_slot: Slot,
        end_slot: Slot,
    ) -> Result<impl Iterator<Item = Result<(Hash256, Slot), Error>> + '_, Error> {
        self.with_head(move |head| {
            let iter = self.store.forwards_state_roots_iterator_until(
                start_slot,
                end_slot,
                || (head.beacon_state.clone(), head.beacon_state_root()),
                &self.spec,
            )?;
            Ok(iter
                .map(|result| result.map_err(Into::into))
                .take_while(move |result| {
                    result.as_ref().map_or(true, |(_, slot)| *slot <= end_slot)
                }))
        })
    }

    /// Returns the block at the given slot, if any. Only returns blocks in the canonical chain.
    ///
    /// Use the `skips` parameter to define the behaviour when `request_slot` is a skipped slot.
    ///
    /// ## Errors
    ///
    /// May return a database error.
    pub fn block_at_slot(
        &self,
        request_slot: Slot,
        skips: WhenSlotSkipped,
    ) -> Result<Option<SignedBlindedBeaconBlock<T::EthSpec>>, Error> {
        let root = self.block_root_at_slot(request_slot, skips)?;

        if let Some(block_root) = root {
            Ok(self.store.get_blinded_block(&block_root)?)
        } else {
            Ok(None)
        }
    }

    /// Returns the state root at the given slot, if any. Only returns state roots in the canonical chain.
    ///
    /// ## Errors
    ///
    /// May return a database error.
    pub fn state_root_at_slot(&self, request_slot: Slot) -> Result<Option<Hash256>, Error> {
        if request_slot > self.slot()? {
            return Ok(None);
        } else if request_slot == self.spec.genesis_slot {
            return Ok(Some(self.genesis_state_root));
        }

        // Check limits w.r.t historic state bounds.
        let (historic_lower_limit, historic_upper_limit) = self.store.get_historic_state_limits();
        if request_slot > historic_lower_limit && request_slot < historic_upper_limit {
            return Ok(None);
        }

        // Try an optimized path of reading the root directly from the head state.
        let fast_lookup: Option<Hash256> = self.with_head(|head| {
            if head.beacon_block.slot() <= request_slot {
                // Return the head state root if all slots between the request and the head are skipped.
                Ok(Some(head.beacon_state_root()))
            } else if let Ok(root) = head.beacon_state.get_state_root(request_slot) {
                // Return the root if it's easily accessible from the head state.
                Ok(Some(*root))
            } else {
                // Fast lookup is not possible.
                Ok::<_, Error>(None)
            }
        })?;

        if let Some(root) = fast_lookup {
            return Ok(Some(root));
        }

        process_results(
            self.forwards_iter_state_roots_until(request_slot, request_slot)?,
            |mut iter| {
                if let Some((root, slot)) = iter.next() {
                    if slot == request_slot {
                        Ok(Some(root))
                    } else {
                        // Sanity check.
                        Err(Error::InconsistentForwardsIter { request_slot, slot })
                    }
                } else {
                    Ok(None)
                }
            },
        )?
    }

    /// Returns the block root at the given slot, if any. Only returns roots in the canonical chain.
    ///
    /// ## Notes
    ///
    /// - Use the `skips` parameter to define the behaviour when `request_slot` is a skipped slot.
    /// - Returns `Ok(None)` for any slot higher than the current wall-clock slot, or less than
    ///   the oldest known block slot.
    pub fn block_root_at_slot(
        &self,
        request_slot: Slot,
        skips: WhenSlotSkipped,
    ) -> Result<Option<Hash256>, Error> {
        match skips {
            WhenSlotSkipped::None => self.block_root_at_slot_skips_none(request_slot),
            WhenSlotSkipped::Prev => self.block_root_at_slot_skips_prev(request_slot),
        }
        .or_else(|e| match e {
            Error::HistoricalBlockError(_) => Ok(None),
            e => Err(e),
        })
    }

    /// Returns the block root at the given slot, if any. Only returns roots in the canonical chain.
    ///
    /// ## Notes
    ///
    /// - Returns `Ok(None)` if the given `Slot` was skipped.
    /// - Returns `Ok(None)` for any slot higher than the current wall-clock slot.
    ///
    /// ## Errors
    ///
    /// May return a database error.
    fn block_root_at_slot_skips_none(&self, request_slot: Slot) -> Result<Option<Hash256>, Error> {
        if request_slot > self.slot()? {
            return Ok(None);
        } else if request_slot == self.spec.genesis_slot {
            return Ok(Some(self.genesis_block_root));
        }

        let prev_slot = request_slot.saturating_sub(1_u64);

        // Try an optimized path of reading the root directly from the head state.
        let fast_lookup: Option<Option<Hash256>> = self.with_head(|head| {
            let state = &head.beacon_state;

            // Try find the root for the `request_slot`.
            let request_root_opt = match state.slot().cmp(&request_slot) {
                // It's always a skip slot if the head is less than the request slot, return early.
                Ordering::Less => return Ok(Some(None)),
                // The request slot is the head slot.
                Ordering::Equal => Some(head.beacon_block_root),
                // Try find the request slot in the state.
                Ordering::Greater => state.get_block_root(request_slot).ok().copied(),
            };

            if let Some(request_root) = request_root_opt {
                if let Ok(prev_root) = state.get_block_root(prev_slot) {
                    return Ok(Some((*prev_root != request_root).then(|| request_root)));
                }
            }

            // Fast lookup is not possible.
            Ok::<_, Error>(None)
        })?;
        if let Some(root_opt) = fast_lookup {
            return Ok(root_opt);
        }

        if let Some(((prev_root, _), (curr_root, curr_slot))) = process_results(
            self.forwards_iter_block_roots_until(prev_slot, request_slot)?,
            |iter| iter.tuple_windows().next(),
        )? {
            // Sanity check.
            if curr_slot != request_slot {
                return Err(Error::InconsistentForwardsIter {
                    request_slot,
                    slot: curr_slot,
                });
            }
            Ok((curr_root != prev_root).then(|| curr_root))
        } else {
            Ok(None)
        }
    }

    /// Returns the block root at the given slot, if any. Only returns roots in the canonical chain.
    ///
    /// ## Notes
    ///
    /// - Returns the root at the previous non-skipped slot if the given `Slot` was skipped.
    /// - Returns `Ok(None)` for any slot higher than the current wall-clock slot.
    ///
    /// ## Errors
    ///
    /// May return a database error.
    fn block_root_at_slot_skips_prev(&self, request_slot: Slot) -> Result<Option<Hash256>, Error> {
        if request_slot > self.slot()? {
            return Ok(None);
        } else if request_slot == self.spec.genesis_slot {
            return Ok(Some(self.genesis_block_root));
        }

        // Try an optimized path of reading the root directly from the head state.
        let fast_lookup: Option<Hash256> = self.with_head(|head| {
            if head.beacon_block.slot() <= request_slot {
                // Return the head root if all slots between the request and the head are skipped.
                Ok(Some(head.beacon_block_root))
            } else if let Ok(root) = head.beacon_state.get_block_root(request_slot) {
                // Return the root if it's easily accessible from the head state.
                Ok(Some(*root))
            } else {
                // Fast lookup is not possible.
                Ok::<_, Error>(None)
            }
        })?;
        if let Some(root) = fast_lookup {
            return Ok(Some(root));
        }

        process_results(
            self.forwards_iter_block_roots_until(request_slot, request_slot)?,
            |mut iter| {
                if let Some((root, slot)) = iter.next() {
                    if slot == request_slot {
                        Ok(Some(root))
                    } else {
                        // Sanity check.
                        Err(Error::InconsistentForwardsIter { request_slot, slot })
                    }
                } else {
                    Ok(None)
                }
            },
        )?
    }

    /// Returns the block at the given root, if any.
    ///
    /// Will also check the early attester cache for the block. Because of this, there's no
    /// guarantee that a block returned from this function has a `BeaconState` available in
    /// `self.store`. The expected use for this function is *only* for returning blocks requested
    /// from P2P peers.
    ///
    /// ## Errors
    ///
    /// May return a database error.
    pub async fn get_block_checking_early_attester_cache(
        &self,
        block_root: &Hash256,
    ) -> Result<Option<Arc<SignedBeaconBlock<T::EthSpec>>>, Error> {
        if let Some(block) = self.early_attester_cache.get_block(*block_root) {
            return Ok(Some(block));
        }
        Ok(self.get_block(block_root).await?.map(Arc::new))
    }

    /// Returns the block at the given root, if any.
    ///
    /// ## Errors
    ///
    /// May return a database error.
    pub async fn get_block(
        &self,
        block_root: &Hash256,
    ) -> Result<Option<SignedBeaconBlock<T::EthSpec>>, Error> {
        // Load block from database, returning immediately if we have the full block w payload
        // stored.
        let blinded_block = match self.store.try_get_full_block(block_root)? {
            Some(DatabaseBlock::Full(block)) => return Ok(Some(block)),
            Some(DatabaseBlock::Blinded(block)) => block,
            None => return Ok(None),
        };

        // If we only have a blinded block, load the execution payload from the EL.
        let block_message = blinded_block.message();
        let execution_payload_header = &block_message
            .execution_payload()
            .map_err(|_| Error::BlockVariantLacksExecutionPayload(*block_root))?
            .execution_payload_header;

        let exec_block_hash = execution_payload_header.block_hash;

        let execution_payload = self
            .execution_layer
            .as_ref()
            .ok_or(Error::ExecutionLayerMissing)?
            .get_payload_by_block_hash(exec_block_hash)
            .await
            .map_err(|e| Error::ExecutionLayerErrorPayloadReconstruction(exec_block_hash, e))?
            .ok_or(Error::BlockHashMissingFromExecutionLayer(exec_block_hash))?;

        // Verify payload integrity.
        let header_from_payload = ExecutionPayloadHeader::from(&execution_payload);
        if header_from_payload != *execution_payload_header {
            for txn in &execution_payload.transactions {
                debug!(
                    self.log,
                    "Reconstructed txn";
                    "bytes" => format!("0x{}", hex::encode(&**txn)),
                );
            }

            return Err(Error::InconsistentPayloadReconstructed {
                slot: blinded_block.slot(),
                exec_block_hash,
                canonical_payload_root: execution_payload_header.tree_hash_root(),
                reconstructed_payload_root: header_from_payload.tree_hash_root(),
                canonical_transactions_root: execution_payload_header.transactions_root,
                reconstructed_transactions_root: header_from_payload.transactions_root,
            });
        }

        // Add the payload to the block to form a full block.
        blinded_block
            .try_into_full_block(Some(execution_payload))
            .ok_or(Error::AddPayloadLogicError)
            .map(Some)
    }

    pub fn get_blinded_block(
        &self,
        block_root: &Hash256,
    ) -> Result<Option<SignedBlindedBeaconBlock<T::EthSpec>>, Error> {
        Ok(self.store.get_blinded_block(block_root)?)
    }

    /// Returns the state at the given root, if any.
    ///
    /// ## Errors
    ///
    /// May return a database error.
    pub fn get_state(
        &self,
        state_root: &Hash256,
        slot: Option<Slot>,
    ) -> Result<Option<BeaconState<T::EthSpec>>, Error> {
        Ok(self.store.get_state(state_root, slot)?)
    }

<<<<<<< HEAD
    /// Returns a `Checkpoint` representing the head block and state. Contains the "best block";
    /// the head of the canonical `BeaconChain`.
    ///
    /// It is important to note that the `beacon_state` returned may not match the present slot. It
    /// is the state as it was when the head block was received, which could be some slots prior to
    /// now.
    pub fn head(&self) -> Result<BeaconSnapshot<T::EthSpec>, Error> {
        self.with_head(|head| Ok(head.clone()))
    }

    /// Apply a function to the canonical head without cloning it.
    pub fn with_head<U, E>(
        &self,
        f: impl FnOnce(&BeaconSnapshot<T::EthSpec>) -> Result<U, E>,
    ) -> Result<U, E>
    where
        E: From<Error>,
    {
        let head_lock = self
            .canonical_head
            .try_read_for(HEAD_LOCK_TIMEOUT)
            .ok_or(Error::CanonicalHeadLockTimeout)?;
        f(&head_lock)
    }

    /// Returns the beacon block root at the head of the canonical chain.
    ///
    /// See `Self::head` for more information.
    pub fn head_beacon_block_root(&self) -> Result<Hash256, Error> {
        self.with_head(|s| Ok(s.beacon_block_root))
    }

    /// Returns the beacon block at the head of the canonical chain.
    ///
    /// See `Self::head` for more information.
    pub fn head_beacon_block(&self) -> Result<SignedBeaconBlock<T::EthSpec>, Error> {
        self.with_head(|s| Ok(s.beacon_block.clone()))
    }

    /// Returns the beacon state at the head of the canonical chain.
    ///
    /// See `Self::head` for more information.
    pub fn head_beacon_state(&self) -> Result<BeaconState<T::EthSpec>, Error> {
        self.with_head(|s| Ok(s.beacon_state.clone()))
    }

=======
>>>>>>> 7d3948c8
    /// Return the sync committee at `slot + 1` from the canonical chain.
    ///
    /// This is useful when dealing with sync committee messages, because messages are signed
    /// and broadcast one slot prior to the slot of the sync committee (which is relevant at
    /// sync committee period boundaries).
    pub fn sync_committee_at_next_slot(
        &self,
        slot: Slot,
    ) -> Result<Arc<SyncCommittee<T::EthSpec>>, Error> {
        let epoch = slot.safe_add(1)?.epoch(T::EthSpec::slots_per_epoch());
        self.sync_committee_at_epoch(epoch)
    }

    /// Return the sync committee at `epoch` from the canonical chain.
    pub fn sync_committee_at_epoch(
        &self,
        epoch: Epoch,
    ) -> Result<Arc<SyncCommittee<T::EthSpec>>, Error> {
        // Try to read a committee from the head. This will work most of the time, but will fail
        // for faraway committees, or if there are skipped slots at the transition to Altair.
        let spec = &self.spec;
        let committee_from_head =
            self.with_head(
                |head| match head.beacon_state.get_built_sync_committee(epoch, spec) {
                    Ok(committee) => Ok(Some(committee.clone())),
                    Err(BeaconStateError::SyncCommitteeNotKnown { .. })
                    | Err(BeaconStateError::IncorrectStateVariant) => Ok(None),
                    Err(e) => Err(Error::from(e)),
                },
            )?;

        if let Some(committee) = committee_from_head {
            Ok(committee)
        } else {
            // Slow path: load a state (or advance the head).
            let sync_committee_period = epoch.sync_committee_period(spec)?;
            let committee = self
                .state_for_sync_committee_period(sync_committee_period)?
                .get_built_sync_committee(epoch, spec)?
                .clone();
            Ok(committee)
        }
    }

    /// Load a state suitable for determining the sync committee for the given period.
    ///
    /// Specifically, the state at the start of the *previous* sync committee period.
    ///
    /// This is sufficient for historical duties, and efficient in the case where the head
    /// is lagging the current period and we need duties for the next period (because we only
    /// have to transition the head to start of the current period).
    ///
    /// We also need to ensure that the load slot is after the Altair fork.
    ///
    /// **WARNING**: the state returned will have dummy state roots. It should only be used
    /// for its sync committees (determining duties, etc).
    pub fn state_for_sync_committee_period(
        &self,
        sync_committee_period: u64,
    ) -> Result<BeaconState<T::EthSpec>, Error> {
        let altair_fork_epoch = self
            .spec
            .altair_fork_epoch
            .ok_or(Error::AltairForkDisabled)?;

        let load_slot = std::cmp::max(
            self.spec.epochs_per_sync_committee_period * sync_committee_period.saturating_sub(1),
            altair_fork_epoch,
        )
        .start_slot(T::EthSpec::slots_per_epoch());

        self.state_at_slot(load_slot, StateSkipConfig::WithoutStateRoots)
    }

    /// Returns the current heads of the `BeaconChain`. For the canonical head, see `Self::head`.
    ///
    /// Returns `(block_root, block_slot)`.
    pub fn heads(&self) -> Vec<(Hash256, Slot)> {
        self.head_tracker.heads()
    }

    pub fn knows_head(&self, block_hash: &SignedBeaconBlockHash) -> bool {
        self.head_tracker.contains_head((*block_hash).into())
    }

    /// Returns the `BeaconState` at the given slot.
    ///
    /// Returns `None` when the state is not found in the database or there is an error skipping
    /// to a future state.
    pub fn state_at_slot(
        &self,
        slot: Slot,
        config: StateSkipConfig,
    ) -> Result<BeaconState<T::EthSpec>, Error> {
        let head_state = self.head_beacon_state_cloned();

        match slot.cmp(&head_state.slot()) {
            Ordering::Equal => Ok(head_state),
            Ordering::Greater => {
                if slot > head_state.slot() + T::EthSpec::slots_per_epoch() {
                    warn!(
                        self.log,
                        "Skipping more than an epoch";
                        "head_slot" => head_state.slot(),
                        "request_slot" => slot
                    )
                }

                let start_slot = head_state.slot();
                let task_start = Instant::now();
                let max_task_runtime = Duration::from_secs(self.spec.seconds_per_slot);

                let head_state_slot = head_state.slot();
                let mut state = head_state;

                let skip_state_root = match config {
                    StateSkipConfig::WithStateRoots => None,
                    StateSkipConfig::WithoutStateRoots => Some(Hash256::zero()),
                };

                while state.slot() < slot {
                    // Do not allow and forward state skip that takes longer than the maximum task duration.
                    //
                    // This is a protection against nodes doing too much work when they're not synced
                    // to a chain.
                    if task_start + max_task_runtime < Instant::now() {
                        return Err(Error::StateSkipTooLarge {
                            start_slot,
                            requested_slot: slot,
                            max_task_runtime,
                        });
                    }

                    // Note: supplying some `state_root` when it is known would be a cheap and easy
                    // optimization.
                    match per_slot_processing(&mut state, skip_state_root, &self.spec) {
                        Ok(_) => (),
                        Err(e) => {
                            warn!(
                                self.log,
                                "Unable to load state at slot";
                                "error" => ?e,
                                "head_slot" => head_state_slot,
                                "requested_slot" => slot
                            );
                            return Err(Error::NoStateForSlot(slot));
                        }
                    };
                }
                Ok(state)
            }
            Ordering::Less => {
                let state_root =
                    process_results(self.forwards_iter_state_roots_until(slot, slot)?, |iter| {
                        iter.take_while(|(_, current_slot)| *current_slot >= slot)
                            .find(|(_, current_slot)| *current_slot == slot)
                            .map(|(root, _slot)| root)
                    })?
                    .ok_or(Error::NoStateForSlot(slot))?;

                Ok(self
                    .get_state(&state_root, Some(slot))?
                    .ok_or(Error::NoStateForSlot(slot))?)
            }
        }
    }

    /// Returns the `BeaconState` the current slot (viz., `self.slot()`).
    ///
    ///  - A reference to the head state (note: this keeps a read lock on the head, try to use
    ///  sparingly).
    ///  - The head state, but with skipped slots (for states later than the head).
    ///
    ///  Returns `None` when there is an error skipping to a future state or the slot clock cannot
    ///  be read.
    pub fn wall_clock_state(&self) -> Result<BeaconState<T::EthSpec>, Error> {
        self.state_at_slot(self.slot()?, StateSkipConfig::WithStateRoots)
    }

    /// Returns the validator index (if any) for the given public key.
    ///
    /// ## Notes
    ///
    /// This query uses the `validator_pubkey_cache` which contains _all_ validators ever seen,
    /// even if those validators aren't included in the head state. It is important to remember
    /// that just because a validator exists here, it doesn't necessarily exist in all
    /// `BeaconStates`.
    ///
    /// ## Errors
    ///
    /// May return an error if acquiring a read-lock on the `validator_pubkey_cache` times out.
    pub fn validator_index(&self, pubkey: &PublicKeyBytes) -> Result<Option<usize>, Error> {
        let pubkey_cache = self
            .validator_pubkey_cache
            .try_read_for(VALIDATOR_PUBKEY_CACHE_LOCK_TIMEOUT)
            .ok_or(Error::ValidatorPubkeyCacheLockTimeout)?;

        Ok(pubkey_cache.get_index(pubkey))
    }

    /// Return the validator indices of all public keys fetched from an iterator.
    ///
    /// If any public key doesn't belong to a known validator then an error will be returned.
    /// We could consider relaxing this by returning `Vec<Option<usize>>` in future.
    pub fn validator_indices<'a>(
        &self,
        validator_pubkeys: impl Iterator<Item = &'a PublicKeyBytes>,
    ) -> Result<Vec<u64>, Error> {
        let pubkey_cache = self
            .validator_pubkey_cache
            .try_read_for(VALIDATOR_PUBKEY_CACHE_LOCK_TIMEOUT)
            .ok_or(Error::ValidatorPubkeyCacheLockTimeout)?;

        validator_pubkeys
            .map(|pubkey| {
                pubkey_cache
                    .get_index(pubkey)
                    .map(|id| id as u64)
                    .ok_or(Error::ValidatorPubkeyUnknown(*pubkey))
            })
            .collect()
    }

    /// Returns the validator pubkey (if any) for the given validator index.
    ///
    /// ## Notes
    ///
    /// This query uses the `validator_pubkey_cache` which contains _all_ validators ever seen,
    /// even if those validators aren't included in the head state. It is important to remember
    /// that just because a validator exists here, it doesn't necessarily exist in all
    /// `BeaconStates`.
    ///
    /// ## Errors
    ///
    /// May return an error if acquiring a read-lock on the `validator_pubkey_cache` times out.
    pub fn validator_pubkey(&self, validator_index: usize) -> Result<Option<PublicKey>, Error> {
        let pubkey_cache = self
            .validator_pubkey_cache
            .try_read_for(VALIDATOR_PUBKEY_CACHE_LOCK_TIMEOUT)
            .ok_or(Error::ValidatorPubkeyCacheLockTimeout)?;

        Ok(pubkey_cache.get(validator_index).cloned())
    }

    /// As per `Self::validator_pubkey`, but returns `PublicKeyBytes`.
    pub fn validator_pubkey_bytes(
        &self,
        validator_index: usize,
    ) -> Result<Option<PublicKeyBytes>, Error> {
        let pubkey_cache = self
            .validator_pubkey_cache
            .try_read_for(VALIDATOR_PUBKEY_CACHE_LOCK_TIMEOUT)
            .ok_or(Error::ValidatorPubkeyCacheLockTimeout)?;

        Ok(pubkey_cache.get_pubkey_bytes(validator_index).copied())
    }

    /// As per `Self::validator_pubkey_bytes` but will resolve multiple indices at once to avoid
    /// bouncing the read-lock on the pubkey cache.
    ///
    /// Returns a map that may have a length less than `validator_indices.len()` if some indices
    /// were unable to be resolved.
    pub fn validator_pubkey_bytes_many(
        &self,
        validator_indices: &[usize],
    ) -> Result<HashMap<usize, PublicKeyBytes>, Error> {
        let pubkey_cache = self
            .validator_pubkey_cache
            .try_read_for(VALIDATOR_PUBKEY_CACHE_LOCK_TIMEOUT)
            .ok_or(Error::ValidatorPubkeyCacheLockTimeout)?;

        let mut map = HashMap::with_capacity(validator_indices.len());
        for &validator_index in validator_indices {
            if let Some(pubkey) = pubkey_cache.get_pubkey_bytes(validator_index) {
                map.insert(validator_index, *pubkey);
            }
        }
        Ok(map)
    }

    /// Returns the block canonical root of the current canonical chain at a given slot, starting from the given state.
    ///
    /// Returns `None` if the given slot doesn't exist in the chain.
    pub fn root_at_slot_from_state(
        &self,
        target_slot: Slot,
        beacon_block_root: Hash256,
        state: &BeaconState<T::EthSpec>,
    ) -> Result<Option<Hash256>, Error> {
        let iter = BlockRootsIterator::new(&self.store, state);
        let iter_with_head = std::iter::once(Ok((beacon_block_root, state.slot())))
            .chain(iter)
            .map(|result| result.map_err(|e| e.into()));

        process_results(iter_with_head, |mut iter| {
            iter.find(|(_, slot)| *slot == target_slot)
                .map(|(root, _)| root)
        })
    }

    /// Returns the attestation duties for the given validator indices using the shuffling cache.
    ///
    /// An error may be returned if `head_block_root` is a finalized block, this function is only
    /// designed for operations at the head of the chain.
    ///
    /// The returned `Vec` will have the same length as `validator_indices`, any
    /// non-existing/inactive validators will have `None` values.
    ///
    /// ## Notes
    ///
    /// This function will try to use the shuffling cache to return the value. If the value is not
    /// in the shuffling cache, it will be added. Care should be taken not to wash out the
    /// shuffling cache with historical/useless values.
    pub fn validator_attestation_duties(
        &self,
        validator_indices: &[u64],
        epoch: Epoch,
        head_block_root: Hash256,
    ) -> Result<(Vec<Option<AttestationDuty>>, Hash256, ExecutionStatus), Error> {
        let execution_status = self
            .canonical_head
            .fork_choice_read_lock()
            .get_block_execution_status(&head_block_root)
            .ok_or(Error::AttestationHeadNotInForkChoice(head_block_root))?;

        let (duties, dependent_root) = self.with_committee_cache(
            head_block_root,
            epoch,
            |committee_cache, dependent_root| {
                let duties = validator_indices
                    .iter()
                    .map(|validator_index| {
                        let validator_index = *validator_index as usize;
                        committee_cache.get_attestation_duties(validator_index)
                    })
                    .collect();

                Ok((duties, dependent_root))
            },
        )?;
        Ok((duties, dependent_root, execution_status))
    }

    /// Returns an aggregated `Attestation`, if any, that has a matching `attestation.data`.
    ///
    /// The attestation will be obtained from `self.naive_aggregation_pool`.
    pub fn get_aggregated_attestation(
        &self,
        data: &AttestationData,
    ) -> Result<Option<Attestation<T::EthSpec>>, Error> {
        if let Some(attestation) = self.naive_aggregation_pool.read().get(data) {
            self.filter_optimistic_attestation(attestation)
                .map(Option::Some)
        } else {
            Ok(None)
        }
    }

    /// Returns an aggregated `Attestation`, if any, that has a matching
    /// `attestation.data.tree_hash_root()`.
    ///
    /// The attestation will be obtained from `self.naive_aggregation_pool`.
    pub fn get_aggregated_attestation_by_slot_and_root(
        &self,
        slot: Slot,
        attestation_data_root: &Hash256,
    ) -> Result<Option<Attestation<T::EthSpec>>, Error> {
        if let Some(attestation) = self
            .naive_aggregation_pool
            .read()
            .get_by_slot_and_root(slot, attestation_data_root)
        {
            self.filter_optimistic_attestation(attestation)
                .map(Option::Some)
        } else {
            Ok(None)
        }
    }

    /// Returns `Ok(attestation)` if the supplied `attestation` references a valid
    /// `beacon_block_root`.
    fn filter_optimistic_attestation(
        &self,
        attestation: Attestation<T::EthSpec>,
    ) -> Result<Attestation<T::EthSpec>, Error> {
        let beacon_block_root = attestation.data.beacon_block_root;
        match self
            .canonical_head
            .fork_choice_read_lock()
            .get_block_execution_status(&beacon_block_root)
        {
            // The attestation references a block that is not in fork choice, it must be
            // pre-finalization.
            None => Err(Error::CannotAttestToFinalizedBlock { beacon_block_root }),
            // The attestation references a fully valid `beacon_block_root`.
            Some(execution_status) if execution_status.is_valid_or_irrelevant() => Ok(attestation),
            // The attestation references a block that has not been verified by an EL (i.e. it
            // is optimistic or invalid). Don't return the block, return an error instead.
            Some(execution_status) => Err(Error::HeadBlockNotFullyVerified {
                beacon_block_root,
                execution_status,
            }),
        }
    }

    /// Return an aggregated `SyncCommitteeContribution` matching the given `root`.
    pub fn get_aggregated_sync_committee_contribution(
        &self,
        sync_contribution_data: &SyncContributionData,
    ) -> Result<Option<SyncCommitteeContribution<T::EthSpec>>, Error> {
        if let Some(contribution) = self
            .naive_sync_aggregation_pool
            .read()
            .get(sync_contribution_data)
        {
            self.filter_optimistic_sync_committee_contribution(contribution)
                .map(Option::Some)
        } else {
            Ok(None)
        }
    }

    fn filter_optimistic_sync_committee_contribution(
        &self,
        contribution: SyncCommitteeContribution<T::EthSpec>,
    ) -> Result<SyncCommitteeContribution<T::EthSpec>, Error> {
        let beacon_block_root = contribution.beacon_block_root;
        match self
            .canonical_head
            .fork_choice_read_lock()
            .get_block_execution_status(&beacon_block_root)
        {
            // The contribution references a block that is not in fork choice, it must be
            // pre-finalization.
            None => Err(Error::SyncContributionDataReferencesFinalizedBlock { beacon_block_root }),
            // The contribution references a fully valid `beacon_block_root`.
            Some(execution_status) if execution_status.is_valid_or_irrelevant() => Ok(contribution),
            // The contribution references a block that has not been verified by an EL (i.e. it
            // is optimistic or invalid). Don't return the block, return an error instead.
            Some(execution_status) => Err(Error::HeadBlockNotFullyVerified {
                beacon_block_root,
                execution_status,
            }),
        }
    }

    /// Produce an unaggregated `Attestation` that is valid for the given `slot` and `index`.
    ///
    /// The produced `Attestation` will not be valid until it has been signed by exactly one
    /// validator that is in the committee for `slot` and `index` in the canonical chain.
    ///
    /// Always attests to the canonical chain.
    ///
    /// ## Errors
    ///
    /// May return an error if the `request_slot` is too far behind the head state.
    pub fn produce_unaggregated_attestation(
        &self,
        request_slot: Slot,
        request_index: CommitteeIndex,
    ) -> Result<Attestation<T::EthSpec>, Error> {
        let _total_timer = metrics::start_timer(&metrics::ATTESTATION_PRODUCTION_SECONDS);

        // The early attester cache will return `Some(attestation)` in the scenario where there is a
        // block being imported that will become the head block, but that block has not yet been
        // inserted into the database and set as `self.canonical_head`.
        //
        // In effect, the early attester cache prevents slow database IO from causing missed
        // head/target votes.
        //
        // The early attester cache should never contain an optimistically imported block.
        match self
            .early_attester_cache
            .try_attest(request_slot, request_index, &self.spec)
        {
            // The cache matched this request, return the value.
            Ok(Some(attestation)) => return Ok(attestation),
            // The cache did not match this request, proceed with the rest of this function.
            Ok(None) => (),
            // The cache returned an error. Log the error and proceed with the rest of this
            // function.
            Err(e) => warn!(
                self.log,
                "Early attester cache failed";
                "error" => ?e
            ),
        }

        let slots_per_epoch = T::EthSpec::slots_per_epoch();
        let request_epoch = request_slot.epoch(slots_per_epoch);

        /*
         * Phase 1/2:
         *
         * Take a short-lived read-lock on the head and copy the necessary information from it.
         *
         * It is important that this first phase is as quick as possible; creating contention for
         * the head-lock is not desirable.
         */

        let head_state_slot;
        let beacon_block_root;
        let beacon_state_root;
        let target;
        let current_epoch_attesting_info: Option<(Checkpoint, usize)>;
        let attester_cache_key;
        let head_timer = metrics::start_timer(&metrics::ATTESTATION_PRODUCTION_HEAD_SCRAPE_SECONDS);
        // The following braces are to prevent the `cached_head` Arc from being held for longer than
        // required. It also helps reduce the diff for a very large PR (#3244).
        {
            let head = self.head_snapshot();
            let head_state = &head.beacon_state;
            head_state_slot = head_state.slot();

            // There is no value in producing an attestation to a block that is pre-finalization and
            // it is likely to cause expensive and pointless reads to the freezer database. Exit
            // early if this is the case.
            let finalized_slot = head_state
                .finalized_checkpoint()
                .epoch
                .start_slot(slots_per_epoch);
            if request_slot < finalized_slot {
                return Err(Error::AttestingToFinalizedSlot {
                    finalized_slot,
                    request_slot,
                });
            }

            // This function will eventually fail when trying to access a slot which is
            // out-of-bounds of `state.block_roots`. This explicit error is intended to provide a
            // clearer message to the user than an ambiguous `SlotOutOfBounds` error.
            let slots_per_historical_root = T::EthSpec::slots_per_historical_root() as u64;
            let lowest_permissible_slot =
                head_state.slot().saturating_sub(slots_per_historical_root);
            if request_slot < lowest_permissible_slot {
                return Err(Error::AttestingToAncientSlot {
                    lowest_permissible_slot,
                    request_slot,
                });
            }

            if request_slot >= head_state.slot() {
                // When attesting to the head slot or later, always use the head of the chain.
                beacon_block_root = head.beacon_block_root;
                beacon_state_root = head.beacon_state_root();
            } else {
                // Permit attesting to slots *prior* to the current head. This is desirable when
                // the VC and BN are out-of-sync due to time issues or overloading.
                beacon_block_root = *head_state.get_block_root(request_slot)?;
                beacon_state_root = *head_state.get_state_root(request_slot)?;
            };

            let target_slot = request_epoch.start_slot(T::EthSpec::slots_per_epoch());
            let target_root = if head_state.slot() <= target_slot {
                // If the state is earlier than the target slot then the target *must* be the head
                // block root.
                beacon_block_root
            } else {
                *head_state.get_block_root(target_slot)?
            };
            target = Checkpoint {
                epoch: request_epoch,
                root: target_root,
            };

            current_epoch_attesting_info = if head_state.current_epoch() == request_epoch {
                // When the head state is in the same epoch as the request, all the information
                // required to attest is available on the head state.
                Some((
                    head_state.current_justified_checkpoint(),
                    head_state
                        .get_beacon_committee(request_slot, request_index)?
                        .committee
                        .len(),
                ))
            } else {
                // If the head state is in a *different* epoch to the request, more work is required
                // to determine the justified checkpoint and committee length.
                None
            };

            // Determine the key for `self.attester_cache`, in case it is required later in this
            // routine.
            attester_cache_key =
                AttesterCacheKey::new(request_epoch, head_state, beacon_block_root)?;
        }
        drop(head_timer);

        // Only attest to a block if it is fully verified (i.e. not optimistic or invalid).
        match self
            .canonical_head
            .fork_choice_read_lock()
            .get_block_execution_status(&beacon_block_root)
        {
            Some(execution_status) if execution_status.is_valid_or_irrelevant() => (),
            Some(execution_status) => {
                return Err(Error::HeadBlockNotFullyVerified {
                    beacon_block_root,
                    execution_status,
                })
            }
            None => return Err(Error::HeadMissingFromForkChoice(beacon_block_root)),
        };

        /*
         *  Phase 2/2:
         *
         *  If the justified checkpoint and committee length from the head are suitable for this
         *  attestation, use them. If not, try the attester cache. If the cache misses, load a state
         *  from disk and prime the cache with it.
         */

        let cache_timer =
            metrics::start_timer(&metrics::ATTESTATION_PRODUCTION_CACHE_INTERACTION_SECONDS);
        let (justified_checkpoint, committee_len) =
            if let Some((justified_checkpoint, committee_len)) = current_epoch_attesting_info {
                // The head state is in the same epoch as the attestation, so there is no more
                // required information.
                (justified_checkpoint, committee_len)
            } else if let Some(cached_values) = self.attester_cache.get::<T::EthSpec>(
                &attester_cache_key,
                request_slot,
                request_index,
                &self.spec,
            )? {
                // The suitable values were already cached. Return them.
                cached_values
            } else {
                debug!(
                    self.log,
                    "Attester cache miss";
                    "beacon_block_root" => ?beacon_block_root,
                    "head_state_slot" => %head_state_slot,
                    "request_slot" => %request_slot,
                );

                // Neither the head state, nor the attester cache was able to produce the required
                // information to attest in this epoch. So, load a `BeaconState` from disk and use
                // it to fulfil the request (and prime the cache to avoid this next time).
                let _cache_build_timer =
                    metrics::start_timer(&metrics::ATTESTATION_PRODUCTION_CACHE_PRIME_SECONDS);
                self.attester_cache.load_and_cache_state(
                    beacon_state_root,
                    attester_cache_key,
                    request_slot,
                    request_index,
                    self,
                )?
            };
        drop(cache_timer);

        Ok(Attestation {
            aggregation_bits: BitList::with_capacity(committee_len)?,
            data: AttestationData {
                slot: request_slot,
                index: request_index,
                beacon_block_root,
                source: justified_checkpoint,
                target,
            },
            signature: AggregateSignature::empty(),
        })
    }

    /// Performs the same validation as `Self::verify_unaggregated_attestation_for_gossip`, but for
    /// multiple attestations using batch BLS verification. Batch verification can provide
    /// significant CPU-time savings compared to individual verification.
    pub fn batch_verify_unaggregated_attestations_for_gossip<'a, I>(
        &self,
        attestations: I,
    ) -> Result<
        Vec<Result<VerifiedUnaggregatedAttestation<'a, T>, AttestationError>>,
        AttestationError,
    >
    where
        I: Iterator<Item = (&'a Attestation<T::EthSpec>, Option<SubnetId>)> + ExactSizeIterator,
    {
        batch_verify_unaggregated_attestations(attestations, self)
    }

    /// Accepts some `Attestation` from the network and attempts to verify it, returning `Ok(_)` if
    /// it is valid to be (re)broadcast on the gossip network.
    ///
    /// The attestation must be "unaggregated", that is it must have exactly one
    /// aggregation bit set.
    pub fn verify_unaggregated_attestation_for_gossip<'a>(
        &self,
        unaggregated_attestation: &'a Attestation<T::EthSpec>,
        subnet_id: Option<SubnetId>,
    ) -> Result<VerifiedUnaggregatedAttestation<'a, T>, AttestationError> {
        metrics::inc_counter(&metrics::UNAGGREGATED_ATTESTATION_PROCESSING_REQUESTS);
        let _timer =
            metrics::start_timer(&metrics::UNAGGREGATED_ATTESTATION_GOSSIP_VERIFICATION_TIMES);

        VerifiedUnaggregatedAttestation::verify(unaggregated_attestation, subnet_id, self).map(
            |v| {
                // This method is called for API and gossip attestations, so this covers all unaggregated attestation events
                if let Some(event_handler) = self.event_handler.as_ref() {
                    if event_handler.has_attestation_subscribers() {
                        event_handler
                            .register(EventKind::Attestation(Box::new(v.attestation().clone())));
                    }
                }
                metrics::inc_counter(&metrics::UNAGGREGATED_ATTESTATION_PROCESSING_SUCCESSES);
                v
            },
        )
    }

    /// Performs the same validation as `Self::verify_aggregated_attestation_for_gossip`, but for
    /// multiple attestations using batch BLS verification. Batch verification can provide
    /// significant CPU-time savings compared to individual verification.
    pub fn batch_verify_aggregated_attestations_for_gossip<'a, I>(
        &self,
        aggregates: I,
    ) -> Result<Vec<Result<VerifiedAggregatedAttestation<'a, T>, AttestationError>>, AttestationError>
    where
        I: Iterator<Item = &'a SignedAggregateAndProof<T::EthSpec>> + ExactSizeIterator,
    {
        batch_verify_aggregated_attestations(aggregates, self)
    }

    /// Accepts some `SignedAggregateAndProof` from the network and attempts to verify it,
    /// returning `Ok(_)` if it is valid to be (re)broadcast on the gossip network.
    pub fn verify_aggregated_attestation_for_gossip<'a>(
        &self,
        signed_aggregate: &'a SignedAggregateAndProof<T::EthSpec>,
    ) -> Result<VerifiedAggregatedAttestation<'a, T>, AttestationError> {
        metrics::inc_counter(&metrics::AGGREGATED_ATTESTATION_PROCESSING_REQUESTS);
        let _timer =
            metrics::start_timer(&metrics::AGGREGATED_ATTESTATION_GOSSIP_VERIFICATION_TIMES);

        VerifiedAggregatedAttestation::verify(signed_aggregate, self).map(|v| {
            // This method is called for API and gossip attestations, so this covers all aggregated attestation events
            if let Some(event_handler) = self.event_handler.as_ref() {
                if event_handler.has_attestation_subscribers() {
                    event_handler
                        .register(EventKind::Attestation(Box::new(v.attestation().clone())));
                }
            }
            metrics::inc_counter(&metrics::AGGREGATED_ATTESTATION_PROCESSING_SUCCESSES);
            v
        })
    }

    /// Accepts some `SyncCommitteeMessage` from the network and attempts to verify it, returning `Ok(_)` if
    /// it is valid to be (re)broadcast on the gossip network.
    pub fn verify_sync_committee_message_for_gossip(
        &self,
        sync_message: SyncCommitteeMessage,
        subnet_id: SyncSubnetId,
    ) -> Result<VerifiedSyncCommitteeMessage, SyncCommitteeError> {
        metrics::inc_counter(&metrics::SYNC_MESSAGE_PROCESSING_REQUESTS);
        let _timer = metrics::start_timer(&metrics::SYNC_MESSAGE_GOSSIP_VERIFICATION_TIMES);

        VerifiedSyncCommitteeMessage::verify(sync_message, subnet_id, self).map(|v| {
            metrics::inc_counter(&metrics::SYNC_MESSAGE_PROCESSING_SUCCESSES);
            v
        })
    }

    /// Accepts some `SignedContributionAndProof` from the network and attempts to verify it,
    /// returning `Ok(_)` if it is valid to be (re)broadcast on the gossip network.
    pub fn verify_sync_contribution_for_gossip(
        &self,
        sync_contribution: SignedContributionAndProof<T::EthSpec>,
    ) -> Result<VerifiedSyncContribution<T>, SyncCommitteeError> {
        metrics::inc_counter(&metrics::SYNC_CONTRIBUTION_PROCESSING_REQUESTS);
        let _timer = metrics::start_timer(&metrics::SYNC_CONTRIBUTION_GOSSIP_VERIFICATION_TIMES);
        VerifiedSyncContribution::verify(sync_contribution, self).map(|v| {
            if let Some(event_handler) = self.event_handler.as_ref() {
                if event_handler.has_contribution_subscribers() {
                    event_handler.register(EventKind::ContributionAndProof(Box::new(
                        v.aggregate().clone(),
                    )));
                }
            }
            metrics::inc_counter(&metrics::SYNC_CONTRIBUTION_PROCESSING_SUCCESSES);
            v
        })
    }

    /// Accepts some attestation-type object and attempts to verify it in the context of fork
    /// choice. If it is valid it is applied to `self.fork_choice`.
    ///
    /// Common items that implement `VerifiedAttestation`:
    ///
    /// - `VerifiedUnaggregatedAttestation`
    /// - `VerifiedAggregatedAttestation`
    pub fn apply_attestation_to_fork_choice(
        &self,
        verified: &impl VerifiedAttestation<T>,
    ) -> Result<(), Error> {
        let _timer = metrics::start_timer(&metrics::FORK_CHOICE_PROCESS_ATTESTATION_TIMES);

        self.canonical_head
            .fork_choice_write_lock()
            .on_attestation(
                self.slot()?,
                verified.indexed_attestation(),
                AttestationFromBlock::False,
                &self.spec,
            )
            .map_err(Into::into)
    }

    /// Accepts an `VerifiedUnaggregatedAttestation` and attempts to apply it to the "naive
    /// aggregation pool".
    ///
    /// The naive aggregation pool is used by local validators to produce
    /// `SignedAggregateAndProof`.
    ///
    /// If the attestation is too old (low slot) to be included in the pool it is simply dropped
    /// and no error is returned.
    pub fn add_to_naive_aggregation_pool(
        &self,
        unaggregated_attestation: &impl VerifiedAttestation<T>,
    ) -> Result<(), AttestationError> {
        let _timer = metrics::start_timer(&metrics::ATTESTATION_PROCESSING_APPLY_TO_AGG_POOL);

        let attestation = unaggregated_attestation.attestation();

        match self.naive_aggregation_pool.write().insert(attestation) {
            Ok(outcome) => trace!(
                self.log,
                "Stored unaggregated attestation";
                "outcome" => ?outcome,
                "index" => attestation.data.index,
                "slot" => attestation.data.slot.as_u64(),
            ),
            Err(NaiveAggregationError::SlotTooLow {
                slot,
                lowest_permissible_slot,
            }) => {
                trace!(
                    self.log,
                    "Refused to store unaggregated attestation";
                    "lowest_permissible_slot" => lowest_permissible_slot.as_u64(),
                    "slot" => slot.as_u64(),
                );
            }
            Err(e) => {
                error!(
                        self.log,
                        "Failed to store unaggregated attestation";
                        "error" => ?e,
                        "index" => attestation.data.index,
                        "slot" => attestation.data.slot.as_u64(),
                );
                return Err(Error::from(e).into());
            }
        };

        Ok(())
    }

    /// Accepts a `VerifiedSyncCommitteeMessage` and attempts to apply it to the "naive
    /// aggregation pool".
    ///
    /// The naive aggregation pool is used by local validators to produce
    /// `SignedContributionAndProof`.
    ///
    /// If the sync message is too old (low slot) to be included in the pool it is simply dropped
    /// and no error is returned.
    pub fn add_to_naive_sync_aggregation_pool(
        &self,
        verified_sync_committee_message: VerifiedSyncCommitteeMessage,
    ) -> Result<VerifiedSyncCommitteeMessage, SyncCommitteeError> {
        let sync_message = verified_sync_committee_message.sync_message();
        let positions_by_subnet_id: &HashMap<SyncSubnetId, Vec<usize>> =
            verified_sync_committee_message.subnet_positions();
        for (subnet_id, positions) in positions_by_subnet_id.iter() {
            for position in positions {
                let _timer =
                    metrics::start_timer(&metrics::SYNC_CONTRIBUTION_PROCESSING_APPLY_TO_AGG_POOL);
                let contribution = SyncCommitteeContribution::from_message(
                    sync_message,
                    subnet_id.into(),
                    *position,
                )?;

                match self
                    .naive_sync_aggregation_pool
                    .write()
                    .insert(&contribution)
                {
                    Ok(outcome) => trace!(
                        self.log,
                        "Stored unaggregated sync committee message";
                        "outcome" => ?outcome,
                        "index" => sync_message.validator_index,
                        "slot" => sync_message.slot.as_u64(),
                    ),
                    Err(NaiveAggregationError::SlotTooLow {
                        slot,
                        lowest_permissible_slot,
                    }) => {
                        trace!(
                            self.log,
                            "Refused to store unaggregated sync committee message";
                            "lowest_permissible_slot" => lowest_permissible_slot.as_u64(),
                            "slot" => slot.as_u64(),
                        );
                    }
                    Err(e) => {
                        error!(
                                self.log,
                                "Failed to store unaggregated sync committee message";
                                "error" => ?e,
                                "index" => sync_message.validator_index,
                                "slot" => sync_message.slot.as_u64(),
                        );
                        return Err(Error::from(e).into());
                    }
                };
            }
        }
        Ok(verified_sync_committee_message)
    }

    /// Accepts a `VerifiedAttestation` and attempts to apply it to `self.op_pool`.
    ///
    /// The op pool is used by local block producers to pack blocks with operations.
    pub fn add_to_block_inclusion_pool<A>(
        &self,
        verified_attestation: A,
    ) -> Result<(), AttestationError>
    where
        A: VerifiedAttestation<T>,
    {
        let _timer = metrics::start_timer(&metrics::ATTESTATION_PROCESSING_APPLY_TO_OP_POOL);

        // If there's no eth1 chain then it's impossible to produce blocks and therefore
        // useless to put things in the op pool.
        if self.eth1_chain.is_some() {
            let (attestation, attesting_indices) =
                verified_attestation.into_attestation_and_indices();
            self.op_pool
                .insert_attestation(attestation, attesting_indices)
                .map_err(Error::from)?;
        }

        Ok(())
    }

    /// Accepts a `VerifiedSyncContribution` and attempts to apply it to `self.op_pool`.
    ///
    /// The op pool is used by local block producers to pack blocks with operations.
    pub fn add_contribution_to_block_inclusion_pool(
        &self,
        contribution: VerifiedSyncContribution<T>,
    ) -> Result<(), SyncCommitteeError> {
        let _timer = metrics::start_timer(&metrics::SYNC_CONTRIBUTION_PROCESSING_APPLY_TO_OP_POOL);

        // If there's no eth1 chain then it's impossible to produce blocks and therefore
        // useless to put things in the op pool.
        if self.eth1_chain.is_some() {
            self.op_pool
                .insert_sync_contribution(contribution.contribution())
                .map_err(Error::from)?;
        }

        Ok(())
    }

    /// Filter an attestation from the op pool for shuffling compatibility.
    ///
    /// Use the provided `filter_cache` map to memoize results.
    pub fn filter_op_pool_attestation(
        &self,
        filter_cache: &mut HashMap<(Hash256, Epoch), bool>,
        att: &AttestationRef<T::EthSpec>,
        state: &BeaconState<T::EthSpec>,
    ) -> bool {
        *filter_cache
            .entry((att.data.beacon_block_root, att.checkpoint.target_epoch))
            .or_insert_with(|| {
                self.shuffling_is_compatible(
                    &att.data.beacon_block_root,
                    att.checkpoint.target_epoch,
                    state,
                )
            })
    }

    /// Check that the shuffling at `block_root` is equal to one of the shufflings of `state`.
    ///
    /// The `target_epoch` argument determines which shuffling to check compatibility with, it
    /// should be equal to the current or previous epoch of `state`, or else `false` will be
    /// returned.
    ///
    /// The compatibility check is designed to be fast: we check that the block that
    /// determined the RANDAO mix for the `target_epoch` matches the ancestor of the block
    /// identified by `block_root` (at that slot).
    pub fn shuffling_is_compatible(
        &self,
        block_root: &Hash256,
        target_epoch: Epoch,
        state: &BeaconState<T::EthSpec>,
    ) -> bool {
        let slots_per_epoch = T::EthSpec::slots_per_epoch();
        let shuffling_lookahead = 1 + self.spec.min_seed_lookahead.as_u64();

        // Shuffling can't have changed if we're in the first few epochs
        if state.current_epoch() < shuffling_lookahead {
            return true;
        }

        // Otherwise the shuffling is determined by the block at the end of the target epoch
        // minus the shuffling lookahead (usually 2). We call this the "pivot".
        let pivot_slot =
            if target_epoch == state.previous_epoch() || target_epoch == state.current_epoch() {
                (target_epoch - shuffling_lookahead).end_slot(slots_per_epoch)
            } else {
                return false;
            };

        let state_pivot_block_root = match state.get_block_root(pivot_slot) {
            Ok(root) => *root,
            Err(e) => {
                warn!(
                    &self.log,
                    "Missing pivot block root for attestation";
                    "slot" => pivot_slot,
                    "error" => ?e,
                );
                return false;
            }
        };

        // Use fork choice's view of the block DAG to quickly evaluate whether the attestation's
        // pivot block is the same as the current state's pivot block. If it is, then the
        // attestation's shuffling is the same as the current state's.
        // To account for skipped slots, find the first block at *or before* the pivot slot.
        let fork_choice_lock = self.canonical_head.fork_choice_read_lock();
        let pivot_block_root = fork_choice_lock
            .proto_array()
            .core_proto_array()
            .iter_block_roots(block_root)
            .find(|(_, slot)| *slot <= pivot_slot)
            .map(|(block_root, _)| block_root);
        drop(fork_choice_lock);

        match pivot_block_root {
            Some(root) => root == state_pivot_block_root,
            None => {
                debug!(
                    &self.log,
                    "Discarding attestation because of missing ancestor";
                    "pivot_slot" => pivot_slot.as_u64(),
                    "block_root" => ?block_root,
                );
                false
            }
        }
    }

    /// Verify a voluntary exit before allowing it to propagate on the gossip network.
    pub fn verify_voluntary_exit_for_gossip(
        &self,
        exit: SignedVoluntaryExit,
    ) -> Result<ObservationOutcome<SignedVoluntaryExit, T::EthSpec>, Error> {
        // NOTE: this could be more efficient if it avoided cloning the head state
        let wall_clock_state = self.wall_clock_state()?;
        Ok(self
            .observed_voluntary_exits
            .lock()
            .verify_and_observe(exit, &wall_clock_state, &self.spec)
            .map(|exit| {
                // this method is called for both API and gossip exits, so this covers all exit events
                if let Some(event_handler) = self.event_handler.as_ref() {
                    if event_handler.has_exit_subscribers() {
                        if let ObservationOutcome::New(exit) = exit.clone() {
                            event_handler.register(EventKind::VoluntaryExit(exit.into_inner()));
                        }
                    }
                }
                exit
            })?)
    }

    /// Accept a pre-verified exit and queue it for inclusion in an appropriate block.
    pub fn import_voluntary_exit(&self, exit: SigVerifiedOp<SignedVoluntaryExit, T::EthSpec>) {
        if self.eth1_chain.is_some() {
            self.op_pool.insert_voluntary_exit(exit)
        }
    }

    /// Verify a proposer slashing before allowing it to propagate on the gossip network.
    pub fn verify_proposer_slashing_for_gossip(
        &self,
        proposer_slashing: ProposerSlashing,
    ) -> Result<ObservationOutcome<ProposerSlashing, T::EthSpec>, Error> {
        let wall_clock_state = self.wall_clock_state()?;
        Ok(self.observed_proposer_slashings.lock().verify_and_observe(
            proposer_slashing,
            &wall_clock_state,
            &self.spec,
        )?)
    }

    /// Accept some proposer slashing and queue it for inclusion in an appropriate block.
    pub fn import_proposer_slashing(
        &self,
        proposer_slashing: SigVerifiedOp<ProposerSlashing, T::EthSpec>,
    ) {
        if self.eth1_chain.is_some() {
            self.op_pool.insert_proposer_slashing(proposer_slashing)
        }
    }

    /// Verify an attester slashing before allowing it to propagate on the gossip network.
    pub fn verify_attester_slashing_for_gossip(
        &self,
        attester_slashing: AttesterSlashing<T::EthSpec>,
    ) -> Result<ObservationOutcome<AttesterSlashing<T::EthSpec>, T::EthSpec>, Error> {
        let wall_clock_state = self.wall_clock_state()?;
        Ok(self.observed_attester_slashings.lock().verify_and_observe(
            attester_slashing,
            &wall_clock_state,
            &self.spec,
        )?)
    }

    /// Accept a verified attester slashing and:
    ///
    /// 1. Apply it to fork choice.
    /// 2. Add it to the op pool.
    pub fn import_attester_slashing(
        &self,
        attester_slashing: SigVerifiedOp<AttesterSlashing<T::EthSpec>, T::EthSpec>,
    ) {
        // Add to fork choice.
        self.canonical_head
            .fork_choice_write_lock()
            .on_attester_slashing(attester_slashing.as_inner());

        // Add to the op pool (if we have the ability to propose blocks).
        if self.eth1_chain.is_some() {
            self.op_pool.insert_attester_slashing(attester_slashing)
        }
    }

    /// Attempt to obtain sync committee duties from the head.
    pub fn sync_committee_duties_from_head(
        &self,
        epoch: Epoch,
        validator_indices: &[u64],
    ) -> Result<Vec<Option<SyncDuty>>, Error> {
        self.with_head(move |head| {
            head.beacon_state
                .get_sync_committee_duties(epoch, validator_indices, &self.spec)
                .map_err(Error::SyncDutiesError)
        })
    }

    /// A convenience method for spawning a blocking task. It maps an `Option` and
    /// `tokio::JoinError` into a single `BeaconChainError`.
    pub(crate) async fn spawn_blocking_handle<F, R>(
        &self,
        task: F,
        name: &'static str,
    ) -> Result<R, Error>
    where
        F: FnOnce() -> R + Send + 'static,
        R: Send + 'static,
    {
        let handle = self
            .task_executor
            .spawn_blocking_handle(task, name)
            .ok_or(Error::RuntimeShutdown)?;

        handle.await.map_err(Error::TokioJoin)
    }

    /// Accepts a `chain_segment` and filters out any uninteresting blocks (e.g., pre-finalization
    /// or already-known).
    ///
    /// This method is potentially long-running and should not run on the core executor.
    pub fn filter_chain_segment(
        self: &Arc<Self>,
        chain_segment: Vec<Arc<SignedBeaconBlock<T::EthSpec>>>,
    ) -> Result<Vec<HashBlockTuple<T::EthSpec>>, ChainSegmentResult<T::EthSpec>> {
        // This function will never import any blocks.
        let imported_blocks = 0;
        let mut filtered_chain_segment = Vec::with_capacity(chain_segment.len());

        // Produce a list of the parent root and slot of the child of each block.
        //
        // E.g., `children[0] == (chain_segment[1].parent_root(), chain_segment[1].slot())`
        let children = chain_segment
            .iter()
            .skip(1)
            .map(|block| (block.parent_root(), block.slot()))
            .collect::<Vec<_>>();

        for (i, block) in chain_segment.into_iter().enumerate() {
            // Ensure the block is the correct structure for the fork at `block.slot()`.
            if let Err(e) = block.fork_name(&self.spec) {
                return Err(ChainSegmentResult::Failed {
                    imported_blocks,
                    error: BlockError::InconsistentFork(e),
                });
            }

            let block_root = get_block_root(&block);

            if let Some((child_parent_root, child_slot)) = children.get(i) {
                // If this block has a child in this chain segment, ensure that its parent root matches
                // the root of this block.
                //
                // Without this check it would be possible to have a block verified using the
                // incorrect shuffling. That would be bad, mmkay.
                if block_root != *child_parent_root {
                    return Err(ChainSegmentResult::Failed {
                        imported_blocks,
                        error: BlockError::NonLinearParentRoots,
                    });
                }

                // Ensure that the slots are strictly increasing throughout the chain segment.
                if *child_slot <= block.slot() {
                    return Err(ChainSegmentResult::Failed {
                        imported_blocks,
                        error: BlockError::NonLinearSlots,
                    });
                }
            }

            match check_block_relevancy(&block, Some(block_root), self) {
                // If the block is relevant, add it to the filtered chain segment.
                Ok(_) => filtered_chain_segment.push((block_root, block)),
                // If the block is already known, simply ignore this block.
                Err(BlockError::BlockIsAlreadyKnown) => continue,
                // If the block is the genesis block, simply ignore this block.
                Err(BlockError::GenesisBlock) => continue,
                // If the block is is for a finalized slot, simply ignore this block.
                //
                // The block is either:
                //
                // 1. In the canonical finalized chain.
                // 2. In some non-canonical chain at a slot that has been finalized already.
                //
                // In the case of (1), there's no need to re-import and later blocks in this
                // segement might be useful.
                //
                // In the case of (2), skipping the block is valid since we should never import it.
                // However, we will potentially get a `ParentUnknown` on a later block. The sync
                // protocol will need to ensure this is handled gracefully.
                Err(BlockError::WouldRevertFinalizedSlot { .. }) => continue,
                // The block has a known parent that does not descend from the finalized block.
                // There is no need to process this block or any children.
                Err(BlockError::NotFinalizedDescendant { block_parent_root }) => {
                    return Err(ChainSegmentResult::Failed {
                        imported_blocks,
                        error: BlockError::NotFinalizedDescendant { block_parent_root },
                    });
                }
                // If there was an error whilst determining if the block was invalid, return that
                // error.
                Err(BlockError::BeaconChainError(e)) => {
                    return Err(ChainSegmentResult::Failed {
                        imported_blocks,
                        error: BlockError::BeaconChainError(e),
                    });
                }
                // If the block was decided to be irrelevant for any other reason, don't include
                // this block or any of it's children in the filtered chain segment.
                _ => break,
            }
        }

        Ok(filtered_chain_segment)
    }

    /// Attempt to verify and import a chain of blocks to `self`.
    ///
    /// The provided blocks _must_ each reference the previous block via `block.parent_root` (i.e.,
    /// be a chain). An error will be returned if this is not the case.
    ///
    /// This operation is not atomic; if one of the blocks in the chain is invalid then some prior
    /// blocks might be imported.
    ///
    /// This method is generally much more efficient than importing each block using
    /// `Self::process_block`.
    pub async fn process_chain_segment(
        self: &Arc<Self>,
        chain_segment: Vec<Arc<SignedBeaconBlock<T::EthSpec>>>,
        count_unrealized: CountUnrealized,
    ) -> ChainSegmentResult<T::EthSpec> {
        let mut imported_blocks = 0;

        // Filter uninteresting blocks from the chain segment in a blocking task.
        let chain = self.clone();
        let filtered_chain_segment_future = self.spawn_blocking_handle(
            move || chain.filter_chain_segment(chain_segment),
            "filter_chain_segment",
        );
        let mut filtered_chain_segment = match filtered_chain_segment_future.await {
            Ok(Ok(filtered_segment)) => filtered_segment,
            Ok(Err(segment_result)) => return segment_result,
            Err(error) => {
                return ChainSegmentResult::Failed {
                    imported_blocks,
                    error: BlockError::BeaconChainError(error),
                }
            }
        };

        while let Some((_root, block)) = filtered_chain_segment.first() {
            // Determine the epoch of the first block in the remaining segment.
            let start_epoch = block.slot().epoch(T::EthSpec::slots_per_epoch());

            // The `last_index` indicates the position of the first block in an epoch greater
            // than the current epoch: partitioning the blocks into a run of blocks in the same
            // epoch and everything else. These same-epoch blocks can all be signature-verified with
            // the same `BeaconState`.
            let last_index = filtered_chain_segment
                .iter()
                .position(|(_root, block)| {
                    block.slot().epoch(T::EthSpec::slots_per_epoch()) > start_epoch
                })
                .unwrap_or(filtered_chain_segment.len());

            let mut blocks = filtered_chain_segment.split_off(last_index);
            std::mem::swap(&mut blocks, &mut filtered_chain_segment);

            let chain = self.clone();
            let signature_verification_future = self.spawn_blocking_handle(
                move || signature_verify_chain_segment(blocks, &chain),
                "signature_verify_chain_segment",
            );

            // Verify the signature of the blocks, returning early if the signature is invalid.
            let signature_verified_blocks = match signature_verification_future.await {
                Ok(Ok(blocks)) => blocks,
                Ok(Err(error)) => {
                    return ChainSegmentResult::Failed {
                        imported_blocks,
                        error,
                    };
                }
                Err(error) => {
                    return ChainSegmentResult::Failed {
                        imported_blocks,
                        error: BlockError::BeaconChainError(error),
                    };
                }
            };

            // Import the blocks into the chain.
            for signature_verified_block in signature_verified_blocks {
                match self
                    .process_block(signature_verified_block, count_unrealized)
                    .await
                {
                    Ok(_) => imported_blocks += 1,
                    Err(error) => {
                        return ChainSegmentResult::Failed {
                            imported_blocks,
                            error,
                        };
                    }
                }
            }
        }

        ChainSegmentResult::Successful { imported_blocks }
    }

    /// Returns `Ok(GossipVerifiedBlock)` if the supplied `block` should be forwarded onto the
    /// gossip network. The block is not imported into the chain, it is just partially verified.
    ///
    /// The returned `GossipVerifiedBlock` should be provided to `Self::process_block` immediately
    /// after it is returned, unless some other circumstance decides it should not be imported at
    /// all.
    ///
    /// ## Errors
    ///
    /// Returns an `Err` if the given block was invalid, or an error was encountered during
    pub async fn verify_block_for_gossip(
        self: &Arc<Self>,
        block: Arc<SignedBeaconBlock<T::EthSpec>>,
    ) -> Result<GossipVerifiedBlock<T>, BlockError<T::EthSpec>> {
        let chain = self.clone();
        self.task_executor
            .clone()
            .spawn_blocking_handle(
                move || {
                    let slot = block.slot();
                    let graffiti_string = block.message().body().graffiti().as_utf8_lossy();

                    match GossipVerifiedBlock::new(block, &chain) {
                        Ok(verified) => {
                            debug!(
                                chain.log,
                                "Successfully processed gossip block";
                                "graffiti" => graffiti_string,
                                "slot" => slot,
                                "root" => ?verified.block_root(),
                            );

                            Ok(verified)
                        }
                        Err(e) => {
                            debug!(
                                chain.log,
                                "Rejected gossip block";
                                "error" => e.to_string(),
                                "graffiti" => graffiti_string,
                                "slot" => slot,
                            );

                            Err(e)
                        }
                    }
                },
                "payload_verification_handle",
            )
            .ok_or(BeaconChainError::RuntimeShutdown)?
            .await
            .map_err(BeaconChainError::TokioJoin)?
    }

    /// Returns `Ok(block_root)` if the given `unverified_block` was successfully verified and
    /// imported into the chain.
    ///
    /// Items that implement `IntoExecutionPendingBlock` include:
    ///
    /// - `SignedBeaconBlock`
    /// - `GossipVerifiedBlock`
    ///
    /// ## Errors
    ///
    /// Returns an `Err` if the given block was invalid, or an error was encountered during
    /// verification.
    pub async fn process_block<B: IntoExecutionPendingBlock<T>>(
        self: &Arc<Self>,
        unverified_block: B,
        count_unrealized: CountUnrealized,
    ) -> Result<Hash256, BlockError<T::EthSpec>> {
        // Start the Prometheus timer.
        let _full_timer = metrics::start_timer(&metrics::BLOCK_PROCESSING_TIMES);

        // Increment the Prometheus counter for block processing requests.
        metrics::inc_counter(&metrics::BLOCK_PROCESSING_REQUESTS);

        // Clone the block so we can provide it to the event handler.
        let block = unverified_block.block().clone();

        // A small closure to group the verification and import errors.
        let chain = self.clone();
        let import_block = async move {
            let execution_pending = unverified_block.into_execution_pending_block(&chain)?;
            chain
                .import_execution_pending_block(execution_pending, count_unrealized)
                .await
        };

        // Verify and import the block.
        match import_block.await {
            // The block was successfully verified and imported. Yay.
            Ok(block_root) => {
                trace!(
                    self.log,
                    "Beacon block imported";
                    "block_root" => ?block_root,
                    "block_slot" => %block.slot(),
                );

                // Increment the Prometheus counter for block processing successes.
                metrics::inc_counter(&metrics::BLOCK_PROCESSING_SUCCESSES);

                Ok(block_root)
            }
            Err(e @ BlockError::BeaconChainError(BeaconChainError::TokioJoin(_))) => {
                debug!(
                    self.log,
                    "Beacon block processing cancelled";
                    "error" => ?e,
                );
                Err(e)
            }
            // There was an error whilst attempting to verify and import the block. The block might
            // be partially verified or partially imported.
            Err(BlockError::BeaconChainError(e)) => {
                crit!(
                    self.log,
                    "Beacon block processing error";
                    "error" => ?e,
                );
                Err(BlockError::BeaconChainError(e))
            }
            // The block failed verification.
            Err(other) => {
                trace!(
                    self.log,
                    "Beacon block rejected";
                    "reason" => other.to_string(),
                );
                Err(other)
            }
        }
    }

    /// Accepts a fully-verified block and imports it into the chain without performing any
    /// additional verification.
    ///
    /// An error is returned if the block was unable to be imported. It may be partially imported
    /// (i.e., this function is not atomic).
    async fn import_execution_pending_block(
        self: Arc<Self>,
        execution_pending_block: ExecutionPendingBlock<T>,
        count_unrealized: CountUnrealized,
    ) -> Result<Hash256, BlockError<T::EthSpec>> {
        let ExecutionPendingBlock {
            block,
            block_root,
            state,
            parent_block: _,
            confirmed_state_roots,
            payload_verification_handle,
        } = execution_pending_block;

        let PayloadVerificationOutcome {
            payload_verification_status,
            is_valid_merge_transition_block,
        } = payload_verification_handle
            .await
            .map_err(BeaconChainError::TokioJoin)?
            .ok_or(BeaconChainError::RuntimeShutdown)??;

        // Log the PoS pandas if a merge transition just occurred.
        if is_valid_merge_transition_block {
            info!(self.log, "{}", POS_PANDA_BANNER);
            info!(
                self.log,
                "Proof of Stake Activated";
                "slot" => block.slot()
            );
            info!(
                self.log, "";
                "Terminal POW Block Hash" => ?block
                    .message()
                    .execution_payload()?
                    .parent_hash()
                    .into_root()
            );
            info!(
                self.log, "";
                "Merge Transition Block Root" => ?block.message().tree_hash_root()
            );
            info!(
                self.log, "";
                "Merge Transition Execution Hash" => ?block
                    .message()
                    .execution_payload()?
                    .block_hash()
                    .into_root()
            );
        }

        let chain = self.clone();
        let block_hash = self
            .spawn_blocking_handle(
                move || {
                    chain.import_block(
                        block,
                        block_root,
                        state,
                        confirmed_state_roots,
                        payload_verification_status,
                        count_unrealized,
                    )
                },
                "payload_verification_handle",
            )
            .await??;

        Ok(block_hash)
    }

    /// Accepts a fully-verified block and imports it into the chain without performing any
    /// additional verification.
    ///
    /// An error is returned if the block was unable to be imported. It may be partially imported
    /// (i.e., this function is not atomic).
    fn import_block(
        &self,
        signed_block: Arc<SignedBeaconBlock<T::EthSpec>>,
        block_root: Hash256,
        mut state: BeaconState<T::EthSpec>,
        confirmed_state_roots: Vec<Hash256>,
        payload_verification_status: PayloadVerificationStatus,
        count_unrealized: CountUnrealized,
    ) -> Result<Hash256, BlockError<T::EthSpec>> {
        let current_slot = self.slot()?;
        let current_epoch = current_slot.epoch(T::EthSpec::slots_per_epoch());

        let attestation_observation_timer =
            metrics::start_timer(&metrics::BLOCK_PROCESSING_ATTESTATION_OBSERVATION);

        // Iterate through the attestations in the block and register them as an "observed
        // attestation". This will stop us from propagating them on the gossip network.
        for a in signed_block.message().body().attestations() {
            match self.observed_attestations.write().observe_item(a, None) {
                // If the observation was successful or if the slot for the attestation was too
                // low, continue.
                //
                // We ignore `SlotTooLow` since this will be very common whilst syncing.
                Ok(_) | Err(AttestationObservationError::SlotTooLow { .. }) => {}
                Err(e) => return Err(BlockError::BeaconChainError(e.into())),
            }
        }

        metrics::stop_timer(attestation_observation_timer);

        // If a slasher is configured, provide the attestations from the block.
        if let Some(slasher) = self.slasher.as_ref() {
            for attestation in signed_block.message().body().attestations() {
                let committee =
                    state.get_beacon_committee(attestation.data.slot, attestation.data.index)?;
                let indexed_attestation = get_indexed_attestation(committee.committee, attestation)
                    .map_err(|e| BlockError::BeaconChainError(e.into()))?;
                slasher.accept_attestation(indexed_attestation);
            }
        }

        // If there are new validators in this block, update our pubkey cache.
        //
        // We perform this _before_ adding the block to fork choice because the pubkey cache is
        // used by attestation processing which will only process an attestation if the block is
        // known to fork choice. This ordering ensure that the pubkey cache is always up-to-date.
        self.validator_pubkey_cache
            .try_write_for(VALIDATOR_PUBKEY_CACHE_LOCK_TIMEOUT)
            .ok_or(Error::ValidatorPubkeyCacheLockTimeout)?
            .import_new_pubkeys(&state)?;

        // For the current and next epoch of this state, ensure we have the shuffling from this
        // block in our cache.
        for relative_epoch in &[RelativeEpoch::Current, RelativeEpoch::Next] {
            let shuffling_id = AttestationShufflingId::new(block_root, &state, *relative_epoch)?;

            let shuffling_is_cached = self
                .shuffling_cache
                .try_read_for(ATTESTATION_CACHE_LOCK_TIMEOUT)
                .ok_or(Error::AttestationCacheLockTimeout)?
                .contains(&shuffling_id);

            if !shuffling_is_cached {
                state.build_committee_cache(*relative_epoch, &self.spec)?;
                let committee_cache = state.committee_cache(*relative_epoch)?;
                self.shuffling_cache
                    .try_write_for(ATTESTATION_CACHE_LOCK_TIMEOUT)
                    .ok_or(Error::AttestationCacheLockTimeout)?
                    .insert(shuffling_id, committee_cache);
            }
        }

        // Apply the state to the attester cache, only if it is from the previous epoch or later.
        //
        // In a perfect scenario there should be no need to add previous-epoch states to the cache.
        // However, latency between the VC and the BN might cause the VC to produce attestations at
        // a previous slot.
        if state.current_epoch().saturating_add(1_u64) >= current_epoch {
            self.attester_cache
                .maybe_cache_state(&state, block_root, &self.spec)
                .map_err(BeaconChainError::from)?;
        }

<<<<<<< HEAD
        let mut fork_choice = self.fork_choice.write();

        // Do not import a block that doesn't descend from the finalized root.
        let signed_block =
            check_block_is_finalized_descendant::<T, _>(signed_block, &fork_choice, &self.store)?;
        let (block, _) = signed_block.clone().deconstruct();

        // compare the existing finalized checkpoint with the incoming block's finalized checkpoint
        let old_finalized_checkpoint = fork_choice.finalized_checkpoint();
        let new_finalized_checkpoint = state.finalized_checkpoint();
=======
        // Alias for readability.
        let block = signed_block.message();
>>>>>>> 7d3948c8

        // Only perform the weak subjectivity check if it was configured.
        if let Some(wss_checkpoint) = self.config.weak_subjectivity_checkpoint {
            // Note: we're using the finalized checkpoint from the head state, rather than fork
            // choice.
            //
            // We are doing this to ensure that we detect changes in finalization. It's possible
            // that fork choice has already been updated to the finalized checkpoint in the block
            // we're importing.
            let current_head_finalized_checkpoint =
                self.canonical_head.cached_head().finalized_checkpoint();
            // Compare the existing finalized checkpoint with the incoming block's finalized checkpoint.
            let new_finalized_checkpoint = state.finalized_checkpoint();

            // This ensures we only perform the check once.
            if (current_head_finalized_checkpoint.epoch < wss_checkpoint.epoch)
                && (wss_checkpoint.epoch <= new_finalized_checkpoint.epoch)
            {
                if let Err(e) =
                    self.verify_weak_subjectivity_checkpoint(wss_checkpoint, block_root, &state)
                {
                    let mut shutdown_sender = self.shutdown_sender();
                    crit!(
                        self.log,
                        "Weak subjectivity checkpoint verification failed while importing block!";
                        "block_root" => ?block_root,
                        "parent_root" => ?block.parent_root(),
                        "old_finalized_epoch" => ?current_head_finalized_checkpoint.epoch,
                        "new_finalized_epoch" => ?new_finalized_checkpoint.epoch,
                        "weak_subjectivity_epoch" => ?wss_checkpoint.epoch,
                        "error" => ?e,
                    );
                    crit!(self.log, "You must use the `--purge-db` flag to clear the database and restart sync. You may be on a hostile network.");
                    shutdown_sender
                        .try_send(ShutdownReason::Failure(
                            "Weak subjectivity checkpoint verification failed. Provided block root is not a checkpoint."
                        ))
                        .map_err(|err| BlockError::BeaconChainError(BeaconChainError::WeakSubjectivtyShutdownError(err)))?;
                    return Err(BlockError::WeakSubjectivityConflict);
                }
            }
        }

        // Take an exclusive write-lock on fork choice. It's very important prevent deadlocks by
        // avoiding taking other locks whilst holding this lock.
        let mut fork_choice = self.canonical_head.fork_choice_write_lock();

        // Do not import a block that doesn't descend from the finalized root.
        check_block_is_finalized_descendant(self, &fork_choice, &signed_block)?;

        // Register the new block with the fork choice service.
        {
            let _fork_choice_block_timer =
                metrics::start_timer(&metrics::FORK_CHOICE_PROCESS_BLOCK_TIMES);
            let block_delay = self
                .slot_clock
                .seconds_from_current_slot_start(self.spec.seconds_per_slot)
                .ok_or(Error::UnableToComputeTimeAtSlot)?;

            fork_choice
                .on_block(
                    current_slot,
                    block,
                    block_root,
                    block_delay,
                    &state,
                    payload_verification_status,
                    &self.spec,
                    count_unrealized.and(self.config.count_unrealized.into()),
                )
                .map_err(|e| BlockError::BeaconChainError(e.into()))?;
        }

        // Allow the validator monitor to learn about a new valid state.
        self.validator_monitor
            .write()
            .process_valid_state(current_slot.epoch(T::EthSpec::slots_per_epoch()), &state);
        let validator_monitor = self.validator_monitor.read();

        // Register each attester slashing in the block with fork choice.
        for attester_slashing in block.body().attester_slashings() {
            fork_choice.on_attester_slashing(attester_slashing);
        }

        // Register each attestation in the block with the fork choice service.
        for attestation in block.body().attestations() {
            let _fork_choice_attestation_timer =
                metrics::start_timer(&metrics::FORK_CHOICE_PROCESS_ATTESTATION_TIMES);
            let attestation_target_epoch = attestation.data.target.epoch;

            let committee =
                state.get_beacon_committee(attestation.data.slot, attestation.data.index)?;
            let indexed_attestation = get_indexed_attestation(committee.committee, attestation)
                .map_err(|e| BlockError::BeaconChainError(e.into()))?;

            match fork_choice.on_attestation(
                current_slot,
                &indexed_attestation,
                AttestationFromBlock::True,
                &self.spec,
            ) {
                Ok(()) => Ok(()),
                // Ignore invalid attestations whilst importing attestations from a block. The
                // block might be very old and therefore the attestations useless to fork choice.
                Err(ForkChoiceError::InvalidAttestation(_)) => Ok(()),
                Err(e) => Err(BlockError::BeaconChainError(e.into())),
            }?;

            // To avoid slowing down sync, only register attestations for the
            // `observed_block_attesters` if they are from the previous epoch or later.
            if attestation_target_epoch + 1 >= current_epoch {
                let mut observed_block_attesters = self.observed_block_attesters.write();
                for &validator_index in &indexed_attestation.attesting_indices {
                    if let Err(e) = observed_block_attesters
                        .observe_validator(attestation_target_epoch, validator_index as usize)
                    {
                        debug!(
                            self.log,
                            "Failed to register observed block attester";
                            "error" => ?e,
                            "epoch" => attestation_target_epoch,
                            "validator_index" => validator_index,
                        )
                    }
                }
            }

            // Only register this with the validator monitor when the block is sufficiently close to
            // the current slot.
            if VALIDATOR_MONITOR_HISTORIC_EPOCHS as u64 * T::EthSpec::slots_per_epoch()
                + block.slot().as_u64()
                >= current_slot.as_u64()
            {
                match fork_choice.get_block(&block.parent_root()) {
                    Some(parent_block) => validator_monitor.register_attestation_in_block(
                        &indexed_attestation,
                        parent_block.slot,
                        &self.spec,
                    ),
                    None => warn!(self.log, "Failed to get parent block"; "slot" => %block.slot()),
                }
            }
        }

        // If the block is recent enough and it was not optimistically imported, check to see if it
        // becomes the head block. If so, apply it to the early attester cache. This will allow
        // attestations to the block without waiting for the block and state to be inserted to the
        // database.
        //
        // Only performing this check on recent blocks avoids slowing down sync with lots of calls
        // to fork choice `get_head`.
        //
        // Optimistically imported blocks are not added to the cache since the cache is only useful
        // for a small window of time and the complexity of keeping track of the optimistic status
        // is not worth it.
        if !payload_verification_status.is_optimistic()
            && block.slot() + EARLY_ATTESTER_CACHE_HISTORIC_SLOTS >= current_slot
        {
            match fork_choice.get_head(current_slot, &self.spec) {
                // This block became the head, add it to the early attester cache.
                Ok(new_head_root) if new_head_root == block_root => {
                    if let Some(proto_block) = fork_choice.get_block(&block_root) {
                        if let Err(e) = self.early_attester_cache.add_head_block(
                            block_root,
                            signed_block.clone(),
                            proto_block,
                            &state,
                            &self.spec,
                        ) {
                            warn!(
                                self.log,
                                "Early attester cache insert failed";
                                "error" => ?e
                            );
                        }
                    } else {
                        warn!(
                            self.log,
                            "Early attester block missing";
                            "block_root" => ?block_root
                        );
                    } else {
                        // Success, record the block as capable of being attested to.
                        self.block_times_cache.write().set_time_attestable(
                            block_root,
                            block.slot(),
                            timestamp_now(),
                        );
                    }
                }
                // This block did not become the head, nothing to do.
                Ok(_) => (),
                Err(e) => error!(
                    self.log,
                    "Failed to compute head during block import";
                    "error" => ?e
                ),
            }
        }

        // Register sync aggregate with validator monitor
        if let Ok(sync_aggregate) = block.body().sync_aggregate() {
            // `SyncCommittee` for the sync_aggregate should correspond to the duty slot
            let duty_epoch = block.slot().epoch(T::EthSpec::slots_per_epoch());
            let sync_committee = self.sync_committee_at_epoch(duty_epoch)?;
            let participant_pubkeys = sync_committee
                .pubkeys
                .iter()
                .zip(sync_aggregate.sync_committee_bits.iter())
                .filter_map(|(pubkey, bit)| bit.then(|| pubkey))
                .collect::<Vec<_>>();

            validator_monitor.register_sync_aggregate_in_block(
                block.slot(),
                block.parent_root(),
                participant_pubkeys,
            );
        }

        for exit in block.body().voluntary_exits() {
            validator_monitor.register_block_voluntary_exit(&exit.message)
        }

        for slashing in block.body().attester_slashings() {
            validator_monitor.register_block_attester_slashing(slashing)
        }

        for slashing in block.body().proposer_slashings() {
            validator_monitor.register_block_proposer_slashing(slashing)
        }

        drop(validator_monitor);

        // Only present some metrics for blocks from the previous epoch or later.
        //
        // This helps avoid noise in the metrics during sync.
        if block.slot().epoch(T::EthSpec::slots_per_epoch()) + 1 >= self.epoch()? {
            metrics::observe(
                &metrics::OPERATIONS_PER_BLOCK_ATTESTATION,
                block.body().attestations().len() as f64,
            );

            if let Ok(sync_aggregate) = block.body().sync_aggregate() {
                metrics::set_gauge(
                    &metrics::BLOCK_SYNC_AGGREGATE_SET_BITS,
                    sync_aggregate.num_set_bits() as i64,
                );
            }
        }

        let db_write_timer = metrics::start_timer(&metrics::BLOCK_PROCESSING_DB_WRITE);

        // Store the block and its state, and execute the confirmation batch for the intermediate
        // states, which will delete their temporary flags.
        // If the write fails, revert fork choice to the version from disk, else we can
        // end up with blocks in fork choice that are missing from disk.
        // See https://github.com/sigp/lighthouse/issues/2028
        let mut ops: Vec<_> = confirmed_state_roots
            .into_iter()
            .map(StoreOp::DeleteStateTemporaryFlag)
            .collect();
        ops.push(StoreOp::PutBlock(block_root, signed_block.clone()));
        ops.push(StoreOp::PutState(block.state_root(), &state));
        let txn_lock = self.store.hot_db.begin_rw_transaction();

        if let Err(e) = self.store.do_atomically(ops) {
            error!(
                self.log,
                "Database write failed!";
                "msg" => "Restoring fork choice from disk",
                "error" => ?e,
            );

            // Since the write failed, try to revert the canonical head back to what was stored
            // in the database. This attempts to prevent inconsistency between the database and
            // fork choice.
            if let Err(e) = self.canonical_head.restore_from_store(
                fork_choice,
                ResetPayloadStatuses::always_reset_conditionally(
                    self.config.always_reset_payload_statuses,
                ),
                self.config.count_unrealized_full,
                &self.store,
                &self.spec,
                &self.log,
            ) {
                crit!(
                    self.log,
                    "No stored fork choice found to restore from";
                    "error" => ?e,
                    "warning" => "The database is likely corrupt now, consider --purge-db"
                );
                return Err(BlockError::BeaconChainError(e));
            }

            return Err(e.into());
        }
        drop(txn_lock);

        // The fork choice write-lock is dropped *after* the on-disk database has been updated.
        // This prevents inconsistency between the two at the expense of concurrency.
        drop(fork_choice);

        // We're declaring the block "imported" at this point, since fork choice and the DB know
        // about it.
        let block_time_imported = timestamp_now();

        let parent_root = block.parent_root();
        let slot = block.slot();
<<<<<<< HEAD
=======

        self.snapshot_cache
            .try_write_for(BLOCK_PROCESSING_CACHE_LOCK_TIMEOUT)
            .ok_or(Error::SnapshotCacheLockTimeout)
            .map(|mut snapshot_cache| {
                snapshot_cache.insert(
                    BeaconSnapshot {
                        beacon_state: state,
                        beacon_block: signed_block,
                        beacon_block_root: block_root,
                    },
                    None,
                    &self.spec,
                )
            })
            .unwrap_or_else(|e| {
                error!(
                    self.log,
                    "Failed to insert snapshot";
                    "error" => ?e,
                    "task" => "process block"
                );
            });
>>>>>>> 7d3948c8

        self.head_tracker
            .register_block(block_root, parent_root, slot);

        // Send an event to the `events` endpoint after fully processing the block.
        if let Some(event_handler) = self.event_handler.as_ref() {
            if event_handler.has_block_subscribers() {
                event_handler.register(EventKind::Block(SseBlock {
                    slot,
                    block: block_root,
                    execution_optimistic: payload_verification_status.is_optimistic(),
                }));
            }
        }

        metrics::stop_timer(db_write_timer);

        metrics::inc_counter(&metrics::BLOCK_PROCESSING_SUCCESSES);

        let block_delay_total = get_slot_delay_ms(block_time_imported, slot, &self.slot_clock);

        // Do not write to the cache for blocks older than 2 epochs, this helps reduce writes to
        // the cache during sync.
        if block_delay_total < self.slot_clock.slot_duration() * 64 {
            // Store the timestamp of the block being imported into the cache.
            self.block_times_cache.write().set_time_imported(
                block_root,
                current_slot,
                block_time_imported,
            );
        }

        // Inform the unknown block cache, in case it was waiting on this block.
        self.pre_finalization_block_cache
            .block_processed(block_root);

        Ok(block_root)
    }

    /// If configured, wait for the fork choice run at the start of the slot to complete.
    fn wait_for_fork_choice_before_block_production(
        self: &Arc<Self>,
        slot: Slot,
    ) -> Result<(), BlockProductionError> {
        if let Some(rx) = &self.fork_choice_signal_rx {
            let current_slot = self
                .slot()
                .map_err(|_| BlockProductionError::UnableToReadSlot)?;

            let timeout = Duration::from_millis(self.config.fork_choice_before_proposal_timeout_ms);

            if slot == current_slot || slot == current_slot + 1 {
                match rx.wait_for_fork_choice(slot, timeout) {
                    ForkChoiceWaitResult::Success(fc_slot) => {
                        debug!(
                            self.log,
                            "Fork choice successfully updated before block production";
                            "slot" => slot,
                            "fork_choice_slot" => fc_slot,
                        );
                    }
                    ForkChoiceWaitResult::Behind(fc_slot) => {
                        warn!(
                            self.log,
                            "Fork choice notifier out of sync with block production";
                            "fork_choice_slot" => fc_slot,
                            "slot" => slot,
                            "message" => "this block may be orphaned",
                        );
                    }
                    ForkChoiceWaitResult::TimeOut => {
                        warn!(
                            self.log,
                            "Timed out waiting for fork choice before proposal";
                            "message" => "this block may be orphaned",
                        );
                    }
                }
            } else {
                error!(
                    self.log,
                    "Producing block at incorrect slot";
                    "block_slot" => slot,
                    "current_slot" => current_slot,
                    "message" => "check clock sync, this block may be orphaned",
                );
            }
        }
        Ok(())
    }

    /// Produce a new block at the given `slot`.
    ///
    /// The produced block will not be inherently valid, it must be signed by a block producer.
    /// Block signing is out of the scope of this function and should be done by a separate program.
    pub async fn produce_block<Payload: ExecPayload<T::EthSpec>>(
        self: &Arc<Self>,
        randao_reveal: Signature,
        slot: Slot,
        validator_graffiti: Option<Graffiti>,
    ) -> Result<BeaconBlockAndState<T::EthSpec, Payload>, BlockProductionError> {
        self.produce_block_with_verification(
            randao_reveal,
            slot,
            validator_graffiti,
            ProduceBlockVerification::VerifyRandao,
        )
        .await
    }

    /// Same as `produce_block` but allowing for configuration of RANDAO-verification.
    pub async fn produce_block_with_verification<Payload: ExecPayload<T::EthSpec>>(
        self: &Arc<Self>,
        randao_reveal: Signature,
        slot: Slot,
        validator_graffiti: Option<Graffiti>,
        verification: ProduceBlockVerification,
    ) -> Result<BeaconBlockAndState<T::EthSpec, Payload>, BlockProductionError> {
        // Part 1/2 (blocking)
        //
        // Load the parent state from disk.
        let chain = self.clone();
        let (state, state_root_opt) = self
            .task_executor
            .spawn_blocking_handle(
                move || chain.load_state_for_block_production::<Payload>(slot),
                "produce_partial_beacon_block",
            )
            .ok_or(BlockProductionError::ShuttingDown)?
            .await
            .map_err(BlockProductionError::TokioJoin)??;

        // Part 2/2 (async, with some blocking components)
        //
        // Produce the block upon the state
        self.produce_block_on_state::<Payload>(
            state,
            state_root_opt,
            slot,
            randao_reveal,
            validator_graffiti,
            verification,
        )
        .await
    }

    /// Load a beacon state from the database for block production. This is a long-running process
    /// that should not be performed in an `async` context.
    fn load_state_for_block_production<Payload: ExecPayload<T::EthSpec>>(
        self: &Arc<Self>,
        slot: Slot,
    ) -> Result<(BeaconState<T::EthSpec>, Option<Hash256>), BlockProductionError> {
        metrics::inc_counter(&metrics::BLOCK_PRODUCTION_REQUESTS);
        let _complete_timer = metrics::start_timer(&metrics::BLOCK_PRODUCTION_TIMES);

        let fork_choice_timer = metrics::start_timer(&metrics::BLOCK_PRODUCTION_FORK_CHOICE_TIMES);
        self.wait_for_fork_choice_before_block_production(slot)?;
        drop(fork_choice_timer);

        let state_load_timer = metrics::start_timer(&metrics::BLOCK_PRODUCTION_STATE_LOAD_TIMES);
<<<<<<< HEAD
        let head_info = self
            .head_info()
            .map_err(BlockProductionError::UnableToGetHeadInfo)?;
        let (state, state_root_opt) = if head_info.slot <= slot {
            // Fetch the head state advanced through to `slot`, which should be present in the state
            // cache thanks to the state advance timer.
            let (state_root, state) = self
                .store
                .get_advanced_state(head_info.block_root, slot, head_info.state_root)
                .map_err(BlockProductionError::FailedToLoadState)?
                .ok_or(BlockProductionError::UnableToProduceAtSlot(slot))?;
            (state, Some(state_root))
=======
        // Atomically read some values from the head whilst avoiding holding cached head `Arc` any
        // longer than necessary.
        let (head_slot, head_block_root) = {
            let head = self.canonical_head.cached_head();
            (head.head_slot(), head.head_block_root())
        };
        let (state, state_root_opt) = if head_slot < slot {
            // Normal case: proposing a block atop the current head. Use the snapshot cache.
            if let Some(pre_state) = self
                .snapshot_cache
                .try_read_for(BLOCK_PROCESSING_CACHE_LOCK_TIMEOUT)
                .and_then(|snapshot_cache| {
                    snapshot_cache.get_state_for_block_production(head_block_root)
                })
            {
                (pre_state.pre_state, pre_state.state_root)
            } else {
                warn!(
                    self.log,
                    "Block production cache miss";
                    "message" => "this block is more likely to be orphaned",
                    "slot" => slot,
                );
                let state = self
                    .state_at_slot(slot - 1, StateSkipConfig::WithStateRoots)
                    .map_err(|_| BlockProductionError::UnableToProduceAtSlot(slot))?;

                (state, None)
            }
>>>>>>> 7d3948c8
        } else {
            warn!(
                self.log,
                "Producing block that conflicts with head";
                "message" => "this block is more likely to be orphaned",
                "slot" => slot,
            );
            let state = self
                .state_at_slot(slot - 1, StateSkipConfig::WithStateRoots)
                .map_err(|_| BlockProductionError::UnableToProduceAtSlot(slot))?;

            (state, None)
        };

        drop(state_load_timer);

        Ok((state, state_root_opt))
    }

    /// Produce a block for some `slot` upon the given `state`.
    ///
    /// Typically the `self.produce_block()` function should be used, instead of calling this
    /// function directly. This function is useful for purposefully creating forks or blocks at
    /// non-current slots.
    ///
    /// If required, the given state will be advanced to the given `produce_at_slot`, then a block
    /// will be produced at that slot height.
    ///
    /// The provided `state_root_opt` should only ever be set to `Some` if the contained value is
    /// equal to the root of `state`. Providing this value will serve as an optimization to avoid
    /// performing a tree hash in some scenarios.
    pub async fn produce_block_on_state<Payload: ExecPayload<T::EthSpec>>(
        self: &Arc<Self>,
        state: BeaconState<T::EthSpec>,
        state_root_opt: Option<Hash256>,
        produce_at_slot: Slot,
        randao_reveal: Signature,
        validator_graffiti: Option<Graffiti>,
        verification: ProduceBlockVerification,
    ) -> Result<BeaconBlockAndState<T::EthSpec, Payload>, BlockProductionError> {
        // Part 1/3 (blocking)
        //
        // Perform the state advance and block-packing functions.
        let chain = self.clone();
        let mut partial_beacon_block = self
            .task_executor
            .spawn_blocking_handle(
                move || {
                    chain.produce_partial_beacon_block(
                        state,
                        state_root_opt,
                        produce_at_slot,
                        randao_reveal,
                        validator_graffiti,
                    )
                },
                "produce_partial_beacon_block",
            )
            .ok_or(BlockProductionError::ShuttingDown)?
            .await
            .map_err(BlockProductionError::TokioJoin)??;

        // Part 2/3 (async)
        //
        // Wait for the execution layer to return an execution payload (if one is required).
        let prepare_payload_handle = partial_beacon_block.prepare_payload_handle.take();
        let execution_payload = if let Some(prepare_payload_handle) = prepare_payload_handle {
            let execution_payload = prepare_payload_handle
                .await
                .map_err(BlockProductionError::TokioJoin)?
                .ok_or(BlockProductionError::ShuttingDown)??;
            Some(execution_payload)
        } else {
            None
        };

        // Part 3/3 (blocking)
        //
        // Perform the final steps of combining all the parts and computing the state root.
        let chain = self.clone();
        self.task_executor
            .spawn_blocking_handle(
                move || {
                    chain.complete_partial_beacon_block(
                        partial_beacon_block,
                        execution_payload,
                        verification,
                    )
                },
                "complete_partial_beacon_block",
            )
            .ok_or(BlockProductionError::ShuttingDown)?
            .await
            .map_err(BlockProductionError::TokioJoin)?
    }

    fn produce_partial_beacon_block<Payload: ExecPayload<T::EthSpec>>(
        self: &Arc<Self>,
        mut state: BeaconState<T::EthSpec>,
        state_root_opt: Option<Hash256>,
        produce_at_slot: Slot,
        randao_reveal: Signature,
        validator_graffiti: Option<Graffiti>,
    ) -> Result<PartialBeaconBlock<T::EthSpec, Payload>, BlockProductionError> {
        let eth1_chain = self
            .eth1_chain
            .as_ref()
            .ok_or(BlockProductionError::NoEth1ChainConnection)?;

        // It is invalid to try to produce a block using a state from a future slot.
        if state.slot() > produce_at_slot {
            return Err(BlockProductionError::StateSlotTooHigh {
                produce_at_slot,
                state_slot: state.slot(),
            });
        }

        let slot_timer = metrics::start_timer(&metrics::BLOCK_PRODUCTION_SLOT_PROCESS_TIMES);

        // Ensure the state has performed a complete transition into the required slot.
        complete_state_advance(&mut state, state_root_opt, produce_at_slot, &self.spec)?;

        drop(slot_timer);

        state.build_committee_cache(RelativeEpoch::Current, &self.spec)?;
        state.apply_pending_mutations()?;

        let parent_root = if state.slot() > 0 {
            *state
                .get_block_root(state.slot() - 1)
                .map_err(|_| BlockProductionError::UnableToGetBlockRootFromState)?
        } else {
            state.latest_block_header().canonical_root()
        };

        let proposer_index = state.get_beacon_proposer_index(state.slot(), &self.spec)? as u64;

        let pubkey = state
            .validators()
            .get(proposer_index as usize)
            .map(|v| v.pubkey)
            .ok_or(BlockProductionError::BeaconChain(
                BeaconChainError::ValidatorIndexUnknown(proposer_index as usize),
            ))?;

        let builder_params = BuilderParams {
            pubkey,
            slot: state.slot(),
            chain_health: self
                .is_healthy(&parent_root)
                .map_err(BlockProductionError::BeaconChain)?,
        };

        // If required, start the process of loading an execution payload from the EL early. This
        // allows it to run concurrently with things like attestation packing.
        let prepare_payload_handle = match &state {
            BeaconState::Base(_) | BeaconState::Altair(_) => None,
            BeaconState::Merge(_) => {
                let prepare_payload_handle =
                    get_execution_payload(self.clone(), &state, proposer_index, builder_params)?;
                Some(prepare_payload_handle)
            }
        };

        let (mut proposer_slashings, mut attester_slashings, mut voluntary_exits) =
            self.op_pool.get_slashings_and_exits(&state, &self.spec);

        let eth1_data = eth1_chain.eth1_data_for_block_production(&state, &self.spec)?;
        let deposits = eth1_chain.deposits_for_block_inclusion(&state, &eth1_data, &self.spec)?;

        // Iterate through the naive aggregation pool and ensure all the attestations from there
        // are included in the operation pool.
        let unagg_import_timer =
            metrics::start_timer(&metrics::BLOCK_PRODUCTION_UNAGGREGATED_TIMES);
        for attestation in self.naive_aggregation_pool.read().iter() {
            let import = |attestation: &Attestation<T::EthSpec>| {
                let attesting_indices = get_attesting_indices_from_state(&state, attestation)?;
                self.op_pool
                    .insert_attestation(attestation.clone(), attesting_indices)
            };
            if let Err(e) = import(attestation) {
                // Don't stop block production if there's an error, just create a log.
                error!(
                    self.log,
                    "Attestation did not transfer to op pool";
                    "reason" => ?e
                );
            }
        }
        drop(unagg_import_timer);

        // Override the beacon node's graffiti with graffiti from the validator, if present.
        let graffiti = match validator_graffiti {
            Some(graffiti) => graffiti,
            None => self.graffiti,
        };

        let attestation_packing_timer =
            metrics::start_timer(&metrics::BLOCK_PRODUCTION_ATTESTATION_TIMES);

        let mut prev_filter_cache = HashMap::new();
        let prev_attestation_filter = |att: &AttestationRef<T::EthSpec>| {
            self.filter_op_pool_attestation(&mut prev_filter_cache, att, &state)
        };
        let mut curr_filter_cache = HashMap::new();
        let curr_attestation_filter = |att: &AttestationRef<T::EthSpec>| {
            self.filter_op_pool_attestation(&mut curr_filter_cache, att, &state)
        };

        let mut attestations = self
            .op_pool
            .get_attestations(
                &state,
                prev_attestation_filter,
                curr_attestation_filter,
                &self.spec,
            )
            .map_err(BlockProductionError::OpPoolError)?;
        drop(attestation_packing_timer);

        // If paranoid mode is enabled re-check the signatures of every included message.
        // This will be a lot slower but guards against bugs in block production and can be
        // quickly rolled out without a release.
        if self.config.paranoid_block_proposal {
            attestations.retain(|att| {
                verify_attestation_for_block_inclusion(
                    &state,
                    att,
                    VerifySignatures::True,
                    &self.spec,
                )
                .map_err(|e| {
                    warn!(
                        self.log,
                        "Attempted to include an invalid attestation";
                        "err" => ?e,
                        "block_slot" => state.slot(),
                        "attestation" => ?att
                    );
                })
                .is_ok()
            });

            proposer_slashings.retain(|slashing| {
                slashing
                    .clone()
                    .validate(&state, &self.spec)
                    .map_err(|e| {
                        warn!(
                            self.log,
                            "Attempted to include an invalid proposer slashing";
                            "err" => ?e,
                            "block_slot" => state.slot(),
                            "slashing" => ?slashing
                        );
                    })
                    .is_ok()
            });

            attester_slashings.retain(|slashing| {
                slashing
                    .clone()
                    .validate(&state, &self.spec)
                    .map_err(|e| {
                        warn!(
                            self.log,
                            "Attempted to include an invalid attester slashing";
                            "err" => ?e,
                            "block_slot" => state.slot(),
                            "slashing" => ?slashing
                        );
                    })
                    .is_ok()
            });

            voluntary_exits.retain(|exit| {
                exit.clone()
                    .validate(&state, &self.spec)
                    .map_err(|e| {
                        warn!(
                            self.log,
                            "Attempted to include an invalid proposer slashing";
                            "err" => ?e,
                            "block_slot" => state.slot(),
                            "exit" => ?exit
                        );
                    })
                    .is_ok()
            });
        }

        let slot = state.slot();
        let proposer_index = state.get_beacon_proposer_index(state.slot(), &self.spec)? as u64;

        let sync_aggregate = if matches!(&state, BeaconState::Base(_)) {
            None
        } else {
            let sync_aggregate = self
                .op_pool
                .get_sync_aggregate(&state)
                .map_err(BlockProductionError::OpPoolError)?
                .unwrap_or_else(|| {
                    warn!(
                        self.log,
                        "Producing block with no sync contributions";
                        "slot" => state.slot(),
                    );
                    SyncAggregate::new()
                });
            Some(sync_aggregate)
        };

        Ok(PartialBeaconBlock {
            state,
            slot,
            proposer_index,
            parent_root,
            randao_reveal,
            eth1_data,
            graffiti,
            proposer_slashings,
            attester_slashings,
            attestations,
            deposits,
            voluntary_exits,
            sync_aggregate,
            prepare_payload_handle,
        })
    }

    fn complete_partial_beacon_block<Payload: ExecPayload<T::EthSpec>>(
        &self,
        partial_beacon_block: PartialBeaconBlock<T::EthSpec, Payload>,
        execution_payload: Option<Payload>,
        verification: ProduceBlockVerification,
    ) -> Result<BeaconBlockAndState<T::EthSpec, Payload>, BlockProductionError> {
        let PartialBeaconBlock {
            mut state,
            slot,
            proposer_index,
            parent_root,
            randao_reveal,
            eth1_data,
            graffiti,
            proposer_slashings,
            attester_slashings,
            attestations,
            deposits,
            voluntary_exits,
            sync_aggregate,
            // We don't need the prepare payload handle since the `execution_payload` is passed into
            // this function. We can assume that the handle has already been consumed in order to
            // produce said `execution_payload`.
            prepare_payload_handle: _,
        } = partial_beacon_block;

        let inner_block = match &state {
            BeaconState::Base(_) => BeaconBlock::Base(BeaconBlockBase {
                slot,
                proposer_index,
                parent_root,
                state_root: Hash256::zero(),
                body: BeaconBlockBodyBase {
                    randao_reveal,
                    eth1_data,
                    graffiti,
                    proposer_slashings: proposer_slashings.into(),
                    attester_slashings: attester_slashings.into(),
                    attestations: attestations.into(),
                    deposits: deposits.into(),
                    voluntary_exits: voluntary_exits.into(),
                    _phantom: PhantomData,
                },
            }),
            BeaconState::Altair(_) => BeaconBlock::Altair(BeaconBlockAltair {
                slot,
                proposer_index,
                parent_root,
                state_root: Hash256::zero(),
                body: BeaconBlockBodyAltair {
                    randao_reveal,
                    eth1_data,
                    graffiti,
                    proposer_slashings: proposer_slashings.into(),
                    attester_slashings: attester_slashings.into(),
                    attestations: attestations.into(),
                    deposits: deposits.into(),
                    voluntary_exits: voluntary_exits.into(),
                    sync_aggregate: sync_aggregate
                        .ok_or(BlockProductionError::MissingSyncAggregate)?,
                    _phantom: PhantomData,
                },
            }),
            BeaconState::Merge(_) => BeaconBlock::Merge(BeaconBlockMerge {
                slot,
                proposer_index,
                parent_root,
                state_root: Hash256::zero(),
                body: BeaconBlockBodyMerge {
                    randao_reveal,
                    eth1_data,
                    graffiti,
                    proposer_slashings: proposer_slashings.into(),
                    attester_slashings: attester_slashings.into(),
                    attestations: attestations.into(),
                    deposits: deposits.into(),
                    voluntary_exits: voluntary_exits.into(),
                    sync_aggregate: sync_aggregate
                        .ok_or(BlockProductionError::MissingSyncAggregate)?,
                    execution_payload: execution_payload
                        .ok_or(BlockProductionError::MissingExecutionPayload)?,
                },
            }),
        };

        let block = SignedBeaconBlock::from_block(
            inner_block,
            // The block is not signed here, that is the task of a validator client.
            Signature::empty(),
        );

        let block_size = block.ssz_bytes_len();
        debug!(
            self.log,
            "Produced block on state";
            "block_size" => block_size,
        );

        metrics::observe(&metrics::BLOCK_SIZE, block_size as f64);

        if block_size > self.config.max_network_size {
            return Err(BlockProductionError::BlockTooLarge(block_size));
        }

        let process_timer = metrics::start_timer(&metrics::BLOCK_PRODUCTION_PROCESS_TIMES);
        let signature_strategy = match verification {
            ProduceBlockVerification::VerifyRandao => BlockSignatureStrategy::VerifyRandao,
            ProduceBlockVerification::NoVerification => BlockSignatureStrategy::NoVerification,
        };
        let mut ctxt = ConsensusContext::new(block.slot()).set_proposer_index(proposer_index);
        per_block_processing(
            &mut state,
            &block,
            signature_strategy,
            VerifyBlockRoot::True,
            &mut ctxt,
            &self.spec,
        )?;
        drop(process_timer);

        let state_root_timer = metrics::start_timer(&metrics::BLOCK_PRODUCTION_STATE_ROOT_TIMES);
        let state_root = state.update_tree_hash_cache()?;
        drop(state_root_timer);

        let (mut block, _) = block.deconstruct();
        *block.state_root_mut() = state_root;

        metrics::inc_counter(&metrics::BLOCK_PRODUCTION_SUCCESSES);

        trace!(
            self.log,
            "Produced beacon block";
            "parent" => ?block.parent_root(),
            "attestations" => block.body().attestations().len(),
            "slot" => block.slot()
        );
<<<<<<< HEAD

        Ok((block, state))
    }

    /// This method must be called whenever an execution engine indicates that a payload is
    /// invalid.
    ///
    /// Fork choice will be run after the invalidation. The client may be shut down if the `op`
    /// results in the justified checkpoint being invalidated.
    ///
    /// See the documentation of `InvalidationOperation` for information about defining `op`.
    pub fn process_invalid_execution_payload(
        self: &Arc<Self>,
        op: &InvalidationOperation,
    ) -> Result<(), Error> {
        debug!(
            self.log,
            "Invalid execution payload in block";
            "latest_valid_ancestor" => ?op.latest_valid_ancestor(),
            "block_root" => ?op.block_root(),
        );

        // Update fork choice.
        if let Err(e) = self.fork_choice.write().on_invalid_execution_payload(op) {
            crit!(
                self.log,
                "Failed to process invalid payload";
                "error" => ?e,
                "latest_valid_ancestor" => ?op.latest_valid_ancestor(),
                "block_root" => ?op.block_root(),
            );
        }

        // Run fork choice since it's possible that the payload invalidation might result in a new
        // head.
        //
        // Don't return early though, since invalidating the justified checkpoint might cause an
        // error here.
        if let Err(e) = self.fork_choice() {
            crit!(
                self.log,
                "Failed to run fork choice routine";
                "error" => ?e,
            );
        }

        // Atomically obtain the justified root from fork choice.
        let justified_block = self.fork_choice.read().get_justified_block()?;

        if justified_block.execution_status.is_invalid() {
            crit!(
                self.log,
                "The justified checkpoint is invalid";
                "msg" => "ensure you are not connected to a malicious network. This error is not \
                recoverable, please reach out to the lighthouse developers for assistance."
            );

            let mut shutdown_sender = self.shutdown_sender();
            if let Err(e) = shutdown_sender.try_send(ShutdownReason::Failure(
                INVALID_JUSTIFIED_PAYLOAD_SHUTDOWN_REASON,
            )) {
                crit!(
                    self.log,
                    "Unable to trigger client shut down";
                    "msg" => "shut down may already be under way",
                    "error" => ?e
                );
            }

            // Return an error here to try and prevent progression by upstream functions.
            return Err(Error::JustifiedPayloadInvalid {
                justified_root: justified_block.root,
                execution_block_hash: justified_block.execution_status.block_hash(),
            });
        }

        Ok(())
    }

    /// Execute the fork choice algorithm and enthrone the result as the canonical head.
    pub fn fork_choice(self: &Arc<Self>) -> Result<(), Error> {
        self.fork_choice_at_slot(self.slot()?)
    }

    /// Execute fork choice at `slot`, processing queued attestations from `slot - 1` and earlier.
    ///
    /// The `slot` is not verified in any way, callers should ensure it corresponds to at most
    /// one slot ahead of the current wall-clock slot.
    pub fn fork_choice_at_slot(self: &Arc<Self>, slot: Slot) -> Result<(), Error> {
        metrics::inc_counter(&metrics::FORK_CHOICE_REQUESTS);
        let _timer = metrics::start_timer(&metrics::FORK_CHOICE_TIMES);

        let result = self.fork_choice_internal(slot);

        if result.is_err() {
            metrics::inc_counter(&metrics::FORK_CHOICE_ERRORS);
        }

        result
    }

    fn fork_choice_internal(self: &Arc<Self>, slot: Slot) -> Result<(), Error> {
        // Atomically obtain the head block root and the finalized block.
        let (beacon_block_root, finalized_block) = {
            let mut fork_choice = self.fork_choice.write();

            // Determine the root of the block that is the head of the chain.
            let beacon_block_root = fork_choice.get_head(slot, &self.spec)?;

            (beacon_block_root, fork_choice.get_finalized_block()?)
        };

        let current_head = self.head_info()?;
        let old_finalized_checkpoint = current_head.finalized_checkpoint;

        // Exit early if the head hasn't changed.
        if beacon_block_root == current_head.block_root {
            return Ok(());
        }

        // Check to ensure that this finalized block hasn't been marked as invalid.
        if let ExecutionStatus::Invalid(block_hash) = finalized_block.execution_status {
            crit!(
                self.log,
                "Finalized block has an invalid payload";
                "msg" => "You must use the `--purge-db` flag to clear the database and restart sync. \
                You may be on a hostile network.",
                "block_hash" => ?block_hash
            );
            let mut shutdown_sender = self.shutdown_sender();
            shutdown_sender
                .try_send(ShutdownReason::Failure(
                    "Finalized block has an invalid execution payload.",
                ))
                .map_err(BeaconChainError::InvalidFinalizedPayloadShutdownError)?;

            // Exit now, the node is in an invalid state.
            return Err(Error::InvalidFinalizedPayload {
                finalized_root: finalized_block.root,
                execution_block_hash: block_hash,
            });
        }

        let lag_timer = metrics::start_timer(&metrics::FORK_CHOICE_SET_HEAD_LAG_TIMES);

        // At this point we know that the new head block is not the same as the previous one
        metrics::inc_counter(&metrics::FORK_CHOICE_CHANGED_HEAD);

        let new_head = {
            let beacon_block = self
                .store
                .get_full_block(&beacon_block_root)?
                .ok_or(Error::MissingBeaconBlock(beacon_block_root))?;

            let beacon_state_root = beacon_block.state_root();
            let mut beacon_state: BeaconState<T::EthSpec> = self
                .get_state(&beacon_state_root, Some(beacon_block.slot()))?
                .ok_or(Error::MissingBeaconState(beacon_state_root))?;
            beacon_state.build_all_committee_caches(&self.spec)?;

            BeaconSnapshot {
                beacon_block,
                beacon_block_root,
                beacon_state,
            }
        };

        // Attempt to detect if the new head is not on the same chain as the previous block
        // (i.e., a re-org).
        //
        // Note: this will declare a re-org if we skip `SLOTS_PER_HISTORICAL_ROOT` blocks
        // between calls to fork choice without swapping between chains. This seems like an
        // extreme-enough scenario that a warning is fine.
        let is_reorg = new_head
            .beacon_state
            .get_block_root(current_head.slot)
            .map_or(true, |root| *root != current_head.block_root);

        let mut reorg_distance = Slot::new(0);

        if is_reorg {
            match self.find_reorg_slot(&new_head.beacon_state, new_head.beacon_block_root) {
                Ok(slot) => reorg_distance = current_head.slot.saturating_sub(slot),
                Err(e) => {
                    warn!(
                        self.log,
                        "Could not find re-org depth";
                        "error" => format!("{:?}", e),
                    );
                }
            }

            metrics::inc_counter(&metrics::FORK_CHOICE_REORG_COUNT);
            metrics::inc_counter(&metrics::FORK_CHOICE_REORG_COUNT_INTEROP);
            warn!(
                self.log,
                "Beacon chain re-org";
                "previous_head" => ?current_head.block_root,
                "previous_slot" => current_head.slot,
                "new_head_parent" => ?new_head.beacon_block.parent_root(),
                "new_head" => ?beacon_block_root,
                "new_slot" => new_head.beacon_block.slot(),
                "reorg_distance" => reorg_distance,
            );
        } else {
            debug!(
                self.log,
                "Head beacon block";
                "justified_root" => ?new_head.beacon_state.current_justified_checkpoint().root,
                "justified_epoch" => new_head.beacon_state.current_justified_checkpoint().epoch,
                "finalized_root" => ?new_head.beacon_state.finalized_checkpoint().root,
                "finalized_epoch" => new_head.beacon_state.finalized_checkpoint().epoch,
                "root" => ?beacon_block_root,
                "slot" => new_head.beacon_block.slot(),
            );
        };

        let new_finalized_checkpoint = new_head.beacon_state.finalized_checkpoint();

        // It is an error to try to update to a head with a lesser finalized epoch.
        if new_finalized_checkpoint.epoch < old_finalized_checkpoint.epoch {
            return Err(Error::RevertedFinalizedEpoch {
                previous_epoch: old_finalized_checkpoint.epoch,
                new_epoch: new_finalized_checkpoint.epoch,
            });
        }

        let is_epoch_transition = current_head.slot.epoch(T::EthSpec::slots_per_epoch())
            < new_head
                .beacon_state
                .slot()
                .epoch(T::EthSpec::slots_per_epoch());

        let update_head_timer = metrics::start_timer(&metrics::UPDATE_HEAD_TIMES);

        // These fields are used for server-sent events.
        let state_root = new_head.beacon_state_root();
        let head_slot = new_head.beacon_state.slot();
        let head_proposer_index = new_head.beacon_block.message().proposer_index();
        let proposer_graffiti = new_head
            .beacon_block
            .message()
            .body()
            .graffiti()
            .as_utf8_lossy();

        // Find the dependent roots associated with this head before updating the snapshot. This
        // is to ensure consistency when sending server sent events later in this method.
        let dependent_root = new_head
            .beacon_state
            .proposer_shuffling_decision_root(self.genesis_block_root);
        let prev_dependent_root = new_head
            .beacon_state
            .attester_shuffling_decision_root(self.genesis_block_root, RelativeEpoch::Current);

        drop(lag_timer);

        // Clear the early attester cache in case it conflicts with `self.canonical_head`.
        self.early_attester_cache.clear();

        // Update the snapshot that stores the head of the chain at the time it received the
        // block.
        *self
            .canonical_head
            .try_write_for(HEAD_LOCK_TIMEOUT)
            .ok_or(Error::CanonicalHeadLockTimeout)? = new_head;

        // The block has now been set as head so we can record times and delays.
        metrics::stop_timer(update_head_timer);

        let block_time_set_as_head = timestamp_now();

        // Calculate the total delay between the start of the slot and when it was set as head.
        let block_delay_total =
            get_slot_delay_ms(block_time_set_as_head, head_slot, &self.slot_clock);

        // Do not write to the cache for blocks older than 2 epochs, this helps reduce writes to
        // the cache during sync.
        if block_delay_total < self.slot_clock.slot_duration() * 64 {
            self.block_times_cache.write().set_time_set_as_head(
                beacon_block_root,
                current_head.slot,
                block_time_set_as_head,
            );
        }

        // If a block comes in from over 4 slots ago, it is most likely a block from sync.
        let block_from_sync = block_delay_total > self.slot_clock.slot_duration() * 4;

        // Determine whether the block has been set as head too late for proper attestation
        // production.
        let attestation_deadline = self.slot_clock.unagg_attestation_production_delay();
        let late_head = block_delay_total >= attestation_deadline;

        // Do not store metrics if the block was > 4 slots old, this helps prevent noise during
        // sync.
        if !block_from_sync {
            // Observe the total block delay. This is the delay between the time the slot started
            // and when the block was set as head.
            metrics::observe_duration(
                &metrics::BEACON_BLOCK_HEAD_SLOT_START_DELAY_TIME,
                block_delay_total,
            );

            // Observe the delay between when we imported the block and when we set the block as
            // head.
            let block_delays = self.block_times_cache.read().get_block_delays(
                beacon_block_root,
                self.slot_clock
                    .start_of(head_slot)
                    .unwrap_or_else(|| Duration::from_secs(0)),
            );
            let observed_delay = block_delays
                .observed
                .unwrap_or_else(|| Duration::from_secs(0));
            let import_delay = block_delays
                .imported
                .unwrap_or_else(|| Duration::from_secs(0));
            let attestable_delay = block_delays
                .attestable
                .unwrap_or_else(|| Duration::from_secs(0));
            let set_as_head_delay = block_delays
                .set_as_head
                .unwrap_or_else(|| Duration::from_secs(0));

            metrics::observe_duration(
                &metrics::BEACON_BLOCK_OBSERVED_SLOT_START_DELAY_TIME,
                observed_delay,
            );
            metrics::observe_duration(
                &metrics::BEACON_BLOCK_HEAD_ATTESTABLE_DELAY_TIME,
                attestable_delay,
            );
            metrics::observe_duration(
                &metrics::BEACON_BLOCK_IMPORTED_OBSERVED_DELAY_TIME,
                import_delay,
            );
            metrics::observe_duration(
                &metrics::BEACON_BLOCK_HEAD_IMPORTED_DELAY_TIME,
                set_as_head_delay,
            );

            // If the block was enshrined as head too late for attestations to be created for it,
            // log a debug warning and increment a metric.
            let missed_attestation_deadline = attestable_delay >= attestation_deadline;
            if missed_attestation_deadline {
                let due_to_late_block = observed_delay >= attestation_deadline;
                let due_to_borderline_late_block =
                    observed_delay + BORDERLINE_LATE_BLOCK_TOLERANCE >= attestation_deadline;
                let due_to_processing = observed_delay + import_delay >= attestation_deadline;

                let reason = if due_to_late_block {
                    metrics::inc_counter(&metrics::BEACON_BLOCK_HEAD_MISSED_ATT_DEADLINE_LATE);
                    "late block"
                } else if due_to_borderline_late_block {
                    metrics::inc_counter(
                        &metrics::BEACON_BLOCK_HEAD_MISSED_ATT_DEADLINE_BORDERLINE,
                    );
                    "borderline late block"
                } else if due_to_processing {
                    metrics::inc_counter(&metrics::BEACON_BLOCK_HEAD_MISSED_ATT_DEADLINE_SLOW);
                    "slow to process"
                } else {
                    metrics::inc_counter(&metrics::BEACON_BLOCK_HEAD_MISSED_ATT_DEADLINE_OTHER);
                    "other"
                };

                debug!(
                    self.log,
                    "Delayed head block";
                    "reason" => reason,
                    "block_root" => ?beacon_block_root,
                    "proposer_index" => head_proposer_index,
                    "slot" => head_slot,
                    "block_delay" => ?block_delay_total,
                    "observed_delay" => ?block_delays.observed,
                    "imported_delay" => ?block_delays.imported,
                    "attestable_delay" => ?attestable_delay,
                    "set_as_head_delay" => ?block_delays.set_as_head,
                );
            }
        }

        if is_epoch_transition || is_reorg {
            self.persist_head_and_fork_choice()?;
            self.op_pool.prune_attestations(self.epoch()?);
        }

        if new_finalized_checkpoint.epoch != old_finalized_checkpoint.epoch {
            // Due to race conditions, it's technically possible that the head we load here is
            // different to the one earlier in this function.
            //
            // Since the head can't move backwards in terms of finalized epoch, we can only load a
            // head with a *later* finalized state. There is no harm in this.
            let head = self
                .canonical_head
                .try_read_for(HEAD_LOCK_TIMEOUT)
                .ok_or(Error::CanonicalHeadLockTimeout)?;

            // State root of the finalized state on the epoch boundary, NOT the state
            // of the finalized block. We need to use an iterator in case the state is beyond
            // the reach of the new head's `state_roots` array.
            let new_finalized_slot = head
                .beacon_state
                .finalized_checkpoint()
                .epoch
                .start_slot(T::EthSpec::slots_per_epoch());
            let new_finalized_state_root = process_results(
                StateRootsIterator::new(&self.store, &head.beacon_state),
                |mut iter| {
                    iter.find_map(|(state_root, slot)| {
                        if slot == new_finalized_slot {
                            Some(state_root)
                        } else {
                            None
                        }
                    })
                },
            )?
            .ok_or(Error::MissingFinalizedStateRoot(new_finalized_slot))?;

            self.after_finalization(&head.beacon_state, new_finalized_state_root)?;
        }

        // Register a server-sent event if necessary
        if let Some(event_handler) = self.event_handler.as_ref() {
            if event_handler.has_head_subscribers() {
                match (dependent_root, prev_dependent_root) {
                    (Ok(current_duty_dependent_root), Ok(previous_duty_dependent_root)) => {
                        event_handler.register(EventKind::Head(SseHead {
                            slot: head_slot,
                            block: beacon_block_root,
                            state: state_root,
                            current_duty_dependent_root,
                            previous_duty_dependent_root,
                            epoch_transition: is_epoch_transition,
                        }));
                    }
                    (Err(e), _) | (_, Err(e)) => {
                        warn!(
                            self.log,
                            "Unable to find dependent roots, cannot register head event";
                            "error" => ?e
                        );
                    }
                }
            }
=======
>>>>>>> 7d3948c8

        Ok((block, state))
    }

<<<<<<< HEAD
            if !block_from_sync && late_head && event_handler.has_late_head_subscribers() {
                let peer_info = self
                    .block_times_cache
                    .read()
                    .get_peer_info(beacon_block_root);
                let block_delays = self.block_times_cache.read().get_block_delays(
                    beacon_block_root,
                    self.slot_clock
                        .start_of(head_slot)
                        .unwrap_or_else(|| Duration::from_secs(0)),
                );
                event_handler.register(EventKind::LateHead(SseLateHead {
                    slot: head_slot,
                    block: beacon_block_root,
                    peer_id: peer_info.id,
                    peer_client: peer_info.client,
                    proposer_index: head_proposer_index,
                    proposer_graffiti,
                    block_delay: block_delay_total,
                    observed_delay: block_delays.observed,
                    attestable_delay: block_delays.attestable,
                    imported_delay: block_delays.imported,
                    set_as_head_delay: block_delays.set_as_head,
                }));
            }
        }
=======
    /// This method must be called whenever an execution engine indicates that a payload is
    /// invalid.
    ///
    /// Fork choice will be run after the invalidation. The client may be shut down if the `op`
    /// results in the justified checkpoint being invalidated.
    ///
    /// See the documentation of `InvalidationOperation` for information about defining `op`.
    pub async fn process_invalid_execution_payload(
        self: &Arc<Self>,
        op: &InvalidationOperation,
    ) -> Result<(), Error> {
        debug!(
            self.log,
            "Processing payload invalidation";
            "op" => ?op,
        );

        // Update the execution status in fork choice.
        //
        // Use a blocking task since it interacts with the `canonical_head` lock. Lock contention
        // on the core executor is bad.
        let chain = self.clone();
        let inner_op = op.clone();
        let fork_choice_result = self
            .spawn_blocking_handle(
                move || {
                    chain
                        .canonical_head
                        .fork_choice_write_lock()
                        .on_invalid_execution_payload(&inner_op)
                },
                "invalid_payload_fork_choice_update",
            )
            .await?;
>>>>>>> 7d3948c8

        // Update fork choice.
        if let Err(e) = fork_choice_result {
            crit!(
                self.log,
                "Failed to process invalid payload";
                "error" => ?e,
                "latest_valid_ancestor" => ?op.latest_valid_ancestor(),
                "block_root" => ?op.block_root(),
            );
        }

        // Run fork choice since it's possible that the payload invalidation might result in a new
        // head.
        self.recompute_head_at_current_slot().await;

        // Obtain the justified root from fork choice.
        //
        // Use a blocking task since it interacts with the `canonical_head` lock. Lock contention
        // on the core executor is bad.
        let chain = self.clone();
        let justified_block = self
            .spawn_blocking_handle(
                move || {
                    chain
                        .canonical_head
                        .fork_choice_read_lock()
                        .get_justified_block()
                },
                "invalid_payload_fork_choice_get_justified",
            )
            .await??;

        if justified_block.execution_status.is_invalid() {
            crit!(
                self.log,
                "The justified checkpoint is invalid";
                "msg" => "ensure you are not connected to a malicious network. This error is not \
                recoverable, please reach out to the lighthouse developers for assistance."
            );

            let mut shutdown_sender = self.shutdown_sender();
            if let Err(e) = shutdown_sender.try_send(ShutdownReason::Failure(
                INVALID_JUSTIFIED_PAYLOAD_SHUTDOWN_REASON,
            )) {
                crit!(
                    self.log,
                    "Unable to trigger client shut down";
                    "msg" => "shut down may already be under way",
                    "error" => ?e
                );
            }

            // Return an error here to try and prevent progression by upstream functions.
            return Err(Error::JustifiedPayloadInvalid {
                justified_root: justified_block.root,
                execution_block_hash: justified_block.execution_status.block_hash(),
            });
        }

        Ok(())
    }

    pub fn block_is_known_to_fork_choice(&self, root: &Hash256) -> bool {
        self.canonical_head
            .fork_choice_read_lock()
            .contains_block(root)
    }

    /// Determines the beacon proposer for the next slot. If that proposer is registered in the
    /// `execution_layer`, provide the `execution_layer` with the necessary information to produce
    /// `PayloadAttributes` for future calls to fork choice.
    ///
    /// The `PayloadAttributes` are used by the EL to give it a look-ahead for preparing an optimal
    /// set of transactions for a new `ExecutionPayload`.
    ///
    /// This function will result in a call to `forkchoiceUpdated` on the EL if:
    ///
    /// 1. We're in the tail-end of the slot (as defined by PAYLOAD_PREPARATION_LOOKAHEAD_FACTOR)
    /// 2. The head block is one slot (or less) behind the prepare slot (e.g., we're preparing for
    ///    the next slot and the block at the current slot is already known).
    pub async fn prepare_beacon_proposer(
        self: &Arc<Self>,
        current_slot: Slot,
    ) -> Result<(), Error> {
        let prepare_slot = current_slot + 1;
        let prepare_epoch = prepare_slot.epoch(T::EthSpec::slots_per_epoch());

        // There's no need to run the proposer preparation routine before the bellatrix fork.
        if self.slot_is_prior_to_bellatrix(prepare_slot) {
            return Ok(());
        }

        let execution_layer = self
            .execution_layer
            .clone()
            .ok_or(Error::ExecutionLayerMissing)?;

        // Nothing to do if there are no proposers registered with the EL, exit early to avoid
        // wasting cycles.
        if !execution_layer.has_any_proposer_preparation_data().await {
            return Ok(());
        }

        // Atomically read some values from the canonical head, whilst avoiding holding the cached
        // head `Arc` any longer than necessary.
        //
        // Use a blocking task since blocking the core executor on the canonical head read lock can
        // block the core tokio executor.
        let chain = self.clone();
        let (head_slot, head_root, head_decision_root, head_random, forkchoice_update_params) =
            self.spawn_blocking_handle(
                move || {
                    let cached_head = chain.canonical_head.cached_head();
                    let head_block_root = cached_head.head_block_root();
                    let decision_root = cached_head
                        .snapshot
                        .beacon_state
                        .proposer_shuffling_decision_root(head_block_root)?;
                    Ok::<_, Error>((
                        cached_head.head_slot(),
                        head_block_root,
                        decision_root,
                        cached_head.head_random()?,
                        cached_head.forkchoice_update_parameters(),
                    ))
                },
                "prepare_beacon_proposer_fork_choice_read",
            )
            .await??;
        let head_epoch = head_slot.epoch(T::EthSpec::slots_per_epoch());

        // Don't bother with proposer prep if the head is more than
        // `PREPARE_PROPOSER_HISTORIC_EPOCHS` prior to the current slot.
        //
        // This prevents the routine from running during sync.
        if head_slot + T::EthSpec::slots_per_epoch() * PREPARE_PROPOSER_HISTORIC_EPOCHS
            < current_slot
        {
            debug!(
                self.log,
                "Head too old for proposer prep";
                "head_slot" => head_slot,
                "current_slot" => current_slot,
            );
            return Ok(());
        }

        // Ensure that the shuffling decision root is correct relative to the epoch we wish to
        // query.
        let shuffling_decision_root = if head_epoch == prepare_epoch {
            head_decision_root
        } else {
            head_root
        };

        // Read the proposer from the proposer cache.
        let cached_proposer = self
            .beacon_proposer_cache
            .lock()
            .get_slot::<T::EthSpec>(shuffling_decision_root, prepare_slot);
        let proposer = if let Some(proposer) = cached_proposer {
            proposer.index
        } else {
            if head_epoch + 2 < prepare_epoch {
                warn!(
                    self.log,
                    "Skipping proposer preparation";
                    "msg" => "this is a non-critical issue that can happen on unhealthy nodes or \
                              networks.",
                    "prepare_epoch" => prepare_epoch,
                    "head_epoch" => head_epoch,
                );

                // Don't skip the head forward more than two epochs. This avoids burdening an
                // unhealthy node.
                //
                // Although this node might miss out on preparing for a proposal, they should still
                // be able to propose. This will prioritise beacon chain health over efficient
                // packing of execution blocks.
                return Ok(());
            }

            let (proposers, decision_root, _, fork) =
                compute_proposer_duties_from_head(prepare_epoch, self)?;

            let proposer_index = prepare_slot.as_usize() % (T::EthSpec::slots_per_epoch() as usize);
            let proposer = *proposers
                .get(proposer_index)
                .ok_or(BeaconChainError::NoProposerForSlot(prepare_slot))?;

            self.beacon_proposer_cache.lock().insert(
                prepare_epoch,
                decision_root,
                proposers,
                fork,
            )?;

            // It's possible that the head changes whilst computing these duties. If so, abandon
            // this routine since the change of head would have also spawned another instance of
            // this routine.
            //
            // Exit now, after updating the cache.
            if decision_root != shuffling_decision_root {
                warn!(
                    self.log,
                    "Head changed during proposer preparation";
                );
                return Ok(());
            }

            proposer
        };

        // If the execution layer doesn't have any proposer data for this validator then we assume
        // it's not connected to this BN and no action is required.
        if !execution_layer
            .has_proposer_preparation_data(proposer as u64)
            .await
        {
            return Ok(());
        }

        let payload_attributes = PayloadAttributes {
            timestamp: self
                .slot_clock
                .start_of(prepare_slot)
                .ok_or(Error::InvalidSlot(prepare_slot))?
                .as_secs(),
            prev_randao: head_random,
            suggested_fee_recipient: execution_layer
                .get_suggested_fee_recipient(proposer as u64)
                .await,
        };

        debug!(
            self.log,
            "Preparing beacon proposer";
            "payload_attributes" => ?payload_attributes,
            "head_root" => ?head_root,
            "prepare_slot" => prepare_slot,
            "validator" => proposer,
        );

        let already_known = execution_layer
            .insert_proposer(prepare_slot, head_root, proposer as u64, payload_attributes)
            .await;
        // Only push a log to the user if this is the first time we've seen this proposer for this
        // slot.
        if !already_known {
            info!(
                self.log,
                "Prepared beacon proposer";
                "already_known" => already_known,
                "prepare_slot" => prepare_slot,
                "validator" => proposer,
            );
        }

        let till_prepare_slot =
            if let Some(duration) = self.slot_clock.duration_to_slot(prepare_slot) {
                duration
            } else {
                // `SlotClock::duration_to_slot` will return `None` when we are past the start
                // of `prepare_slot`. Don't bother sending a `forkchoiceUpdated` in that case,
                // it's too late.
                //
                // This scenario might occur on an overloaded/under-resourced node.
                warn!(
                    self.log,
                    "Delayed proposer preparation";
                    "prepare_slot" => prepare_slot,
                    "validator" => proposer,
                );
                return Ok(());
            };

        // If either of the following are true, send a fork-choice update message to the
        // EL:
        //
        // 1. We're in the tail-end of the slot (as defined by
        //    PAYLOAD_PREPARATION_LOOKAHEAD_FACTOR)
        // 2. The head block is one slot (or less) behind the prepare slot (e.g., we're
        //    preparing for the next slot and the block at the current slot is already
        //    known).
        if till_prepare_slot
            <= self.slot_clock.slot_duration() / PAYLOAD_PREPARATION_LOOKAHEAD_FACTOR
            || head_slot + 1 >= prepare_slot
        {
            debug!(
                self.log,
                "Pushing update to prepare proposer";
                "till_prepare_slot" => ?till_prepare_slot,
                "prepare_slot" => prepare_slot
            );

            self.update_execution_engine_forkchoice(current_slot, forkchoice_update_params)
                .await?;
        }

        Ok(())
    }

    pub async fn update_execution_engine_forkchoice(
        self: &Arc<Self>,
        current_slot: Slot,
        params: ForkchoiceUpdateParameters,
    ) -> Result<(), Error> {
        let next_slot = current_slot + 1;

        // There is no need to issue a `forkchoiceUpdated` (fcU) message unless the Bellatrix fork
        // has:
        //
        // 1. Already happened.
        // 2. Will happen in the next slot.
        //
        // The reason for a fcU message in the slot prior to the Bellatrix fork is in case the
        // terminal difficulty has already been reached and a payload preparation message needs to
        // be issued.
        if self.slot_is_prior_to_bellatrix(next_slot) {
            return Ok(());
        }

        let execution_layer = self
            .execution_layer
            .as_ref()
            .ok_or(Error::ExecutionLayerMissing)?;

        // Take the global lock for updating the execution engine fork choice.
        //
        // Whilst holding this lock we must:
        //
        // 1. Read the canonical head.
        // 2. Issue a forkchoiceUpdated call to the execution engine.
        //
        // This will allow us to ensure that we provide the execution layer with an *ordered* view
        // of the head. I.e., we will never communicate a past head after communicating a later
        // one.
        //
        // There is a "deadlock warning" in this function. The downside of this nice ordering is the
        // potential for deadlock. I would advise against any other use of
        // `execution_engine_forkchoice_lock` apart from the one here.
        let forkchoice_lock = execution_layer.execution_engine_forkchoice_lock().await;

        let (head_block_root, head_hash, justified_hash, finalized_hash) = if let Some(head_hash) =
            params.head_hash
        {
            (
                params.head_root,
                head_hash,
                params
                    .justified_hash
                    .unwrap_or_else(ExecutionBlockHash::zero),
                params
                    .finalized_hash
                    .unwrap_or_else(ExecutionBlockHash::zero),
            )
        } else {
            // The head block does not have an execution block hash. We must check to see if we
            // happen to be the proposer of the transition block, in which case we still need to
            // send forkchoice_updated.
            match self.spec.fork_name_at_slot::<T::EthSpec>(next_slot) {
                // We are pre-bellatrix; no need to update the EL.
                ForkName::Base | ForkName::Altair => return Ok(()),
                _ => {
                    // We are post-bellatrix
                    if let Some(payload_attributes) = execution_layer
                        .payload_attributes(next_slot, params.head_root)
                        .await
                    {
                        // We are a proposer, check for terminal_pow_block_hash
                        if let Some(terminal_pow_block_hash) = execution_layer
                            .get_terminal_pow_block_hash(&self.spec, payload_attributes.timestamp)
                            .await
                            .map_err(Error::ForkchoiceUpdate)?
                        {
                            info!(
                                self.log,
                                "Prepared POS transition block proposer"; "slot" => next_slot
                            );
                            (
                                params.head_root,
                                terminal_pow_block_hash,
                                params
                                    .justified_hash
                                    .unwrap_or_else(ExecutionBlockHash::zero),
                                params
                                    .finalized_hash
                                    .unwrap_or_else(ExecutionBlockHash::zero),
                            )
                        } else {
                            // TTD hasn't been reached yet, no need to update the EL.
                            return Ok(());
                        }
                    } else {
                        // We are not a proposer, no need to update the EL.
                        return Ok(());
                    }
                }
            }
        };

        let forkchoice_updated_response = execution_layer
            .notify_forkchoice_updated(
                head_hash,
                justified_hash,
                finalized_hash,
                current_slot,
                head_block_root,
            )
            .await
            .map_err(Error::ExecutionForkChoiceUpdateFailed);

        // The head has been read and the execution layer has been updated. It is now valid to send
        // another fork choice update.
        drop(forkchoice_lock);

        match forkchoice_updated_response {
            Ok(status) => match status {
                PayloadStatus::Valid => {
                    // Ensure that fork choice knows that the block is no longer optimistic.
                    let chain = self.clone();
                    let fork_choice_update_result = self
                        .spawn_blocking_handle(
                            move || {
                                chain
                                    .canonical_head
                                    .fork_choice_write_lock()
                                    .on_valid_execution_payload(head_block_root)
                            },
                            "update_execution_engine_valid_payload",
                        )
                        .await?;
                    if let Err(e) = fork_choice_update_result {
                        error!(
                            self.log,
                            "Failed to validate payload";
                            "error" => ?e
                        )
                    };
                    Ok(())
                }
                // There's nothing to be done for a syncing response. If the block is already
                // `SYNCING` in fork choice, there's nothing to do. If already known to be `VALID`
                // or `INVALID` then we don't want to change it to syncing.
                PayloadStatus::Syncing => Ok(()),
                // The specification doesn't list `ACCEPTED` as a valid response to a fork choice
                // update. This response *seems* innocent enough, so we won't return early with an
                // error. However, we create a log to bring attention to the issue.
                PayloadStatus::Accepted => {
                    warn!(
                        self.log,
                        "Fork choice update received ACCEPTED";
                        "msg" => "execution engine provided an unexpected response to a fork \
                        choice update. although this is not a serious issue, please raise \
                        an issue."
                    );
                    Ok(())
                }
                PayloadStatus::Invalid {
                    latest_valid_hash,
                    ref validation_error,
                } => {
                    debug!(
                        self.log,
                        "Invalid execution payload";
                        "validation_error" => ?validation_error,
                        "latest_valid_hash" => ?latest_valid_hash,
                        "head_hash" => ?head_hash,
                        "head_block_root" => ?head_block_root,
                        "method" => "fcU",
                    );
                    warn!(
                        self.log,
                        "Fork choice update invalidated payload";
                        "status" => ?status
                    );

                    // This implies that the terminal block was invalid. We are being explicit in
                    // invalidating only the head block in this case.
                    if latest_valid_hash == ExecutionBlockHash::zero() {
                        self.process_invalid_execution_payload(
                            &InvalidationOperation::InvalidateOne {
                                block_root: head_block_root,
                            },
                        )
                        .await?;
                    } else {
                        // The execution engine has stated that all blocks between the
                        // `head_execution_block_hash` and `latest_valid_hash` are invalid.
                        self.process_invalid_execution_payload(
                            &InvalidationOperation::InvalidateMany {
                                head_block_root,
                                always_invalidate_head: true,
                                latest_valid_ancestor: latest_valid_hash,
                            },
                        )
                        .await?;
                    }

                    Err(BeaconChainError::ExecutionForkChoiceUpdateInvalid { status })
                }
                PayloadStatus::InvalidBlockHash {
                    ref validation_error,
                } => {
                    debug!(
                        self.log,
                        "Invalid execution payload block hash";
                        "validation_error" => ?validation_error,
                        "head_hash" => ?head_hash,
                        "head_block_root" => ?head_block_root,
                        "method" => "fcU",
                    );
                    warn!(
                        self.log,
                        "Fork choice update invalidated payload";
                        "status" => ?status
                    );
                    // The execution engine has stated that the head block is invalid, however it
                    // hasn't returned a latest valid ancestor.
                    //
                    // Using a `None` latest valid ancestor will result in only the head block
                    // being invalidated (no ancestors).
                    self.process_invalid_execution_payload(&InvalidationOperation::InvalidateOne {
                        block_root: head_block_root,
                    })
                    .await?;

                    Err(BeaconChainError::ExecutionForkChoiceUpdateInvalid { status })
                }
            },
            Err(e) => Err(e),
        }
    }

    /// Returns `true` if the given slot is prior to the `bellatrix_fork_epoch`.
    pub fn slot_is_prior_to_bellatrix(&self, slot: Slot) -> bool {
        self.spec.bellatrix_fork_epoch.map_or(true, |bellatrix| {
            slot.epoch(T::EthSpec::slots_per_epoch()) < bellatrix
        })
    }

    /// Returns the value of `execution_optimistic` for `block`.
    ///
    /// Returns `Ok(false)` if the block is pre-Bellatrix, or has `ExecutionStatus::Valid`.
    /// Returns `Ok(true)` if the block has `ExecutionStatus::Optimistic` or has
    /// `ExecutionStatus::Invalid`.
    pub fn is_optimistic_or_invalid_block<Payload: ExecPayload<T::EthSpec>>(
        &self,
        block: &SignedBeaconBlock<T::EthSpec, Payload>,
    ) -> Result<bool, BeaconChainError> {
        // Check if the block is pre-Bellatrix.
        if self.slot_is_prior_to_bellatrix(block.slot()) {
            Ok(false)
        } else {
            self.canonical_head
                .fork_choice_read_lock()
                .is_optimistic_or_invalid_block(&block.canonical_root())
                .map_err(BeaconChainError::ForkChoiceError)
        }
    }

    /// Returns the value of `execution_optimistic` for `head_block`.
    ///
    /// Returns `Ok(false)` if the block is pre-Bellatrix, or has `ExecutionStatus::Valid`.
    /// Returns `Ok(true)` if the block has `ExecutionStatus::Optimistic` or `ExecutionStatus::Invalid`.
    ///
    /// This function will return an error if `head_block` is not present in the fork choice store
    /// and so should only be used on the head block or when the block *should* be present in the
    /// fork choice store.
    ///
    /// There is a potential race condition when syncing where the block_root of `head_block` could
    /// be pruned from the fork choice store before being read.
    pub fn is_optimistic_or_invalid_head_block<Payload: ExecPayload<T::EthSpec>>(
        &self,
        head_block: &SignedBeaconBlock<T::EthSpec, Payload>,
    ) -> Result<bool, BeaconChainError> {
        // Check if the block is pre-Bellatrix.
        if self.slot_is_prior_to_bellatrix(head_block.slot()) {
            Ok(false)
        } else {
            self.canonical_head
                .fork_choice_read_lock()
                .is_optimistic_or_invalid_block_no_fallback(&head_block.canonical_root())
                .map_err(BeaconChainError::ForkChoiceError)
        }
    }

    /// Returns the value of `execution_optimistic` for the current head block.
    /// You can optionally provide `head_info` if it was computed previously.
    ///
    /// Returns `Ok(false)` if the head block is pre-Bellatrix, or has `ExecutionStatus::Valid`.
    /// Returns `Ok(true)` if the head block has `ExecutionStatus::Optimistic` or `ExecutionStatus::Invalid`.
    ///
    /// There is a potential race condition when syncing where the block root of `head_info` could
    /// be pruned from the fork choice store before being read.
    pub fn is_optimistic_or_invalid_head(&self) -> Result<bool, BeaconChainError> {
        self.canonical_head
            .head_execution_status()
            .map(|status| status.is_optimistic_or_invalid())
    }

    pub fn is_optimistic_or_invalid_block_root(
        &self,
        block_slot: Slot,
        block_root: &Hash256,
    ) -> Result<bool, BeaconChainError> {
        // Check if the block is pre-Bellatrix.
        if self.slot_is_prior_to_bellatrix(block_slot) {
            Ok(false)
        } else {
            self.canonical_head
                .fork_choice_read_lock()
                .is_optimistic_or_invalid_block_no_fallback(block_root)
                .map_err(BeaconChainError::ForkChoiceError)
        }
    }

    /// This function takes a configured weak subjectivity `Checkpoint` and the latest finalized `Checkpoint`.
    /// If the weak subjectivity checkpoint and finalized checkpoint share the same epoch, we compare
    /// roots. If we the weak subjectivity checkpoint is from an older epoch, we iterate back through
    /// roots in the canonical chain until we reach the finalized checkpoint from the correct epoch, and
    /// compare roots. This must called on startup and during verification of any block which causes a finality
    /// change affecting the weak subjectivity checkpoint.
    pub fn verify_weak_subjectivity_checkpoint(
        &self,
        wss_checkpoint: Checkpoint,
        beacon_block_root: Hash256,
        state: &BeaconState<T::EthSpec>,
    ) -> Result<(), BeaconChainError> {
        let finalized_checkpoint = state.finalized_checkpoint();
        info!(self.log, "Verifying the configured weak subjectivity checkpoint"; "weak_subjectivity_epoch" => wss_checkpoint.epoch, "weak_subjectivity_root" => ?wss_checkpoint.root);
        // If epochs match, simply compare roots.
        if wss_checkpoint.epoch == finalized_checkpoint.epoch
            && wss_checkpoint.root != finalized_checkpoint.root
        {
            crit!(
                self.log,
                 "Root found at the specified checkpoint differs";
                  "weak_subjectivity_root" => ?wss_checkpoint.root,
                  "finalized_checkpoint_root" => ?finalized_checkpoint.root
            );
            return Err(BeaconChainError::WeakSubjectivtyVerificationFailure);
        } else if wss_checkpoint.epoch < finalized_checkpoint.epoch {
            let slot = wss_checkpoint
                .epoch
                .start_slot(T::EthSpec::slots_per_epoch());

            // Iterate backwards through block roots from the given state. If first slot of the epoch is a skip-slot,
            // this will return the root of the closest prior non-skipped slot.
            match self.root_at_slot_from_state(slot, beacon_block_root, state)? {
                Some(root) => {
                    if root != wss_checkpoint.root {
                        crit!(
                            self.log,
                             "Root found at the specified checkpoint differs";
                              "weak_subjectivity_root" => ?wss_checkpoint.root,
                              "finalized_checkpoint_root" => ?finalized_checkpoint.root
                        );
                        return Err(BeaconChainError::WeakSubjectivtyVerificationFailure);
                    }
                }
                None => {
                    crit!(self.log, "The root at the start slot of the given epoch could not be found";
                    "wss_checkpoint_slot" => ?slot);
                    return Err(BeaconChainError::WeakSubjectivtyVerificationFailure);
                }
            }
        }
        Ok(())
    }

    /// Called by the timer on every slot.
    ///
    /// Note: this function **MUST** be called from a non-async context since
    /// it contains a call to `fork_choice` which may eventually call
    /// `tokio::runtime::block_on` in certain cases.
    pub async fn per_slot_task(self: &Arc<Self>) {
        if let Some(slot) = self.slot_clock.now() {
            debug!(
                self.log,
                "Running beacon chain per slot tasks";
                "slot" => ?slot
            );

            // Always run the light-weight pruning tasks (these structures should be empty during
            // sync anyway).
            self.naive_aggregation_pool.write().prune(slot);
            self.block_times_cache.write().prune(slot);

<<<<<<< HEAD
        self.observed_block_producers.write().prune(
            new_finalized_checkpoint
                .epoch
                .start_slot(T::EthSpec::slots_per_epoch()),
        );

        self.op_pool.prune_all(head_state, self.epoch()?);

        self.store_migrator.process_finalization(
            new_finalized_state_root.into(),
            new_finalized_checkpoint,
            self.head_tracker.clone(),
        )?;
=======
            // Don't run heavy-weight tasks during sync.
            if self.best_slot() + MAX_PER_SLOT_FORK_CHOICE_DISTANCE < slot {
                return;
            }
>>>>>>> 7d3948c8

            // Run fork choice and signal to any waiting task that it has completed.
            self.recompute_head_at_current_slot().await;

            // Send the notification regardless of fork choice success, this is a "best effort"
            // notification and we don't want block production to hit the timeout in case of error.
            // Use a blocking task to avoid blocking the core executor whilst waiting for locks
            // in `ForkChoiceSignalTx`.
            let chain = self.clone();
            self.task_executor.clone().spawn_blocking(
                move || {
                    // Signal block proposal for the next slot (if it happens to be waiting).
                    if let Some(tx) = &chain.fork_choice_signal_tx {
                        if let Err(e) = tx.notify_fork_choice_complete(slot) {
                            warn!(
                                chain.log,
                                "Error signalling fork choice waiter";
                                "error" => ?e,
                                "slot" => slot,
                            );
                        }
                    }
                },
                "per_slot_task_fc_signal_tx",
            );
        }
    }

    /// Runs the `map_fn` with the committee cache for `shuffling_epoch` from the chain with head
    /// `head_block_root`. The `map_fn` will be supplied two values:
    ///
    /// - `&CommitteeCache`: the committee cache that serves the given parameters.
    /// - `Hash256`: the "shuffling decision root" which uniquely identifies the `CommitteeCache`.
    ///
    /// It's not necessary that `head_block_root` matches our current view of the chain, it can be
    /// any block that is:
    ///
    /// - Known to us.
    /// - The finalized block or a descendant of the finalized block.
    ///
    /// It would be quite common for attestation verification operations to use a `head_block_root`
    /// that differs from our view of the head.
    ///
    /// ## Important
    ///
    /// This function is **not** suitable for determining proposer duties (only attester duties).
    ///
    /// ## Notes
    ///
    /// This function exists in this odd "map" pattern because efficiently obtaining a committee
    /// can be complex. It might involve reading straight from the `beacon_chain.shuffling_cache`
    /// or it might involve reading it from a state from the DB. Due to the complexities of
    /// `RwLock`s on the shuffling cache, a simple `Cow` isn't suitable here.
    ///
    /// If the committee for `(head_block_root, shuffling_epoch)` isn't found in the
    /// `shuffling_cache`, we will read a state from disk and then update the `shuffling_cache`.
    pub(crate) fn with_committee_cache<F, R>(
        &self,
        head_block_root: Hash256,
        shuffling_epoch: Epoch,
        map_fn: F,
    ) -> Result<R, Error>
    where
        F: Fn(&CommitteeCache, Hash256) -> Result<R, Error>,
    {
        let head_block = self
            .canonical_head
            .fork_choice_read_lock()
            .get_block(&head_block_root)
            .ok_or(Error::MissingBeaconBlock(head_block_root))?;

        let shuffling_id = BlockShufflingIds {
            current: head_block.current_epoch_shuffling_id.clone(),
            next: head_block.next_epoch_shuffling_id.clone(),
            block_root: head_block.root,
        }
        .id_for_epoch(shuffling_epoch)
        .ok_or_else(|| Error::InvalidShufflingId {
            shuffling_epoch,
            head_block_epoch: head_block.slot.epoch(T::EthSpec::slots_per_epoch()),
        })?;

        // Obtain the shuffling cache, timing how long we wait.
        let cache_wait_timer =
            metrics::start_timer(&metrics::ATTESTATION_PROCESSING_SHUFFLING_CACHE_WAIT_TIMES);

        let mut shuffling_cache = self
            .shuffling_cache
            .try_write_for(ATTESTATION_CACHE_LOCK_TIMEOUT)
            .ok_or(Error::AttestationCacheLockTimeout)?;

        metrics::stop_timer(cache_wait_timer);

        if let Some(committee_cache) = shuffling_cache.get(&shuffling_id) {
            map_fn(committee_cache, shuffling_id.shuffling_decision_block)
        } else {
            // Drop the shuffling cache to avoid holding the lock for any longer than
            // required.
            drop(shuffling_cache);

            debug!(
                self.log,
                "Committee cache miss";
                "shuffling_id" => ?shuffling_epoch,
                "head_block_root" => head_block_root.to_string(),
            );

            // If the block's state will be so far ahead of `shuffling_epoch` that even its
            // previous epoch committee cache will be too new, then error. Callers of this function
            // shouldn't be requesting such old shufflings for this `head_block_root`.
            let head_block_epoch = head_block.slot.epoch(T::EthSpec::slots_per_epoch());
            if head_block_epoch > shuffling_epoch + 1 {
                return Err(Error::InvalidStateForShuffling {
                    state_epoch: head_block_epoch,
                    shuffling_epoch,
                });
            }

            let state_read_timer =
                metrics::start_timer(&metrics::ATTESTATION_PROCESSING_STATE_READ_TIMES);

            // If the head of the chain can serve this request, use it.
            //
            // This code is a little awkward because we need to ensure that the head we read and
            // the head we copy is identical. Taking one lock to read the head values and another
            // to copy the head is liable to race-conditions.
            let head_state_opt = self.with_head(|head| {
                if head.beacon_block_root == head_block_root {
                    Ok(Some((head.beacon_state.clone(), head.beacon_state_root())))
                } else {
                    Ok::<_, Error>(None)
                }
            })?;

            // Compute the `target_slot` to advance the block's state to.
            //
            // Since there's a one-epoch look-ahead on the attester shuffling, it suffices to
            // only advance into the first slot of the epoch prior to `shuffling_epoch`.
            //
            // If the `head_block` is already ahead of that slot, then we should load the state
            // at that slot, as we've determined above that the `shuffling_epoch` cache will
            // not be too far in the past.
            let target_slot = std::cmp::max(
                shuffling_epoch
                    .saturating_sub(1_u64)
                    .start_slot(T::EthSpec::slots_per_epoch()),
                head_block.slot,
            );

            // If the head state is useful for this request, use it. Otherwise, read a state from
            // disk that is advanced as close as possible to `target_slot`.
            let (mut state, state_root) = if let Some((state, state_root)) = head_state_opt {
                (state, state_root)
            } else {
                let (state_root, state) = self
                    .store
                    .get_advanced_state(head_block_root, target_slot, head_block.state_root)?
                    .ok_or(Error::MissingBeaconState(head_block.state_root))?;
                (state, state_root)
            };

            metrics::stop_timer(state_read_timer);
            let state_skip_timer =
                metrics::start_timer(&metrics::ATTESTATION_PROCESSING_STATE_SKIP_TIMES);

            // If the state is still in an earlier epoch, advance it to the `target_slot` so
            // that its next epoch committee cache matches the `shuffling_epoch`.
            if state.current_epoch() + 1 < shuffling_epoch {
                // Advance the state into the required slot, using the "partial" method since the
                // state roots are not relevant for the shuffling.
                partial_state_advance(&mut state, Some(state_root), target_slot, &self.spec)?;
            }
            metrics::stop_timer(state_skip_timer);

            let committee_building_timer =
                metrics::start_timer(&metrics::ATTESTATION_PROCESSING_COMMITTEE_BUILDING_TIMES);

            let relative_epoch = RelativeEpoch::from_epoch(state.current_epoch(), shuffling_epoch)
                .map_err(Error::IncorrectStateForAttestation)?;

            state.build_committee_cache(relative_epoch, &self.spec)?;

            let committee_cache = state.committee_cache(relative_epoch)?;
            let shuffling_decision_block = shuffling_id.shuffling_decision_block;

            self.shuffling_cache
                .try_write_for(ATTESTATION_CACHE_LOCK_TIMEOUT)
                .ok_or(Error::AttestationCacheLockTimeout)?
                .insert(shuffling_id, committee_cache);

            metrics::stop_timer(committee_building_timer);

            map_fn(committee_cache, shuffling_decision_block)
        }
    }

    /// Dumps the entire canonical chain, from the head to genesis to a vector for analysis.
    ///
    /// This could be a very expensive operation and should only be done in testing/analysis
    /// activities.
    #[allow(clippy::type_complexity)]
    pub fn chain_dump(
        &self,
    ) -> Result<Vec<BeaconSnapshot<T::EthSpec, BlindedPayload<T::EthSpec>>>, Error> {
        let mut dump = vec![];

        let mut last_slot = {
            let head = self.canonical_head.cached_head();
            BeaconSnapshot {
                beacon_block: Arc::new(head.snapshot.beacon_block.clone_as_blinded()),
                beacon_block_root: head.snapshot.beacon_block_root,
                beacon_state: head.snapshot.beacon_state.clone(),
            }
        };

        dump.push(last_slot.clone());

        loop {
            let beacon_block_root = last_slot.beacon_block.parent_root();

            if beacon_block_root == Hash256::zero() {
                break; // Genesis has been reached.
            }

            let beacon_block = self
                .store
                .get_blinded_block(&beacon_block_root)?
                .ok_or_else(|| {
                    Error::DBInconsistent(format!("Missing block {}", beacon_block_root))
                })?;
            let beacon_state_root = beacon_block.state_root();
            let beacon_state = self
                .store
                .get_state(&beacon_state_root, Some(beacon_block.slot()))?
                .ok_or_else(|| {
                    Error::DBInconsistent(format!("Missing state {:?}", beacon_state_root))
                })?;

            let slot = BeaconSnapshot {
                beacon_block: Arc::new(beacon_block),
                beacon_block_root,
                beacon_state,
            };

            dump.push(slot.clone());
            last_slot = slot;
        }

        dump.reverse();

        Ok(dump)
    }

    /// Gets the current `EnrForkId`.
    pub fn enr_fork_id(&self) -> EnrForkId {
        // If we are unable to read the slot clock we assume that it is prior to genesis and
        // therefore use the genesis slot.
        let slot = self.slot().unwrap_or(self.spec.genesis_slot);

        self.spec
            .enr_fork_id::<T::EthSpec>(slot, self.genesis_validators_root)
    }

    /// Calculates the `Duration` to the next fork if it exists and returns it
    /// with it's corresponding `ForkName`.
    pub fn duration_to_next_fork(&self) -> Option<(ForkName, Duration)> {
        // If we are unable to read the slot clock we assume that it is prior to genesis and
        // therefore use the genesis slot.
        let slot = self.slot().unwrap_or(self.spec.genesis_slot);

        let (fork_name, epoch) = self.spec.next_fork_epoch::<T::EthSpec>(slot)?;
        self.slot_clock
            .duration_to_slot(epoch.start_slot(T::EthSpec::slots_per_epoch()))
            .map(|duration| (fork_name, duration))
    }

    /// This method serves to get a sense of the current chain health. It is used in block proposal
    /// to determine whether we should outsource payload production duties.
    ///
    /// Since we are likely calling this during the slot we are going to propose in, don't take into
    /// account the current slot when accounting for skips.
    pub fn is_healthy(&self, parent_root: &Hash256) -> Result<ChainHealth, Error> {
        // Check if the merge has been finalized.
        if let Some(finalized_hash) = self
            .canonical_head
            .cached_head()
            .forkchoice_update_parameters()
            .finalized_hash
        {
            if ExecutionBlockHash::zero() == finalized_hash {
                return Ok(ChainHealth::PreMerge);
            }
        } else {
            return Ok(ChainHealth::PreMerge);
        };

        // Check that the parent is NOT optimistic.
        if let Some(execution_status) = self
            .canonical_head
            .fork_choice_read_lock()
            .get_block_execution_status(parent_root)
        {
            if execution_status.is_strictly_optimistic() {
                return Ok(ChainHealth::Optimistic);
            }
        }

        if self.config.builder_fallback_disable_checks {
            return Ok(ChainHealth::Healthy);
        }

        let current_slot = self.slot()?;

        // Check slots at the head of the chain.
        let prev_slot = current_slot.saturating_sub(Slot::new(1));
        let head_skips = prev_slot.saturating_sub(self.canonical_head.cached_head().head_slot());
        let head_skips_check = head_skips.as_usize() <= self.config.builder_fallback_skips;

        // Check if finalization is advancing.
        let current_epoch = current_slot.epoch(T::EthSpec::slots_per_epoch());
        let epochs_since_finalization = current_epoch.saturating_sub(
            self.canonical_head
                .cached_head()
                .finalized_checkpoint()
                .epoch,
        );
        let finalization_check = epochs_since_finalization.as_usize()
            <= self.config.builder_fallback_epochs_since_finalization;

        // Check skip slots in the last `SLOTS_PER_EPOCH`.
        let start_slot = current_slot.saturating_sub(T::EthSpec::slots_per_epoch());
        let mut epoch_skips = 0;
        for slot in start_slot.as_u64()..current_slot.as_u64() {
            if self
                .block_root_at_slot_skips_none(Slot::new(slot))?
                .is_none()
            {
                epoch_skips += 1;
            }
        }
        let epoch_skips_check = epoch_skips <= self.config.builder_fallback_skips_per_epoch;

        if !head_skips_check {
            Ok(ChainHealth::Unhealthy(FailedCondition::Skips))
        } else if !finalization_check {
            Ok(ChainHealth::Unhealthy(
                FailedCondition::EpochsSinceFinalization,
            ))
        } else if !epoch_skips_check {
            Ok(ChainHealth::Unhealthy(FailedCondition::SkipsPerEpoch))
        } else {
            Ok(ChainHealth::Healthy)
        }
    }

    pub fn dump_as_dot<W: Write>(&self, output: &mut W) {
        let canonical_head_hash = self.canonical_head.cached_head().head_block_root();
        let mut visited: HashSet<Hash256> = HashSet::new();
        let mut finalized_blocks: HashSet<Hash256> = HashSet::new();
        let mut justified_blocks: HashSet<Hash256> = HashSet::new();

        let genesis_block_hash = Hash256::zero();
        writeln!(output, "digraph beacon {{").unwrap();
        writeln!(output, "\t_{:?}[label=\"zero\"];", genesis_block_hash).unwrap();

        // Canonical head needs to be processed first as otherwise finalized blocks aren't detected
        // properly.
        let heads = {
            let mut heads = self.heads();
            let canonical_head_index = heads
                .iter()
                .position(|(block_hash, _)| *block_hash == canonical_head_hash)
                .unwrap();
            let (canonical_head_hash, canonical_head_slot) =
                heads.swap_remove(canonical_head_index);
            heads.insert(0, (canonical_head_hash, canonical_head_slot));
            heads
        };

        for (head_hash, _head_slot) in heads {
            for maybe_pair in ParentRootBlockIterator::new(&*self.store, head_hash) {
                let (block_hash, signed_beacon_block) = maybe_pair.unwrap();
                if visited.contains(&block_hash) {
                    break;
                }
                visited.insert(block_hash);

                if signed_beacon_block.slot() % T::EthSpec::slots_per_epoch() == 0 {
                    let block = self.get_blinded_block(&block_hash).unwrap().unwrap();
                    let state = self
                        .get_state(&block.state_root(), Some(block.slot()))
                        .unwrap()
                        .unwrap();
                    finalized_blocks.insert(state.finalized_checkpoint().root);
                    justified_blocks.insert(state.current_justified_checkpoint().root);
                    justified_blocks.insert(state.previous_justified_checkpoint().root);
                }

                if block_hash == canonical_head_hash {
                    writeln!(
                        output,
                        "\t_{:?}[label=\"{} ({})\" shape=box3d];",
                        block_hash,
                        block_hash,
                        signed_beacon_block.slot()
                    )
                    .unwrap();
                } else if finalized_blocks.contains(&block_hash) {
                    writeln!(
                        output,
                        "\t_{:?}[label=\"{} ({})\" shape=Msquare];",
                        block_hash,
                        block_hash,
                        signed_beacon_block.slot()
                    )
                    .unwrap();
                } else if justified_blocks.contains(&block_hash) {
                    writeln!(
                        output,
                        "\t_{:?}[label=\"{} ({})\" shape=cds];",
                        block_hash,
                        block_hash,
                        signed_beacon_block.slot()
                    )
                    .unwrap();
                } else {
                    writeln!(
                        output,
                        "\t_{:?}[label=\"{} ({})\" shape=box];",
                        block_hash,
                        block_hash,
                        signed_beacon_block.slot()
                    )
                    .unwrap();
                }
                writeln!(
                    output,
                    "\t_{:?} -> _{:?};",
                    block_hash,
                    signed_beacon_block.parent_root()
                )
                .unwrap();
            }
        }

        writeln!(output, "}}").unwrap();
    }

    /// Get a channel to request shutting down.
    pub fn shutdown_sender(&self) -> Sender<ShutdownReason> {
        self.shutdown_sender.clone()
    }

    // Used for debugging
    #[allow(dead_code)]
    pub fn dump_dot_file(&self, file_name: &str) {
        let mut file = std::fs::File::create(file_name).unwrap();
        self.dump_as_dot(&mut file);
    }

    /// Checks if attestations have been seen from the given `validator_index` at the
    /// given `epoch`.
    pub fn validator_seen_at_epoch(&self, validator_index: usize, epoch: Epoch) -> bool {
        // It's necessary to assign these checks to intermediate variables to avoid a deadlock.
        //
        // See: https://github.com/sigp/lighthouse/pull/2230#discussion_r620013993
        let gossip_attested = self
            .observed_gossip_attesters
            .read()
            .index_seen_at_epoch(validator_index, epoch);
        let block_attested = self
            .observed_block_attesters
            .read()
            .index_seen_at_epoch(validator_index, epoch);
        let aggregated = self
            .observed_aggregators
            .read()
            .index_seen_at_epoch(validator_index, epoch);
        let produced_block = self
            .observed_block_producers
            .read()
            .index_seen_at_epoch(validator_index as u64, epoch);

        gossip_attested || block_attested || aggregated || produced_block
    }
}

impl<T: BeaconChainTypes> Drop for BeaconChain<T> {
    fn drop(&mut self) {
        let drop = || -> Result<(), Error> {
            self.persist_head_and_fork_choice()?;
            self.persist_op_pool()?;
            self.persist_eth1_cache()
        };

        if let Err(e) = drop() {
            error!(
                self.log,
                "Failed to persist on BeaconChain drop";
                "error" => ?e
            )
        } else {
            info!(
                self.log,
                "Saved beacon chain to disk";
            )
        }
    }
}

impl From<DBError> for Error {
    fn from(e: DBError) -> Error {
        Error::DBError(e)
    }
}

impl From<ForkChoiceError> for Error {
    fn from(e: ForkChoiceError) -> Error {
        Error::ForkChoiceError(e)
    }
}

impl From<BeaconStateError> for Error {
    fn from(e: BeaconStateError) -> Error {
        Error::BeaconStateError(e)
    }
}

impl<T: EthSpec> ChainSegmentResult<T> {
    pub fn into_block_error(self) -> Result<(), BlockError<T>> {
        match self {
            ChainSegmentResult::Failed { error, .. } => Err(error),
            ChainSegmentResult::Successful { .. } => Ok(()),
        }
    }
}<|MERGE_RESOLUTION|>--- conflicted
+++ resolved
@@ -79,11 +79,7 @@
     },
     per_slot_processing,
     state_advance::{complete_state_advance, partial_state_advance},
-<<<<<<< HEAD
-    BlockSignatureStrategy, ConsensusContext, SigVerifiedOp, VerifyBlockRoot,
-=======
-    BlockSignatureStrategy, SigVerifiedOp, VerifyBlockRoot, VerifyOperation,
->>>>>>> 7d3948c8
+    BlockSignatureStrategy, ConsensusContext, SigVerifiedOp, VerifyBlockRoot, VerifyOperation,
 };
 use std::cmp::Ordering;
 use std::collections::HashMap;
@@ -144,13 +140,12 @@
 pub const INVALID_JUSTIFIED_PAYLOAD_SHUTDOWN_REASON: &str =
     "Justified block has an invalid execution payload.";
 
-<<<<<<< HEAD
-/// Interval before the attestation deadline during which to consider blocks "borderline" late.
-const BORDERLINE_LATE_BLOCK_TOLERANCE: Duration = Duration::from_millis(50);
-=======
+// FIXME(sproul): decide whether to keep this
+// Interval before the attestation deadline during which to consider blocks "borderline" late.
+// const BORDERLINE_LATE_BLOCK_TOLERANCE: Duration = Duration::from_millis(50);
+
 pub const INVALID_FINALIZED_MERGE_TRANSITION_BLOCK_SHUTDOWN_REASON: &str =
     "Finalized merge transition block is invalid.";
->>>>>>> 7d3948c8
 
 /// Defines the behaviour when a block/block-root for a skipped slot is requested.
 pub enum WhenSlotSkipped {
@@ -432,26 +427,6 @@
             .as_kv_store_op(BEACON_CHAIN_DB_KEY)
     }
 
-<<<<<<< HEAD
-    /// Return a database operation for writing fork choice to disk.
-    pub fn persist_fork_choice_in_batch(&self) -> Result<KeyValueStoreOp, DBError> {
-        let fork_choice = self.fork_choice.read();
-        Self::persist_fork_choice_in_batch_standalone(&fork_choice)
-    }
-
-    /// Return a database operation for writing fork choice to disk.
-    pub fn persist_fork_choice_in_batch_standalone(
-        fork_choice: &BeaconForkChoice<T>,
-    ) -> Result<KeyValueStoreOp, DBError> {
-        let persisted_fork_choice = PersistedForkChoice {
-            fork_choice: fork_choice.to_persisted(),
-            fork_choice_store: fork_choice.fc_store().to_persisted(),
-        };
-        persisted_fork_choice.as_kv_store_op(FORK_CHOICE_DB_KEY)
-    }
-
-=======
->>>>>>> 7d3948c8
     /// Load fork choice from disk, returning `None` if it isn't found.
     pub fn load_fork_choice(
         store: BeaconStore<T>,
@@ -557,7 +532,7 @@
 
         let iter = self.store.forwards_block_roots_iterator(
             start_slot,
-            local_head.beacon_state.clone_with(CloneConfig::none()),
+            local_head.beacon_state.clone(),
             local_head.beacon_block_root,
             &self.spec,
         )?;
@@ -658,7 +633,7 @@
         let iter = self.store.forwards_state_roots_iterator(
             start_slot,
             local_head.beacon_state_root(),
-            local_head.beacon_state.clone_with(CloneConfig::none()),
+            local_head.beacon_state.clone(),
             &self.spec,
         )?;
 
@@ -1003,55 +978,6 @@
         Ok(self.store.get_state(state_root, slot)?)
     }
 
-<<<<<<< HEAD
-    /// Returns a `Checkpoint` representing the head block and state. Contains the "best block";
-    /// the head of the canonical `BeaconChain`.
-    ///
-    /// It is important to note that the `beacon_state` returned may not match the present slot. It
-    /// is the state as it was when the head block was received, which could be some slots prior to
-    /// now.
-    pub fn head(&self) -> Result<BeaconSnapshot<T::EthSpec>, Error> {
-        self.with_head(|head| Ok(head.clone()))
-    }
-
-    /// Apply a function to the canonical head without cloning it.
-    pub fn with_head<U, E>(
-        &self,
-        f: impl FnOnce(&BeaconSnapshot<T::EthSpec>) -> Result<U, E>,
-    ) -> Result<U, E>
-    where
-        E: From<Error>,
-    {
-        let head_lock = self
-            .canonical_head
-            .try_read_for(HEAD_LOCK_TIMEOUT)
-            .ok_or(Error::CanonicalHeadLockTimeout)?;
-        f(&head_lock)
-    }
-
-    /// Returns the beacon block root at the head of the canonical chain.
-    ///
-    /// See `Self::head` for more information.
-    pub fn head_beacon_block_root(&self) -> Result<Hash256, Error> {
-        self.with_head(|s| Ok(s.beacon_block_root))
-    }
-
-    /// Returns the beacon block at the head of the canonical chain.
-    ///
-    /// See `Self::head` for more information.
-    pub fn head_beacon_block(&self) -> Result<SignedBeaconBlock<T::EthSpec>, Error> {
-        self.with_head(|s| Ok(s.beacon_block.clone()))
-    }
-
-    /// Returns the beacon state at the head of the canonical chain.
-    ///
-    /// See `Self::head` for more information.
-    pub fn head_beacon_state(&self) -> Result<BeaconState<T::EthSpec>, Error> {
-        self.with_head(|s| Ok(s.beacon_state.clone()))
-    }
-
-=======
->>>>>>> 7d3948c8
     /// Return the sync committee at `slot + 1` from the canonical chain.
     ///
     /// This is useful when dealing with sync committee messages, because messages are signed
@@ -2722,21 +2648,8 @@
                 .map_err(BeaconChainError::from)?;
         }
 
-<<<<<<< HEAD
-        let mut fork_choice = self.fork_choice.write();
-
-        // Do not import a block that doesn't descend from the finalized root.
-        let signed_block =
-            check_block_is_finalized_descendant::<T, _>(signed_block, &fork_choice, &self.store)?;
-        let (block, _) = signed_block.clone().deconstruct();
-
-        // compare the existing finalized checkpoint with the incoming block's finalized checkpoint
-        let old_finalized_checkpoint = fork_choice.finalized_checkpoint();
-        let new_finalized_checkpoint = state.finalized_checkpoint();
-=======
         // Alias for readability.
         let block = signed_block.message();
->>>>>>> 7d3948c8
 
         // Only perform the weak subjectivity check if it was configured.
         if let Some(wss_checkpoint) = self.config.weak_subjectivity_checkpoint {
@@ -2911,19 +2824,19 @@
                                 "Early attester cache insert failed";
                                 "error" => ?e
                             );
+                        } else {
+                            // Success, record the block as capable of being attested to.
+                            self.block_times_cache.write().set_time_attestable(
+                                block_root,
+                                block.slot(),
+                                timestamp_now(),
+                            );
                         }
                     } else {
                         warn!(
                             self.log,
                             "Early attester block missing";
                             "block_root" => ?block_root
-                        );
-                    } else {
-                        // Success, record the block as capable of being attested to.
-                        self.block_times_cache.write().set_time_attestable(
-                            block_root,
-                            block.slot(),
-                            timestamp_now(),
                         );
                     }
                 }
@@ -3046,32 +2959,6 @@
 
         let parent_root = block.parent_root();
         let slot = block.slot();
-<<<<<<< HEAD
-=======
-
-        self.snapshot_cache
-            .try_write_for(BLOCK_PROCESSING_CACHE_LOCK_TIMEOUT)
-            .ok_or(Error::SnapshotCacheLockTimeout)
-            .map(|mut snapshot_cache| {
-                snapshot_cache.insert(
-                    BeaconSnapshot {
-                        beacon_state: state,
-                        beacon_block: signed_block,
-                        beacon_block_root: block_root,
-                    },
-                    None,
-                    &self.spec,
-                )
-            })
-            .unwrap_or_else(|e| {
-                error!(
-                    self.log,
-                    "Failed to insert snapshot";
-                    "error" => ?e,
-                    "task" => "process block"
-                );
-            });
->>>>>>> 7d3948c8
 
         self.head_tracker
             .register_block(block_root, parent_root, slot);
@@ -3232,50 +3119,26 @@
         drop(fork_choice_timer);
 
         let state_load_timer = metrics::start_timer(&metrics::BLOCK_PRODUCTION_STATE_LOAD_TIMES);
-<<<<<<< HEAD
-        let head_info = self
-            .head_info()
-            .map_err(BlockProductionError::UnableToGetHeadInfo)?;
-        let (state, state_root_opt) = if head_info.slot <= slot {
+
+        // Atomically read some values from the head whilst avoiding holding cached head `Arc` any
+        // longer than necessary.
+        let (head_slot, head_block_root, head_state_root) = {
+            let head = self.canonical_head.cached_head();
+            (
+                head.head_slot(),
+                head.head_block_root(),
+                head.head_state_root(),
+            )
+        };
+        let (state, state_root_opt) = if head_slot <= slot {
             // Fetch the head state advanced through to `slot`, which should be present in the state
             // cache thanks to the state advance timer.
             let (state_root, state) = self
                 .store
-                .get_advanced_state(head_info.block_root, slot, head_info.state_root)
+                .get_advanced_state(head_block_root, slot, head_state_root)
                 .map_err(BlockProductionError::FailedToLoadState)?
                 .ok_or(BlockProductionError::UnableToProduceAtSlot(slot))?;
             (state, Some(state_root))
-=======
-        // Atomically read some values from the head whilst avoiding holding cached head `Arc` any
-        // longer than necessary.
-        let (head_slot, head_block_root) = {
-            let head = self.canonical_head.cached_head();
-            (head.head_slot(), head.head_block_root())
-        };
-        let (state, state_root_opt) = if head_slot < slot {
-            // Normal case: proposing a block atop the current head. Use the snapshot cache.
-            if let Some(pre_state) = self
-                .snapshot_cache
-                .try_read_for(BLOCK_PROCESSING_CACHE_LOCK_TIMEOUT)
-                .and_then(|snapshot_cache| {
-                    snapshot_cache.get_state_for_block_production(head_block_root)
-                })
-            {
-                (pre_state.pre_state, pre_state.state_root)
-            } else {
-                warn!(
-                    self.log,
-                    "Block production cache miss";
-                    "message" => "this block is more likely to be orphaned",
-                    "slot" => slot,
-                );
-                let state = self
-                    .state_at_slot(slot - 1, StateSkipConfig::WithStateRoots)
-                    .map_err(|_| BlockProductionError::UnableToProduceAtSlot(slot))?;
-
-                (state, None)
-            }
->>>>>>> 7d3948c8
         } else {
             warn!(
                 self.log,
@@ -3416,7 +3279,7 @@
         let pubkey = state
             .validators()
             .get(proposer_index as usize)
-            .map(|v| v.pubkey)
+            .map(|v| *v.pubkey())
             .ok_or(BlockProductionError::BeaconChain(
                 BeaconChainError::ValidatorIndexUnknown(proposer_index as usize),
             ))?;
@@ -3742,488 +3605,10 @@
             "attestations" => block.body().attestations().len(),
             "slot" => block.slot()
         );
-<<<<<<< HEAD
 
         Ok((block, state))
     }
 
-    /// This method must be called whenever an execution engine indicates that a payload is
-    /// invalid.
-    ///
-    /// Fork choice will be run after the invalidation. The client may be shut down if the `op`
-    /// results in the justified checkpoint being invalidated.
-    ///
-    /// See the documentation of `InvalidationOperation` for information about defining `op`.
-    pub fn process_invalid_execution_payload(
-        self: &Arc<Self>,
-        op: &InvalidationOperation,
-    ) -> Result<(), Error> {
-        debug!(
-            self.log,
-            "Invalid execution payload in block";
-            "latest_valid_ancestor" => ?op.latest_valid_ancestor(),
-            "block_root" => ?op.block_root(),
-        );
-
-        // Update fork choice.
-        if let Err(e) = self.fork_choice.write().on_invalid_execution_payload(op) {
-            crit!(
-                self.log,
-                "Failed to process invalid payload";
-                "error" => ?e,
-                "latest_valid_ancestor" => ?op.latest_valid_ancestor(),
-                "block_root" => ?op.block_root(),
-            );
-        }
-
-        // Run fork choice since it's possible that the payload invalidation might result in a new
-        // head.
-        //
-        // Don't return early though, since invalidating the justified checkpoint might cause an
-        // error here.
-        if let Err(e) = self.fork_choice() {
-            crit!(
-                self.log,
-                "Failed to run fork choice routine";
-                "error" => ?e,
-            );
-        }
-
-        // Atomically obtain the justified root from fork choice.
-        let justified_block = self.fork_choice.read().get_justified_block()?;
-
-        if justified_block.execution_status.is_invalid() {
-            crit!(
-                self.log,
-                "The justified checkpoint is invalid";
-                "msg" => "ensure you are not connected to a malicious network. This error is not \
-                recoverable, please reach out to the lighthouse developers for assistance."
-            );
-
-            let mut shutdown_sender = self.shutdown_sender();
-            if let Err(e) = shutdown_sender.try_send(ShutdownReason::Failure(
-                INVALID_JUSTIFIED_PAYLOAD_SHUTDOWN_REASON,
-            )) {
-                crit!(
-                    self.log,
-                    "Unable to trigger client shut down";
-                    "msg" => "shut down may already be under way",
-                    "error" => ?e
-                );
-            }
-
-            // Return an error here to try and prevent progression by upstream functions.
-            return Err(Error::JustifiedPayloadInvalid {
-                justified_root: justified_block.root,
-                execution_block_hash: justified_block.execution_status.block_hash(),
-            });
-        }
-
-        Ok(())
-    }
-
-    /// Execute the fork choice algorithm and enthrone the result as the canonical head.
-    pub fn fork_choice(self: &Arc<Self>) -> Result<(), Error> {
-        self.fork_choice_at_slot(self.slot()?)
-    }
-
-    /// Execute fork choice at `slot`, processing queued attestations from `slot - 1` and earlier.
-    ///
-    /// The `slot` is not verified in any way, callers should ensure it corresponds to at most
-    /// one slot ahead of the current wall-clock slot.
-    pub fn fork_choice_at_slot(self: &Arc<Self>, slot: Slot) -> Result<(), Error> {
-        metrics::inc_counter(&metrics::FORK_CHOICE_REQUESTS);
-        let _timer = metrics::start_timer(&metrics::FORK_CHOICE_TIMES);
-
-        let result = self.fork_choice_internal(slot);
-
-        if result.is_err() {
-            metrics::inc_counter(&metrics::FORK_CHOICE_ERRORS);
-        }
-
-        result
-    }
-
-    fn fork_choice_internal(self: &Arc<Self>, slot: Slot) -> Result<(), Error> {
-        // Atomically obtain the head block root and the finalized block.
-        let (beacon_block_root, finalized_block) = {
-            let mut fork_choice = self.fork_choice.write();
-
-            // Determine the root of the block that is the head of the chain.
-            let beacon_block_root = fork_choice.get_head(slot, &self.spec)?;
-
-            (beacon_block_root, fork_choice.get_finalized_block()?)
-        };
-
-        let current_head = self.head_info()?;
-        let old_finalized_checkpoint = current_head.finalized_checkpoint;
-
-        // Exit early if the head hasn't changed.
-        if beacon_block_root == current_head.block_root {
-            return Ok(());
-        }
-
-        // Check to ensure that this finalized block hasn't been marked as invalid.
-        if let ExecutionStatus::Invalid(block_hash) = finalized_block.execution_status {
-            crit!(
-                self.log,
-                "Finalized block has an invalid payload";
-                "msg" => "You must use the `--purge-db` flag to clear the database and restart sync. \
-                You may be on a hostile network.",
-                "block_hash" => ?block_hash
-            );
-            let mut shutdown_sender = self.shutdown_sender();
-            shutdown_sender
-                .try_send(ShutdownReason::Failure(
-                    "Finalized block has an invalid execution payload.",
-                ))
-                .map_err(BeaconChainError::InvalidFinalizedPayloadShutdownError)?;
-
-            // Exit now, the node is in an invalid state.
-            return Err(Error::InvalidFinalizedPayload {
-                finalized_root: finalized_block.root,
-                execution_block_hash: block_hash,
-            });
-        }
-
-        let lag_timer = metrics::start_timer(&metrics::FORK_CHOICE_SET_HEAD_LAG_TIMES);
-
-        // At this point we know that the new head block is not the same as the previous one
-        metrics::inc_counter(&metrics::FORK_CHOICE_CHANGED_HEAD);
-
-        let new_head = {
-            let beacon_block = self
-                .store
-                .get_full_block(&beacon_block_root)?
-                .ok_or(Error::MissingBeaconBlock(beacon_block_root))?;
-
-            let beacon_state_root = beacon_block.state_root();
-            let mut beacon_state: BeaconState<T::EthSpec> = self
-                .get_state(&beacon_state_root, Some(beacon_block.slot()))?
-                .ok_or(Error::MissingBeaconState(beacon_state_root))?;
-            beacon_state.build_all_committee_caches(&self.spec)?;
-
-            BeaconSnapshot {
-                beacon_block,
-                beacon_block_root,
-                beacon_state,
-            }
-        };
-
-        // Attempt to detect if the new head is not on the same chain as the previous block
-        // (i.e., a re-org).
-        //
-        // Note: this will declare a re-org if we skip `SLOTS_PER_HISTORICAL_ROOT` blocks
-        // between calls to fork choice without swapping between chains. This seems like an
-        // extreme-enough scenario that a warning is fine.
-        let is_reorg = new_head
-            .beacon_state
-            .get_block_root(current_head.slot)
-            .map_or(true, |root| *root != current_head.block_root);
-
-        let mut reorg_distance = Slot::new(0);
-
-        if is_reorg {
-            match self.find_reorg_slot(&new_head.beacon_state, new_head.beacon_block_root) {
-                Ok(slot) => reorg_distance = current_head.slot.saturating_sub(slot),
-                Err(e) => {
-                    warn!(
-                        self.log,
-                        "Could not find re-org depth";
-                        "error" => format!("{:?}", e),
-                    );
-                }
-            }
-
-            metrics::inc_counter(&metrics::FORK_CHOICE_REORG_COUNT);
-            metrics::inc_counter(&metrics::FORK_CHOICE_REORG_COUNT_INTEROP);
-            warn!(
-                self.log,
-                "Beacon chain re-org";
-                "previous_head" => ?current_head.block_root,
-                "previous_slot" => current_head.slot,
-                "new_head_parent" => ?new_head.beacon_block.parent_root(),
-                "new_head" => ?beacon_block_root,
-                "new_slot" => new_head.beacon_block.slot(),
-                "reorg_distance" => reorg_distance,
-            );
-        } else {
-            debug!(
-                self.log,
-                "Head beacon block";
-                "justified_root" => ?new_head.beacon_state.current_justified_checkpoint().root,
-                "justified_epoch" => new_head.beacon_state.current_justified_checkpoint().epoch,
-                "finalized_root" => ?new_head.beacon_state.finalized_checkpoint().root,
-                "finalized_epoch" => new_head.beacon_state.finalized_checkpoint().epoch,
-                "root" => ?beacon_block_root,
-                "slot" => new_head.beacon_block.slot(),
-            );
-        };
-
-        let new_finalized_checkpoint = new_head.beacon_state.finalized_checkpoint();
-
-        // It is an error to try to update to a head with a lesser finalized epoch.
-        if new_finalized_checkpoint.epoch < old_finalized_checkpoint.epoch {
-            return Err(Error::RevertedFinalizedEpoch {
-                previous_epoch: old_finalized_checkpoint.epoch,
-                new_epoch: new_finalized_checkpoint.epoch,
-            });
-        }
-
-        let is_epoch_transition = current_head.slot.epoch(T::EthSpec::slots_per_epoch())
-            < new_head
-                .beacon_state
-                .slot()
-                .epoch(T::EthSpec::slots_per_epoch());
-
-        let update_head_timer = metrics::start_timer(&metrics::UPDATE_HEAD_TIMES);
-
-        // These fields are used for server-sent events.
-        let state_root = new_head.beacon_state_root();
-        let head_slot = new_head.beacon_state.slot();
-        let head_proposer_index = new_head.beacon_block.message().proposer_index();
-        let proposer_graffiti = new_head
-            .beacon_block
-            .message()
-            .body()
-            .graffiti()
-            .as_utf8_lossy();
-
-        // Find the dependent roots associated with this head before updating the snapshot. This
-        // is to ensure consistency when sending server sent events later in this method.
-        let dependent_root = new_head
-            .beacon_state
-            .proposer_shuffling_decision_root(self.genesis_block_root);
-        let prev_dependent_root = new_head
-            .beacon_state
-            .attester_shuffling_decision_root(self.genesis_block_root, RelativeEpoch::Current);
-
-        drop(lag_timer);
-
-        // Clear the early attester cache in case it conflicts with `self.canonical_head`.
-        self.early_attester_cache.clear();
-
-        // Update the snapshot that stores the head of the chain at the time it received the
-        // block.
-        *self
-            .canonical_head
-            .try_write_for(HEAD_LOCK_TIMEOUT)
-            .ok_or(Error::CanonicalHeadLockTimeout)? = new_head;
-
-        // The block has now been set as head so we can record times and delays.
-        metrics::stop_timer(update_head_timer);
-
-        let block_time_set_as_head = timestamp_now();
-
-        // Calculate the total delay between the start of the slot and when it was set as head.
-        let block_delay_total =
-            get_slot_delay_ms(block_time_set_as_head, head_slot, &self.slot_clock);
-
-        // Do not write to the cache for blocks older than 2 epochs, this helps reduce writes to
-        // the cache during sync.
-        if block_delay_total < self.slot_clock.slot_duration() * 64 {
-            self.block_times_cache.write().set_time_set_as_head(
-                beacon_block_root,
-                current_head.slot,
-                block_time_set_as_head,
-            );
-        }
-
-        // If a block comes in from over 4 slots ago, it is most likely a block from sync.
-        let block_from_sync = block_delay_total > self.slot_clock.slot_duration() * 4;
-
-        // Determine whether the block has been set as head too late for proper attestation
-        // production.
-        let attestation_deadline = self.slot_clock.unagg_attestation_production_delay();
-        let late_head = block_delay_total >= attestation_deadline;
-
-        // Do not store metrics if the block was > 4 slots old, this helps prevent noise during
-        // sync.
-        if !block_from_sync {
-            // Observe the total block delay. This is the delay between the time the slot started
-            // and when the block was set as head.
-            metrics::observe_duration(
-                &metrics::BEACON_BLOCK_HEAD_SLOT_START_DELAY_TIME,
-                block_delay_total,
-            );
-
-            // Observe the delay between when we imported the block and when we set the block as
-            // head.
-            let block_delays = self.block_times_cache.read().get_block_delays(
-                beacon_block_root,
-                self.slot_clock
-                    .start_of(head_slot)
-                    .unwrap_or_else(|| Duration::from_secs(0)),
-            );
-            let observed_delay = block_delays
-                .observed
-                .unwrap_or_else(|| Duration::from_secs(0));
-            let import_delay = block_delays
-                .imported
-                .unwrap_or_else(|| Duration::from_secs(0));
-            let attestable_delay = block_delays
-                .attestable
-                .unwrap_or_else(|| Duration::from_secs(0));
-            let set_as_head_delay = block_delays
-                .set_as_head
-                .unwrap_or_else(|| Duration::from_secs(0));
-
-            metrics::observe_duration(
-                &metrics::BEACON_BLOCK_OBSERVED_SLOT_START_DELAY_TIME,
-                observed_delay,
-            );
-            metrics::observe_duration(
-                &metrics::BEACON_BLOCK_HEAD_ATTESTABLE_DELAY_TIME,
-                attestable_delay,
-            );
-            metrics::observe_duration(
-                &metrics::BEACON_BLOCK_IMPORTED_OBSERVED_DELAY_TIME,
-                import_delay,
-            );
-            metrics::observe_duration(
-                &metrics::BEACON_BLOCK_HEAD_IMPORTED_DELAY_TIME,
-                set_as_head_delay,
-            );
-
-            // If the block was enshrined as head too late for attestations to be created for it,
-            // log a debug warning and increment a metric.
-            let missed_attestation_deadline = attestable_delay >= attestation_deadline;
-            if missed_attestation_deadline {
-                let due_to_late_block = observed_delay >= attestation_deadline;
-                let due_to_borderline_late_block =
-                    observed_delay + BORDERLINE_LATE_BLOCK_TOLERANCE >= attestation_deadline;
-                let due_to_processing = observed_delay + import_delay >= attestation_deadline;
-
-                let reason = if due_to_late_block {
-                    metrics::inc_counter(&metrics::BEACON_BLOCK_HEAD_MISSED_ATT_DEADLINE_LATE);
-                    "late block"
-                } else if due_to_borderline_late_block {
-                    metrics::inc_counter(
-                        &metrics::BEACON_BLOCK_HEAD_MISSED_ATT_DEADLINE_BORDERLINE,
-                    );
-                    "borderline late block"
-                } else if due_to_processing {
-                    metrics::inc_counter(&metrics::BEACON_BLOCK_HEAD_MISSED_ATT_DEADLINE_SLOW);
-                    "slow to process"
-                } else {
-                    metrics::inc_counter(&metrics::BEACON_BLOCK_HEAD_MISSED_ATT_DEADLINE_OTHER);
-                    "other"
-                };
-
-                debug!(
-                    self.log,
-                    "Delayed head block";
-                    "reason" => reason,
-                    "block_root" => ?beacon_block_root,
-                    "proposer_index" => head_proposer_index,
-                    "slot" => head_slot,
-                    "block_delay" => ?block_delay_total,
-                    "observed_delay" => ?block_delays.observed,
-                    "imported_delay" => ?block_delays.imported,
-                    "attestable_delay" => ?attestable_delay,
-                    "set_as_head_delay" => ?block_delays.set_as_head,
-                );
-            }
-        }
-
-        if is_epoch_transition || is_reorg {
-            self.persist_head_and_fork_choice()?;
-            self.op_pool.prune_attestations(self.epoch()?);
-        }
-
-        if new_finalized_checkpoint.epoch != old_finalized_checkpoint.epoch {
-            // Due to race conditions, it's technically possible that the head we load here is
-            // different to the one earlier in this function.
-            //
-            // Since the head can't move backwards in terms of finalized epoch, we can only load a
-            // head with a *later* finalized state. There is no harm in this.
-            let head = self
-                .canonical_head
-                .try_read_for(HEAD_LOCK_TIMEOUT)
-                .ok_or(Error::CanonicalHeadLockTimeout)?;
-
-            // State root of the finalized state on the epoch boundary, NOT the state
-            // of the finalized block. We need to use an iterator in case the state is beyond
-            // the reach of the new head's `state_roots` array.
-            let new_finalized_slot = head
-                .beacon_state
-                .finalized_checkpoint()
-                .epoch
-                .start_slot(T::EthSpec::slots_per_epoch());
-            let new_finalized_state_root = process_results(
-                StateRootsIterator::new(&self.store, &head.beacon_state),
-                |mut iter| {
-                    iter.find_map(|(state_root, slot)| {
-                        if slot == new_finalized_slot {
-                            Some(state_root)
-                        } else {
-                            None
-                        }
-                    })
-                },
-            )?
-            .ok_or(Error::MissingFinalizedStateRoot(new_finalized_slot))?;
-
-            self.after_finalization(&head.beacon_state, new_finalized_state_root)?;
-        }
-
-        // Register a server-sent event if necessary
-        if let Some(event_handler) = self.event_handler.as_ref() {
-            if event_handler.has_head_subscribers() {
-                match (dependent_root, prev_dependent_root) {
-                    (Ok(current_duty_dependent_root), Ok(previous_duty_dependent_root)) => {
-                        event_handler.register(EventKind::Head(SseHead {
-                            slot: head_slot,
-                            block: beacon_block_root,
-                            state: state_root,
-                            current_duty_dependent_root,
-                            previous_duty_dependent_root,
-                            epoch_transition: is_epoch_transition,
-                        }));
-                    }
-                    (Err(e), _) | (_, Err(e)) => {
-                        warn!(
-                            self.log,
-                            "Unable to find dependent roots, cannot register head event";
-                            "error" => ?e
-                        );
-                    }
-                }
-            }
-=======
->>>>>>> 7d3948c8
-
-        Ok((block, state))
-    }
-
-<<<<<<< HEAD
-            if !block_from_sync && late_head && event_handler.has_late_head_subscribers() {
-                let peer_info = self
-                    .block_times_cache
-                    .read()
-                    .get_peer_info(beacon_block_root);
-                let block_delays = self.block_times_cache.read().get_block_delays(
-                    beacon_block_root,
-                    self.slot_clock
-                        .start_of(head_slot)
-                        .unwrap_or_else(|| Duration::from_secs(0)),
-                );
-                event_handler.register(EventKind::LateHead(SseLateHead {
-                    slot: head_slot,
-                    block: beacon_block_root,
-                    peer_id: peer_info.id,
-                    peer_client: peer_info.client,
-                    proposer_index: head_proposer_index,
-                    proposer_graffiti,
-                    block_delay: block_delay_total,
-                    observed_delay: block_delays.observed,
-                    attestable_delay: block_delays.attestable,
-                    imported_delay: block_delays.imported,
-                    set_as_head_delay: block_delays.set_as_head,
-                }));
-            }
-        }
-=======
     /// This method must be called whenever an execution engine indicates that a payload is
     /// invalid.
     ///
@@ -4258,7 +3643,6 @@
                 "invalid_payload_fork_choice_update",
             )
             .await?;
->>>>>>> 7d3948c8
 
         // Update fork choice.
         if let Err(e) = fork_choice_result {
@@ -4949,26 +4333,10 @@
             self.naive_aggregation_pool.write().prune(slot);
             self.block_times_cache.write().prune(slot);
 
-<<<<<<< HEAD
-        self.observed_block_producers.write().prune(
-            new_finalized_checkpoint
-                .epoch
-                .start_slot(T::EthSpec::slots_per_epoch()),
-        );
-
-        self.op_pool.prune_all(head_state, self.epoch()?);
-
-        self.store_migrator.process_finalization(
-            new_finalized_state_root.into(),
-            new_finalized_checkpoint,
-            self.head_tracker.clone(),
-        )?;
-=======
             // Don't run heavy-weight tasks during sync.
             if self.best_slot() + MAX_PER_SLOT_FORK_CHOICE_DISTANCE < slot {
                 return;
             }
->>>>>>> 7d3948c8
 
             // Run fork choice and signal to any waiting task that it has completed.
             self.recompute_head_at_current_slot().await;
