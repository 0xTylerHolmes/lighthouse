use crate::attestation_verification::{
    batch_verify_aggregated_attestations, batch_verify_unaggregated_attestations,
    Error as AttestationError, VerifiedAggregatedAttestation, VerifiedAttestation,
    VerifiedUnaggregatedAttestation,
};
use crate::attester_cache::{AttesterCache, AttesterCacheKey};
use crate::beacon_proposer_cache::compute_proposer_duties_from_head;
use crate::beacon_proposer_cache::BeaconProposerCache;
use crate::block_times_cache::BlockTimesCache;
use crate::block_verification::{
    check_block_is_finalized_descendant, check_block_relevancy, get_block_root,
    signature_verify_chain_segment, BlockError, ExecutionPendingBlock, GossipVerifiedBlock,
    IntoExecutionPendingBlock, PayloadVerificationOutcome, POS_PANDA_BANNER,
};
use crate::chain_config::ChainConfig;
use crate::early_attester_cache::EarlyAttesterCache;
use crate::errors::{BeaconChainError as Error, BlockProductionError};
use crate::eth1_chain::{Eth1Chain, Eth1ChainBackend};
use crate::events::ServerSentEventHandler;
use crate::execution_payload::{get_execution_payload, PreparePayloadHandle};
use crate::fork_choice_signal::{ForkChoiceSignalRx, ForkChoiceSignalTx, ForkChoiceWaitResult};
use crate::head_tracker::HeadTracker;
use crate::historical_blocks::HistoricalBlockError;
use crate::migrate::BackgroundMigrator;
use crate::naive_aggregation_pool::{
    AggregatedAttestationMap, Error as NaiveAggregationError, NaiveAggregationPool,
    SyncContributionAggregateMap,
};
use crate::observed_aggregates::{
    Error as AttestationObservationError, ObservedAggregateAttestations, ObservedSyncContributions,
};
use crate::observed_attesters::{
    ObservedAggregators, ObservedAttesters, ObservedSyncAggregators, ObservedSyncContributors,
};
use crate::observed_block_producers::ObservedBlockProducers;
use crate::observed_operations::{ObservationOutcome, ObservedOperations};
use crate::persisted_beacon_chain::{PersistedBeaconChain, DUMMY_CANONICAL_HEAD_BLOCK_ROOT};
use crate::persisted_fork_choice::PersistedForkChoice;
use crate::pre_finalization_cache::PreFinalizationBlockCache;
use crate::proposer_prep_service::PAYLOAD_PREPARATION_LOOKAHEAD_FACTOR;
use crate::shuffling_cache::{BlockShufflingIds, ShufflingCache};
use crate::snapshot_cache::{BlockProductionPreState, SnapshotCache};
use crate::sync_committee_verification::{
    Error as SyncCommitteeError, VerifiedSyncCommitteeMessage, VerifiedSyncContribution,
};
use crate::timeout_rw_lock::TimeoutRwLock;
use crate::validator_monitor::{
    get_slot_delay_ms, timestamp_now, ValidatorMonitor,
    HISTORIC_EPOCHS as VALIDATOR_MONITOR_HISTORIC_EPOCHS,
};
use crate::validator_pubkey_cache::ValidatorPubkeyCache;
use crate::BeaconForkChoiceStore;
use crate::BeaconSnapshot;
use crate::{metrics, BeaconChainError};
use eth2::types::{EventKind, SseBlock, SyncDuty};
use execution_layer::{
    BuilderParams, ChainHealth, ExecutionLayer, FailedCondition, PayloadAttributes, PayloadStatus,
};
use fork_choice::{
    AttestationFromBlock, ExecutionStatus, ForkChoice, ForkchoiceUpdateParameters,
    InvalidationOperation, PayloadVerificationStatus,
};
use futures::channel::mpsc::Sender;
use itertools::process_results;
use itertools::Itertools;
use operation_pool::{OperationPool, PersistedOperationPool};
use parking_lot::{Mutex, RwLock};
use safe_arith::SafeArith;
use slasher::Slasher;
use slog::{crit, debug, error, info, trace, warn, Logger};
use slot_clock::SlotClock;
use ssz::Encode;
use state_processing::{
    common::get_indexed_attestation,
    per_block_processing,
    per_block_processing::errors::AttestationValidationError,
    per_slot_processing,
    state_advance::{complete_state_advance, partial_state_advance},
    BlockSignatureStrategy, SigVerifiedOp, VerifyBlockRoot,
};
use std::cmp::Ordering;
use std::collections::HashMap;
use std::collections::HashSet;
use std::io::prelude::*;
use std::marker::PhantomData;
use std::sync::Arc;
use std::time::{Duration, Instant};
use store::iter::{BlockRootsIterator, ParentRootBlockIterator, StateRootsIterator};
use store::{
    DatabaseBlock, Error as DBError, HotColdDB, KeyValueStore, KeyValueStoreOp, StoreItem, StoreOp,
};
use task_executor::{ShutdownReason, TaskExecutor};
use tree_hash::TreeHash;
use types::beacon_state::CloneConfig;
use types::*;

pub use crate::canonical_head::{CanonicalHead, CanonicalHeadRwLock};
pub use fork_choice::CountUnrealized;

pub type ForkChoiceError = fork_choice::Error<crate::ForkChoiceStoreError>;

/// Alias to appease clippy.
type HashBlockTuple<E> = (Hash256, Arc<SignedBeaconBlock<E>>);

/// The time-out before failure during an operation to take a read/write RwLock on the block
/// processing cache.
pub const BLOCK_PROCESSING_CACHE_LOCK_TIMEOUT: Duration = Duration::from_secs(1);
/// The time-out before failure during an operation to take a read/write RwLock on the
/// attestation cache.
pub const ATTESTATION_CACHE_LOCK_TIMEOUT: Duration = Duration::from_secs(1);

/// The time-out before failure during an operation to take a read/write RwLock on the
/// validator pubkey cache.
pub const VALIDATOR_PUBKEY_CACHE_LOCK_TIMEOUT: Duration = Duration::from_secs(1);

/// The latest delay from the start of the slot at which to attempt a 1-slot re-org.
fn max_re_org_slot_delay(seconds_per_slot: u64) -> Duration {
    // Allow at least half of the attestation deadline for the block to propagate.
    Duration::from_secs(seconds_per_slot) / 6
}

// These keys are all zero because they get stored in different columns, see `DBColumn` type.
pub const BEACON_CHAIN_DB_KEY: Hash256 = Hash256::zero();
pub const OP_POOL_DB_KEY: Hash256 = Hash256::zero();
pub const ETH1_CACHE_DB_KEY: Hash256 = Hash256::zero();
pub const FORK_CHOICE_DB_KEY: Hash256 = Hash256::zero();

/// Defines how old a block can be before it's no longer a candidate for the early attester cache.
const EARLY_ATTESTER_CACHE_HISTORIC_SLOTS: u64 = 4;

/// Defines a distance between the head block slot and the current slot.
///
/// If the head block is older than this value, don't bother preparing beacon proposers.
const PREPARE_PROPOSER_HISTORIC_EPOCHS: u64 = 4;

/// If the head is more than `MAX_PER_SLOT_FORK_CHOICE_DISTANCE` slots behind the wall-clock slot, DO NOT
/// run the per-slot tasks (primarily fork choice).
///
/// This prevents unnecessary work during sync.
const MAX_PER_SLOT_FORK_CHOICE_DISTANCE: u64 = 4;

/// Reported to the user when the justified block has an invalid execution payload.
pub const INVALID_JUSTIFIED_PAYLOAD_SHUTDOWN_REASON: &str =
    "Justified block has an invalid execution payload.";

pub const INVALID_FINALIZED_MERGE_TRANSITION_BLOCK_SHUTDOWN_REASON: &str =
    "Finalized merge transition block is invalid.";

/// Defines the behaviour when a block/block-root for a skipped slot is requested.
pub enum WhenSlotSkipped {
    /// If the slot is a skip slot, return `None`.
    ///
    /// This is how the HTTP API behaves.
    None,
    /// If the slot it a skip slot, return the previous non-skipped block.
    ///
    /// This is generally how the specification behaves.
    Prev,
}

/// The result of a chain segment processing.
pub enum ChainSegmentResult<T: EthSpec> {
    /// Processing this chain segment finished successfully.
    Successful { imported_blocks: usize },
    /// There was an error processing this chain segment. Before the error, some blocks could
    /// have been imported.
    Failed {
        imported_blocks: usize,
        error: BlockError<T>,
    },
}

/// Configure the signature verification of produced blocks.
pub enum ProduceBlockVerification {
    VerifyRandao,
    NoVerification,
}

/// The accepted clock drift for nodes gossiping blocks and attestations. See:
///
/// https://github.com/ethereum/eth2.0-specs/blob/v0.12.1/specs/phase0/p2p-interface.md#configuration
pub const MAXIMUM_GOSSIP_CLOCK_DISPARITY: Duration = Duration::from_millis(500);

#[derive(Debug, PartialEq)]
pub enum AttestationProcessingOutcome {
    Processed,
    EmptyAggregationBitfield,
    UnknownHeadBlock {
        beacon_block_root: Hash256,
    },
    /// The attestation is attesting to a state that is later than itself. (Viz., attesting to the
    /// future).
    AttestsToFutureBlock {
        block: Slot,
        attestation: Slot,
    },
    /// The slot is finalized, no need to import.
    FinalizedSlot {
        attestation: Slot,
        finalized: Slot,
    },
    FutureEpoch {
        attestation_epoch: Epoch,
        current_epoch: Epoch,
    },
    PastEpoch {
        attestation_epoch: Epoch,
        current_epoch: Epoch,
    },
    BadTargetEpoch,
    UnknownTargetRoot(Hash256),
    InvalidSignature,
    NoCommitteeForSlotAndIndex {
        slot: Slot,
        index: CommitteeIndex,
    },
    Invalid(AttestationValidationError),
}

/// Defines how a `BeaconState` should be "skipped" through skip-slots.
pub enum StateSkipConfig {
    /// Calculate the state root during each skip slot, producing a fully-valid `BeaconState`.
    WithStateRoots,
    /// Don't calculate the state root at each slot, instead just use the zero hash. This is orders
    /// of magnitude faster, however it produces a partially invalid state.
    ///
    /// This state is useful for operations that don't use the state roots; e.g., for calculating
    /// the shuffling.
    WithoutStateRoots,
}

pub trait BeaconChainTypes: Send + Sync + 'static {
    type HotStore: store::ItemStore<Self::EthSpec>;
    type ColdStore: store::ItemStore<Self::EthSpec>;
    type SlotClock: slot_clock::SlotClock;
    type Eth1Chain: Eth1ChainBackend<Self::EthSpec>;
    type EthSpec: types::EthSpec;
}

/// Used internally to split block production into discrete functions.
struct PartialBeaconBlock<E: EthSpec, Payload> {
    state: BeaconState<E>,
    slot: Slot,
    proposer_index: u64,
    parent_root: Hash256,
    randao_reveal: Signature,
    eth1_data: Eth1Data,
    graffiti: Graffiti,
    proposer_slashings: Vec<ProposerSlashing>,
    attester_slashings: Vec<AttesterSlashing<E>>,
    attestations: Vec<Attestation<E>>,
    deposits: Vec<Deposit>,
    voluntary_exits: Vec<SignedVoluntaryExit>,
    sync_aggregate: Option<SyncAggregate<E>>,
    prepare_payload_handle: Option<PreparePayloadHandle<Payload>>,
}

pub type BeaconForkChoice<T> = ForkChoice<
    BeaconForkChoiceStore<
        <T as BeaconChainTypes>::EthSpec,
        <T as BeaconChainTypes>::HotStore,
        <T as BeaconChainTypes>::ColdStore,
    >,
    <T as BeaconChainTypes>::EthSpec,
>;

pub type BeaconStore<T> = Arc<
    HotColdDB<
        <T as BeaconChainTypes>::EthSpec,
        <T as BeaconChainTypes>::HotStore,
        <T as BeaconChainTypes>::ColdStore,
    >,
>;

/// Represents the "Beacon Chain" component of Ethereum 2.0. Allows import of blocks and block
/// operations and chooses a canonical head.
pub struct BeaconChain<T: BeaconChainTypes> {
    pub spec: ChainSpec,
    /// Configuration for `BeaconChain` runtime behaviour.
    pub config: ChainConfig,
    /// Persistent storage for blocks, states, etc. Typically an on-disk store, such as LevelDB.
    pub store: BeaconStore<T>,
    /// Used for spawning async and blocking tasks.
    pub task_executor: TaskExecutor,
    /// Database migrator for running background maintenance on the store.
    pub store_migrator: BackgroundMigrator<T::EthSpec, T::HotStore, T::ColdStore>,
    /// Reports the current slot, typically based upon the system clock.
    pub slot_clock: T::SlotClock,
    /// Stores all operations (e.g., `Attestation`, `Deposit`, etc) that are candidates for
    /// inclusion in a block.
    pub op_pool: OperationPool<T::EthSpec>,
    /// A pool of attestations dedicated to the "naive aggregation strategy" defined in the eth2
    /// specs.
    ///
    /// This pool accepts `Attestation` objects that only have one aggregation bit set and provides
    /// a method to get an aggregated `Attestation` for some `AttestationData`.
    pub naive_aggregation_pool: RwLock<NaiveAggregationPool<AggregatedAttestationMap<T::EthSpec>>>,
    /// A pool of `SyncCommitteeContribution` dedicated to the "naive aggregation strategy" defined in the eth2
    /// specs.
    ///
    /// This pool accepts `SyncCommitteeContribution` objects that only have one aggregation bit set and provides
    /// a method to get an aggregated `SyncCommitteeContribution` for some `SyncCommitteeContributionData`.
    pub naive_sync_aggregation_pool:
        RwLock<NaiveAggregationPool<SyncContributionAggregateMap<T::EthSpec>>>,
    /// Contains a store of attestations which have been observed by the beacon chain.
    pub(crate) observed_attestations: RwLock<ObservedAggregateAttestations<T::EthSpec>>,
    /// Contains a store of sync contributions which have been observed by the beacon chain.
    pub(crate) observed_sync_contributions: RwLock<ObservedSyncContributions<T::EthSpec>>,
    /// Maintains a record of which validators have been seen to publish gossip attestations in
    /// recent epochs.
    pub observed_gossip_attesters: RwLock<ObservedAttesters<T::EthSpec>>,
    /// Maintains a record of which validators have been seen to have attestations included in
    /// blocks in recent epochs.
    pub observed_block_attesters: RwLock<ObservedAttesters<T::EthSpec>>,
    /// Maintains a record of which validators have been seen sending sync messages in recent epochs.
    pub(crate) observed_sync_contributors: RwLock<ObservedSyncContributors<T::EthSpec>>,
    /// Maintains a record of which validators have been seen to create `SignedAggregateAndProofs`
    /// in recent epochs.
    pub observed_aggregators: RwLock<ObservedAggregators<T::EthSpec>>,
    /// Maintains a record of which validators have been seen to create `SignedContributionAndProofs`
    /// in recent epochs.
    pub(crate) observed_sync_aggregators: RwLock<ObservedSyncAggregators<T::EthSpec>>,
    /// Maintains a record of which validators have proposed blocks for each slot.
    pub(crate) observed_block_producers: RwLock<ObservedBlockProducers<T::EthSpec>>,
    /// Maintains a record of which validators have submitted voluntary exits.
    pub(crate) observed_voluntary_exits: Mutex<ObservedOperations<SignedVoluntaryExit, T::EthSpec>>,
    /// Maintains a record of which validators we've seen proposer slashings for.
    pub(crate) observed_proposer_slashings: Mutex<ObservedOperations<ProposerSlashing, T::EthSpec>>,
    /// Maintains a record of which validators we've seen attester slashings for.
    pub(crate) observed_attester_slashings:
        Mutex<ObservedOperations<AttesterSlashing<T::EthSpec>, T::EthSpec>>,
    /// Provides information from the Ethereum 1 (PoW) chain.
    pub eth1_chain: Option<Eth1Chain<T::Eth1Chain, T::EthSpec>>,
    /// Interfaces with the execution client.
    pub execution_layer: Option<ExecutionLayer<T::EthSpec>>,
    /// Stores information about the canonical head and finalized/justified checkpoints of the
    /// chain. Also contains the fork choice struct, for computing the canonical head.
    pub canonical_head: CanonicalHead<T>,
    /// The root of the genesis block.
    pub genesis_block_root: Hash256,
    /// The root of the genesis state.
    pub genesis_state_root: Hash256,
    /// The root of the list of genesis validators, used during syncing.
    pub genesis_validators_root: Hash256,
    /// Transmitter used to indicate that slot-start fork choice has completed running.
    pub fork_choice_signal_tx: Option<ForkChoiceSignalTx>,
    /// Receiver used by block production to wait on slot-start fork choice.
    pub fork_choice_signal_rx: Option<ForkChoiceSignalRx>,
    /// The genesis time of this `BeaconChain` (seconds since UNIX epoch).
    pub genesis_time: u64,
    /// A handler for events generated by the beacon chain. This is only initialized when the
    /// HTTP server is enabled.
    pub event_handler: Option<ServerSentEventHandler<T::EthSpec>>,
    /// Used to track the heads of the beacon chain.
    pub(crate) head_tracker: Arc<HeadTracker>,
    /// A cache dedicated to block processing.
    pub(crate) snapshot_cache: TimeoutRwLock<SnapshotCache<T::EthSpec>>,
    /// Caches the attester shuffling for a given epoch and shuffling key root.
    pub shuffling_cache: TimeoutRwLock<ShufflingCache>,
    /// Caches the beacon block proposer shuffling for a given epoch and shuffling key root.
    pub beacon_proposer_cache: Mutex<BeaconProposerCache>,
    /// Caches a map of `validator_index -> validator_pubkey`.
    pub(crate) validator_pubkey_cache: TimeoutRwLock<ValidatorPubkeyCache<T>>,
    /// A cache used when producing attestations.
    pub(crate) attester_cache: Arc<AttesterCache>,
    /// A cache used when producing attestations whilst the head block is still being imported.
    pub early_attester_cache: EarlyAttesterCache<T::EthSpec>,
    /// A cache used to keep track of various block timings.
    pub block_times_cache: Arc<RwLock<BlockTimesCache>>,
    /// A cache used to track pre-finalization block roots for quick rejection.
    pub pre_finalization_block_cache: PreFinalizationBlockCache,
    /// Sender given to tasks, so that if they encounter a state in which execution cannot
    /// continue they can request that everything shuts down.
    pub shutdown_sender: Sender<ShutdownReason>,
    /// Logging to CLI, etc.
    pub(crate) log: Logger,
    /// Arbitrary bytes included in the blocks.
    pub(crate) graffiti: Graffiti,
    /// Optional slasher.
    pub slasher: Option<Arc<Slasher<T::EthSpec>>>,
    /// Provides monitoring of a set of explicitly defined validators.
    pub validator_monitor: RwLock<ValidatorMonitor<T::EthSpec>>,
}

type BeaconBlockAndState<T, Payload> = (BeaconBlock<T, Payload>, BeaconState<T>);

impl<T: BeaconChainTypes> BeaconChain<T> {
    /// Persists the head tracker and fork choice.
    ///
    /// We do it atomically even though no guarantees need to be made about blocks from
    /// the head tracker also being present in fork choice.
    pub fn persist_head_and_fork_choice(&self) -> Result<(), Error> {
        let mut batch = vec![];

        let _head_timer = metrics::start_timer(&metrics::PERSIST_HEAD);
        batch.push(self.persist_head_in_batch());

        let _fork_choice_timer = metrics::start_timer(&metrics::PERSIST_FORK_CHOICE);
        batch.push(self.persist_fork_choice_in_batch());

        self.store.hot_db.do_atomically(batch)?;

        Ok(())
    }

    /// Return a `PersistedBeaconChain` without reference to a `BeaconChain`.
    pub fn make_persisted_head(
        genesis_block_root: Hash256,
        head_tracker: &HeadTracker,
    ) -> PersistedBeaconChain {
        PersistedBeaconChain {
            _canonical_head_block_root: DUMMY_CANONICAL_HEAD_BLOCK_ROOT,
            genesis_block_root,
            ssz_head_tracker: head_tracker.to_ssz_container(),
        }
    }

    /// Return a database operation for writing the beacon chain head to disk.
    pub fn persist_head_in_batch(&self) -> KeyValueStoreOp {
        Self::persist_head_in_batch_standalone(self.genesis_block_root, &self.head_tracker)
    }

    pub fn persist_head_in_batch_standalone(
        genesis_block_root: Hash256,
        head_tracker: &HeadTracker,
    ) -> KeyValueStoreOp {
        Self::make_persisted_head(genesis_block_root, head_tracker)
            .as_kv_store_op(BEACON_CHAIN_DB_KEY)
    }

    /// Load fork choice from disk, returning `None` if it isn't found.
    pub fn load_fork_choice(
        store: BeaconStore<T>,
        spec: &ChainSpec,
    ) -> Result<Option<BeaconForkChoice<T>>, Error> {
        let persisted_fork_choice =
            match store.get_item::<PersistedForkChoice>(&FORK_CHOICE_DB_KEY)? {
                Some(fc) => fc,
                None => return Ok(None),
            };

        let fc_store =
            BeaconForkChoiceStore::from_persisted(persisted_fork_choice.fork_choice_store, store)?;

        Ok(Some(ForkChoice::from_persisted(
            persisted_fork_choice.fork_choice,
            fc_store,
            spec,
        )?))
    }

    /// Persists `self.op_pool` to disk.
    ///
    /// ## Notes
    ///
    /// This operation is typically slow and causes a lot of allocations. It should be used
    /// sparingly.
    pub fn persist_op_pool(&self) -> Result<(), Error> {
        let _timer = metrics::start_timer(&metrics::PERSIST_OP_POOL);

        self.store.put_item(
            &OP_POOL_DB_KEY,
            &PersistedOperationPool::from_operation_pool(&self.op_pool),
        )?;

        Ok(())
    }

    /// Persists `self.eth1_chain` and its caches to disk.
    pub fn persist_eth1_cache(&self) -> Result<(), Error> {
        let _timer = metrics::start_timer(&metrics::PERSIST_OP_POOL);

        if let Some(eth1_chain) = self.eth1_chain.as_ref() {
            self.store
                .put_item(&ETH1_CACHE_DB_KEY, &eth1_chain.as_ssz_container())?;
        }

        Ok(())
    }

    /// Returns the slot _right now_ according to `self.slot_clock`. Returns `Err` if the slot is
    /// unavailable.
    ///
    /// The slot might be unavailable due to an error with the system clock, or if the present time
    /// is before genesis (i.e., a negative slot).
    pub fn slot(&self) -> Result<Slot, Error> {
        self.slot_clock.now().ok_or(Error::UnableToReadSlot)
    }

    /// Returns the epoch _right now_ according to `self.slot_clock`. Returns `Err` if the epoch is
    /// unavailable.
    ///
    /// The epoch might be unavailable due to an error with the system clock, or if the present time
    /// is before genesis (i.e., a negative epoch).
    pub fn epoch(&self) -> Result<Epoch, Error> {
        self.slot()
            .map(|slot| slot.epoch(T::EthSpec::slots_per_epoch()))
    }

    /// Iterates across all `(block_root, slot)` pairs from `start_slot`
    /// to the head of the chain (inclusive).
    ///
    /// ## Notes
    ///
    /// - `slot` always increases by `1`.
    /// - Skipped slots contain the root of the closest prior
    ///     non-skipped slot (identical to the way they are stored in `state.block_roots`).
    /// - Iterator returns `(Hash256, Slot)`.
    ///
    /// Will return a `BlockOutOfRange` error if the requested start slot is before the period of
    /// history for which we have blocks stored. See `get_oldest_block_slot`.
    pub fn forwards_iter_block_roots(
        &self,
        start_slot: Slot,
    ) -> Result<impl Iterator<Item = Result<(Hash256, Slot), Error>> + '_, Error> {
        let oldest_block_slot = self.store.get_oldest_block_slot();
        if start_slot < oldest_block_slot {
            return Err(Error::HistoricalBlockError(
                HistoricalBlockError::BlockOutOfRange {
                    slot: start_slot,
                    oldest_block_slot,
                },
            ));
        }

        let local_head = self.head_snapshot();

        let iter = self.store.forwards_block_roots_iterator(
            start_slot,
            local_head.beacon_state.clone_with(CloneConfig::none()),
            local_head.beacon_block_root,
            &self.spec,
        )?;

        Ok(iter.map(|result| result.map_err(Into::into)))
    }

    /// Even more efficient variant of `forwards_iter_block_roots` that will avoid cloning the head
    /// state if it isn't required for the requested range of blocks.
    /// The range [start_slot, end_slot] is inclusive (ie `start_slot <= end_slot`)
    pub fn forwards_iter_block_roots_until(
        &self,
        start_slot: Slot,
        end_slot: Slot,
    ) -> Result<impl Iterator<Item = Result<(Hash256, Slot), Error>> + '_, Error> {
        let oldest_block_slot = self.store.get_oldest_block_slot();
        if start_slot < oldest_block_slot {
            return Err(Error::HistoricalBlockError(
                HistoricalBlockError::BlockOutOfRange {
                    slot: start_slot,
                    oldest_block_slot,
                },
            ));
        }

        self.with_head(move |head| {
            let iter = self.store.forwards_block_roots_iterator_until(
                start_slot,
                end_slot,
                || {
                    (
                        head.beacon_state.clone_with_only_committee_caches(),
                        head.beacon_block_root,
                    )
                },
                &self.spec,
            )?;
            Ok(iter
                .map(|result| result.map_err(Into::into))
                .take_while(move |result| {
                    result.as_ref().map_or(true, |(_, slot)| *slot <= end_slot)
                }))
        })
    }

    /// Traverse backwards from `block_root` to find the block roots of its ancestors.
    ///
    /// ## Notes
    ///
    /// - `slot` always decreases by `1`.
    /// - Skipped slots contain the root of the closest prior
    ///     non-skipped slot (identical to the way they are stored in `state.block_roots`) .
    /// - Iterator returns `(Hash256, Slot)`.
    /// - The provided `block_root` is included as the first item in the iterator.
    pub fn rev_iter_block_roots_from(
        &self,
        block_root: Hash256,
    ) -> Result<impl Iterator<Item = Result<(Hash256, Slot), Error>> + '_, Error> {
        let block = self
            .get_blinded_block(&block_root)?
            .ok_or(Error::MissingBeaconBlock(block_root))?;
        let state = self
            .get_state(&block.state_root(), Some(block.slot()))?
            .ok_or_else(|| Error::MissingBeaconState(block.state_root()))?;
        let iter = BlockRootsIterator::owned(&self.store, state);
        Ok(std::iter::once(Ok((block_root, block.slot())))
            .chain(iter)
            .map(|result| result.map_err(|e| e.into())))
    }

    /// Iterates backwards across all `(state_root, slot)` pairs starting from
    /// an arbitrary `BeaconState` to the earliest reachable ancestor (may or may not be genesis).
    ///
    /// ## Notes
    ///
    /// - `slot` always decreases by `1`.
    /// - Iterator returns `(Hash256, Slot)`.
    /// - As this iterator starts at the `head` of the chain (viz., the best block), the first slot
    ///     returned may be earlier than the wall-clock slot.
    pub fn rev_iter_state_roots_from<'a>(
        &'a self,
        state_root: Hash256,
        state: &'a BeaconState<T::EthSpec>,
    ) -> impl Iterator<Item = Result<(Hash256, Slot), Error>> + 'a {
        std::iter::once(Ok((state_root, state.slot())))
            .chain(StateRootsIterator::new(&self.store, state))
            .map(|result| result.map_err(Into::into))
    }

    /// Iterates across all `(state_root, slot)` pairs from `start_slot`
    /// to the head of the chain (inclusive).
    ///
    /// ## Notes
    ///
    /// - `slot` always increases by `1`.
    /// - Iterator returns `(Hash256, Slot)`.
    pub fn forwards_iter_state_roots(
        &self,
        start_slot: Slot,
    ) -> Result<impl Iterator<Item = Result<(Hash256, Slot), Error>> + '_, Error> {
        let local_head = self.head_snapshot();

        let iter = self.store.forwards_state_roots_iterator(
            start_slot,
            local_head.beacon_state_root(),
            local_head.beacon_state.clone_with(CloneConfig::none()),
            &self.spec,
        )?;

        Ok(iter.map(|result| result.map_err(Into::into)))
    }

    /// Super-efficient forwards state roots iterator that avoids cloning the head if the state
    /// roots lie entirely within the freezer database.
    ///
    /// The iterator returned will include roots for `start_slot..=end_slot`, i.e.  it
    /// is endpoint inclusive.
    pub fn forwards_iter_state_roots_until(
        &self,
        start_slot: Slot,
        end_slot: Slot,
    ) -> Result<impl Iterator<Item = Result<(Hash256, Slot), Error>> + '_, Error> {
        self.with_head(move |head| {
            let iter = self.store.forwards_state_roots_iterator_until(
                start_slot,
                end_slot,
                || {
                    (
                        head.beacon_state.clone_with_only_committee_caches(),
                        head.beacon_state_root(),
                    )
                },
                &self.spec,
            )?;
            Ok(iter
                .map(|result| result.map_err(Into::into))
                .take_while(move |result| {
                    result.as_ref().map_or(true, |(_, slot)| *slot <= end_slot)
                }))
        })
    }

    /// Returns the block at the given slot, if any. Only returns blocks in the canonical chain.
    ///
    /// Use the `skips` parameter to define the behaviour when `request_slot` is a skipped slot.
    ///
    /// ## Errors
    ///
    /// May return a database error.
    pub fn block_at_slot(
        &self,
        request_slot: Slot,
        skips: WhenSlotSkipped,
    ) -> Result<Option<SignedBlindedBeaconBlock<T::EthSpec>>, Error> {
        let root = self.block_root_at_slot(request_slot, skips)?;

        if let Some(block_root) = root {
            Ok(self.store.get_blinded_block(&block_root)?)
        } else {
            Ok(None)
        }
    }

    /// Returns the state root at the given slot, if any. Only returns state roots in the canonical chain.
    ///
    /// ## Errors
    ///
    /// May return a database error.
    pub fn state_root_at_slot(&self, request_slot: Slot) -> Result<Option<Hash256>, Error> {
        if request_slot > self.slot()? {
            return Ok(None);
        } else if request_slot == self.spec.genesis_slot {
            return Ok(Some(self.genesis_state_root));
        }

        // Check limits w.r.t historic state bounds.
        let (historic_lower_limit, historic_upper_limit) = self.store.get_historic_state_limits();
        if request_slot > historic_lower_limit && request_slot < historic_upper_limit {
            return Ok(None);
        }

        // Try an optimized path of reading the root directly from the head state.
        let fast_lookup: Option<Hash256> = self.with_head(|head| {
            if head.beacon_block.slot() <= request_slot {
                // Return the head state root if all slots between the request and the head are skipped.
                Ok(Some(head.beacon_state_root()))
            } else if let Ok(root) = head.beacon_state.get_state_root(request_slot) {
                // Return the root if it's easily accessible from the head state.
                Ok(Some(*root))
            } else {
                // Fast lookup is not possible.
                Ok::<_, Error>(None)
            }
        })?;

        if let Some(root) = fast_lookup {
            return Ok(Some(root));
        }

        process_results(
            self.forwards_iter_state_roots_until(request_slot, request_slot)?,
            |mut iter| {
                if let Some((root, slot)) = iter.next() {
                    if slot == request_slot {
                        Ok(Some(root))
                    } else {
                        // Sanity check.
                        Err(Error::InconsistentForwardsIter { request_slot, slot })
                    }
                } else {
                    Ok(None)
                }
            },
        )?
    }

    /// Returns the block root at the given slot, if any. Only returns roots in the canonical chain.
    ///
    /// ## Notes
    ///
    /// - Use the `skips` parameter to define the behaviour when `request_slot` is a skipped slot.
    /// - Returns `Ok(None)` for any slot higher than the current wall-clock slot, or less than
    ///   the oldest known block slot.
    pub fn block_root_at_slot(
        &self,
        request_slot: Slot,
        skips: WhenSlotSkipped,
    ) -> Result<Option<Hash256>, Error> {
        match skips {
            WhenSlotSkipped::None => self.block_root_at_slot_skips_none(request_slot),
            WhenSlotSkipped::Prev => self.block_root_at_slot_skips_prev(request_slot),
        }
        .or_else(|e| match e {
            Error::HistoricalBlockError(_) => Ok(None),
            e => Err(e),
        })
    }

    /// Returns the block root at the given slot, if any. Only returns roots in the canonical chain.
    ///
    /// ## Notes
    ///
    /// - Returns `Ok(None)` if the given `Slot` was skipped.
    /// - Returns `Ok(None)` for any slot higher than the current wall-clock slot.
    ///
    /// ## Errors
    ///
    /// May return a database error.
    fn block_root_at_slot_skips_none(&self, request_slot: Slot) -> Result<Option<Hash256>, Error> {
        if request_slot > self.slot()? {
            return Ok(None);
        } else if request_slot == self.spec.genesis_slot {
            return Ok(Some(self.genesis_block_root));
        }

        let prev_slot = request_slot.saturating_sub(1_u64);

        // Try an optimized path of reading the root directly from the head state.
        let fast_lookup: Option<Option<Hash256>> = self.with_head(|head| {
            let state = &head.beacon_state;

            // Try find the root for the `request_slot`.
            let request_root_opt = match state.slot().cmp(&request_slot) {
                // It's always a skip slot if the head is less than the request slot, return early.
                Ordering::Less => return Ok(Some(None)),
                // The request slot is the head slot.
                Ordering::Equal => Some(head.beacon_block_root),
                // Try find the request slot in the state.
                Ordering::Greater => state.get_block_root(request_slot).ok().copied(),
            };

            if let Some(request_root) = request_root_opt {
                if let Ok(prev_root) = state.get_block_root(prev_slot) {
                    return Ok(Some((*prev_root != request_root).then(|| request_root)));
                }
            }

            // Fast lookup is not possible.
            Ok::<_, Error>(None)
        })?;
        if let Some(root_opt) = fast_lookup {
            return Ok(root_opt);
        }

        if let Some(((prev_root, _), (curr_root, curr_slot))) = process_results(
            self.forwards_iter_block_roots_until(prev_slot, request_slot)?,
            |iter| iter.tuple_windows().next(),
        )? {
            // Sanity check.
            if curr_slot != request_slot {
                return Err(Error::InconsistentForwardsIter {
                    request_slot,
                    slot: curr_slot,
                });
            }
            Ok((curr_root != prev_root).then(|| curr_root))
        } else {
            Ok(None)
        }
    }

    /// Returns the block root at the given slot, if any. Only returns roots in the canonical chain.
    ///
    /// ## Notes
    ///
    /// - Returns the root at the previous non-skipped slot if the given `Slot` was skipped.
    /// - Returns `Ok(None)` for any slot higher than the current wall-clock slot.
    ///
    /// ## Errors
    ///
    /// May return a database error.
    fn block_root_at_slot_skips_prev(&self, request_slot: Slot) -> Result<Option<Hash256>, Error> {
        if request_slot > self.slot()? {
            return Ok(None);
        } else if request_slot == self.spec.genesis_slot {
            return Ok(Some(self.genesis_block_root));
        }

        // Try an optimized path of reading the root directly from the head state.
        let fast_lookup: Option<Hash256> = self.with_head(|head| {
            if head.beacon_block.slot() <= request_slot {
                // Return the head root if all slots between the request and the head are skipped.
                Ok(Some(head.beacon_block_root))
            } else if let Ok(root) = head.beacon_state.get_block_root(request_slot) {
                // Return the root if it's easily accessible from the head state.
                Ok(Some(*root))
            } else {
                // Fast lookup is not possible.
                Ok::<_, Error>(None)
            }
        })?;
        if let Some(root) = fast_lookup {
            return Ok(Some(root));
        }

        process_results(
            self.forwards_iter_block_roots_until(request_slot, request_slot)?,
            |mut iter| {
                if let Some((root, slot)) = iter.next() {
                    if slot == request_slot {
                        Ok(Some(root))
                    } else {
                        // Sanity check.
                        Err(Error::InconsistentForwardsIter { request_slot, slot })
                    }
                } else {
                    Ok(None)
                }
            },
        )?
    }

    /// Returns the block at the given root, if any.
    ///
    /// Will also check the early attester cache for the block. Because of this, there's no
    /// guarantee that a block returned from this function has a `BeaconState` available in
    /// `self.store`. The expected use for this function is *only* for returning blocks requested
    /// from P2P peers.
    ///
    /// ## Errors
    ///
    /// May return a database error.
    pub async fn get_block_checking_early_attester_cache(
        &self,
        block_root: &Hash256,
    ) -> Result<Option<Arc<SignedBeaconBlock<T::EthSpec>>>, Error> {
        if let Some(block) = self.early_attester_cache.get_block(*block_root) {
            return Ok(Some(block));
        }
        Ok(self.get_block(block_root).await?.map(Arc::new))
    }

    /// Returns the block at the given root, if any.
    ///
    /// ## Errors
    ///
    /// May return a database error.
    pub async fn get_block(
        &self,
        block_root: &Hash256,
    ) -> Result<Option<SignedBeaconBlock<T::EthSpec>>, Error> {
        // Load block from database, returning immediately if we have the full block w payload
        // stored.
        let blinded_block = match self.store.try_get_full_block(block_root)? {
            Some(DatabaseBlock::Full(block)) => return Ok(Some(block)),
            Some(DatabaseBlock::Blinded(block)) => block,
            None => return Ok(None),
        };

        // If we only have a blinded block, load the execution payload from the EL.
        let block_message = blinded_block.message();
        let execution_payload_header = &block_message
            .execution_payload()
            .map_err(|_| Error::BlockVariantLacksExecutionPayload(*block_root))?
            .execution_payload_header;

        let exec_block_hash = execution_payload_header.block_hash;

        let execution_payload = self
            .execution_layer
            .as_ref()
            .ok_or(Error::ExecutionLayerMissing)?
            .get_payload_by_block_hash(exec_block_hash)
            .await
            .map_err(|e| Error::ExecutionLayerErrorPayloadReconstruction(exec_block_hash, e))?
            .ok_or(Error::BlockHashMissingFromExecutionLayer(exec_block_hash))?;

        // Verify payload integrity.
        let header_from_payload = ExecutionPayloadHeader::from(&execution_payload);
        if header_from_payload != *execution_payload_header {
            for txn in &execution_payload.transactions {
                debug!(
                    self.log,
                    "Reconstructed txn";
                    "bytes" => format!("0x{}", hex::encode(&**txn)),
                );
            }

            return Err(Error::InconsistentPayloadReconstructed {
                slot: blinded_block.slot(),
                exec_block_hash,
                canonical_payload_root: execution_payload_header.tree_hash_root(),
                reconstructed_payload_root: header_from_payload.tree_hash_root(),
                canonical_transactions_root: execution_payload_header.transactions_root,
                reconstructed_transactions_root: header_from_payload.transactions_root,
            });
        }

        // Add the payload to the block to form a full block.
        blinded_block
            .try_into_full_block(Some(execution_payload))
            .ok_or(Error::AddPayloadLogicError)
            .map(Some)
    }

    pub fn get_blinded_block(
        &self,
        block_root: &Hash256,
    ) -> Result<Option<SignedBlindedBeaconBlock<T::EthSpec>>, Error> {
        Ok(self.store.get_blinded_block(block_root)?)
    }

    /// Returns the state at the given root, if any.
    ///
    /// ## Errors
    ///
    /// May return a database error.
    pub fn get_state(
        &self,
        state_root: &Hash256,
        slot: Option<Slot>,
    ) -> Result<Option<BeaconState<T::EthSpec>>, Error> {
        Ok(self.store.get_state(state_root, slot)?)
    }

    /// Return the sync committee at `slot + 1` from the canonical chain.
    ///
    /// This is useful when dealing with sync committee messages, because messages are signed
    /// and broadcast one slot prior to the slot of the sync committee (which is relevant at
    /// sync committee period boundaries).
    pub fn sync_committee_at_next_slot(
        &self,
        slot: Slot,
    ) -> Result<Arc<SyncCommittee<T::EthSpec>>, Error> {
        let epoch = slot.safe_add(1)?.epoch(T::EthSpec::slots_per_epoch());
        self.sync_committee_at_epoch(epoch)
    }

    /// Return the sync committee at `epoch` from the canonical chain.
    pub fn sync_committee_at_epoch(
        &self,
        epoch: Epoch,
    ) -> Result<Arc<SyncCommittee<T::EthSpec>>, Error> {
        // Try to read a committee from the head. This will work most of the time, but will fail
        // for faraway committees, or if there are skipped slots at the transition to Altair.
        let spec = &self.spec;
        let committee_from_head =
            self.with_head(
                |head| match head.beacon_state.get_built_sync_committee(epoch, spec) {
                    Ok(committee) => Ok(Some(committee.clone())),
                    Err(BeaconStateError::SyncCommitteeNotKnown { .. })
                    | Err(BeaconStateError::IncorrectStateVariant) => Ok(None),
                    Err(e) => Err(Error::from(e)),
                },
            )?;

        if let Some(committee) = committee_from_head {
            Ok(committee)
        } else {
            // Slow path: load a state (or advance the head).
            let sync_committee_period = epoch.sync_committee_period(spec)?;
            let committee = self
                .state_for_sync_committee_period(sync_committee_period)?
                .get_built_sync_committee(epoch, spec)?
                .clone();
            Ok(committee)
        }
    }

    /// Load a state suitable for determining the sync committee for the given period.
    ///
    /// Specifically, the state at the start of the *previous* sync committee period.
    ///
    /// This is sufficient for historical duties, and efficient in the case where the head
    /// is lagging the current period and we need duties for the next period (because we only
    /// have to transition the head to start of the current period).
    ///
    /// We also need to ensure that the load slot is after the Altair fork.
    ///
    /// **WARNING**: the state returned will have dummy state roots. It should only be used
    /// for its sync committees (determining duties, etc).
    pub fn state_for_sync_committee_period(
        &self,
        sync_committee_period: u64,
    ) -> Result<BeaconState<T::EthSpec>, Error> {
        let altair_fork_epoch = self
            .spec
            .altair_fork_epoch
            .ok_or(Error::AltairForkDisabled)?;

        let load_slot = std::cmp::max(
            self.spec.epochs_per_sync_committee_period * sync_committee_period.saturating_sub(1),
            altair_fork_epoch,
        )
        .start_slot(T::EthSpec::slots_per_epoch());

        self.state_at_slot(load_slot, StateSkipConfig::WithoutStateRoots)
    }

    /// Returns the current heads of the `BeaconChain`. For the canonical head, see `Self::head`.
    ///
    /// Returns `(block_root, block_slot)`.
    pub fn heads(&self) -> Vec<(Hash256, Slot)> {
        self.head_tracker.heads()
    }

    pub fn knows_head(&self, block_hash: &SignedBeaconBlockHash) -> bool {
        self.head_tracker.contains_head((*block_hash).into())
    }

    /// Returns the `BeaconState` at the given slot.
    ///
    /// Returns `None` when the state is not found in the database or there is an error skipping
    /// to a future state.
    pub fn state_at_slot(
        &self,
        slot: Slot,
        config: StateSkipConfig,
    ) -> Result<BeaconState<T::EthSpec>, Error> {
        let head_state = self.head_beacon_state_cloned();

        match slot.cmp(&head_state.slot()) {
            Ordering::Equal => Ok(head_state),
            Ordering::Greater => {
                if slot > head_state.slot() + T::EthSpec::slots_per_epoch() {
                    warn!(
                        self.log,
                        "Skipping more than an epoch";
                        "head_slot" => head_state.slot(),
                        "request_slot" => slot
                    )
                }

                let start_slot = head_state.slot();
                let task_start = Instant::now();
                let max_task_runtime = Duration::from_secs(self.spec.seconds_per_slot);

                let head_state_slot = head_state.slot();
                let mut state = head_state;

                let skip_state_root = match config {
                    StateSkipConfig::WithStateRoots => None,
                    StateSkipConfig::WithoutStateRoots => Some(Hash256::zero()),
                };

                while state.slot() < slot {
                    // Do not allow and forward state skip that takes longer than the maximum task duration.
                    //
                    // This is a protection against nodes doing too much work when they're not synced
                    // to a chain.
                    if task_start + max_task_runtime < Instant::now() {
                        return Err(Error::StateSkipTooLarge {
                            start_slot,
                            requested_slot: slot,
                            max_task_runtime,
                        });
                    }

                    // Note: supplying some `state_root` when it is known would be a cheap and easy
                    // optimization.
                    match per_slot_processing(&mut state, skip_state_root, &self.spec) {
                        Ok(_) => (),
                        Err(e) => {
                            warn!(
                                self.log,
                                "Unable to load state at slot";
                                "error" => ?e,
                                "head_slot" => head_state_slot,
                                "requested_slot" => slot
                            );
                            return Err(Error::NoStateForSlot(slot));
                        }
                    };
                }
                Ok(state)
            }
            Ordering::Less => {
                let state_root =
                    process_results(self.forwards_iter_state_roots_until(slot, slot)?, |iter| {
                        iter.take_while(|(_, current_slot)| *current_slot >= slot)
                            .find(|(_, current_slot)| *current_slot == slot)
                            .map(|(root, _slot)| root)
                    })?
                    .ok_or(Error::NoStateForSlot(slot))?;

                Ok(self
                    .get_state(&state_root, Some(slot))?
                    .ok_or(Error::NoStateForSlot(slot))?)
            }
        }
    }

    /// Returns the `BeaconState` the current slot (viz., `self.slot()`).
    ///
    ///  - A reference to the head state (note: this keeps a read lock on the head, try to use
    ///  sparingly).
    ///  - The head state, but with skipped slots (for states later than the head).
    ///
    ///  Returns `None` when there is an error skipping to a future state or the slot clock cannot
    ///  be read.
    pub fn wall_clock_state(&self) -> Result<BeaconState<T::EthSpec>, Error> {
        self.state_at_slot(self.slot()?, StateSkipConfig::WithStateRoots)
    }

    /// Returns the validator index (if any) for the given public key.
    ///
    /// ## Notes
    ///
    /// This query uses the `validator_pubkey_cache` which contains _all_ validators ever seen,
    /// even if those validators aren't included in the head state. It is important to remember
    /// that just because a validator exists here, it doesn't necessarily exist in all
    /// `BeaconStates`.
    ///
    /// ## Errors
    ///
    /// May return an error if acquiring a read-lock on the `validator_pubkey_cache` times out.
    pub fn validator_index(&self, pubkey: &PublicKeyBytes) -> Result<Option<usize>, Error> {
        let pubkey_cache = self
            .validator_pubkey_cache
            .try_read_for(VALIDATOR_PUBKEY_CACHE_LOCK_TIMEOUT)
            .ok_or(Error::ValidatorPubkeyCacheLockTimeout)?;

        Ok(pubkey_cache.get_index(pubkey))
    }

    /// Return the validator indices of all public keys fetched from an iterator.
    ///
    /// If any public key doesn't belong to a known validator then an error will be returned.
    /// We could consider relaxing this by returning `Vec<Option<usize>>` in future.
    pub fn validator_indices<'a>(
        &self,
        validator_pubkeys: impl Iterator<Item = &'a PublicKeyBytes>,
    ) -> Result<Vec<u64>, Error> {
        let pubkey_cache = self
            .validator_pubkey_cache
            .try_read_for(VALIDATOR_PUBKEY_CACHE_LOCK_TIMEOUT)
            .ok_or(Error::ValidatorPubkeyCacheLockTimeout)?;

        validator_pubkeys
            .map(|pubkey| {
                pubkey_cache
                    .get_index(pubkey)
                    .map(|id| id as u64)
                    .ok_or(Error::ValidatorPubkeyUnknown(*pubkey))
            })
            .collect()
    }

    /// Returns the validator pubkey (if any) for the given validator index.
    ///
    /// ## Notes
    ///
    /// This query uses the `validator_pubkey_cache` which contains _all_ validators ever seen,
    /// even if those validators aren't included in the head state. It is important to remember
    /// that just because a validator exists here, it doesn't necessarily exist in all
    /// `BeaconStates`.
    ///
    /// ## Errors
    ///
    /// May return an error if acquiring a read-lock on the `validator_pubkey_cache` times out.
    pub fn validator_pubkey(&self, validator_index: usize) -> Result<Option<PublicKey>, Error> {
        let pubkey_cache = self
            .validator_pubkey_cache
            .try_read_for(VALIDATOR_PUBKEY_CACHE_LOCK_TIMEOUT)
            .ok_or(Error::ValidatorPubkeyCacheLockTimeout)?;

        Ok(pubkey_cache.get(validator_index).cloned())
    }

    /// As per `Self::validator_pubkey`, but returns `PublicKeyBytes`.
    pub fn validator_pubkey_bytes(
        &self,
        validator_index: usize,
    ) -> Result<Option<PublicKeyBytes>, Error> {
        let pubkey_cache = self
            .validator_pubkey_cache
            .try_read_for(VALIDATOR_PUBKEY_CACHE_LOCK_TIMEOUT)
            .ok_or(Error::ValidatorPubkeyCacheLockTimeout)?;

        Ok(pubkey_cache.get_pubkey_bytes(validator_index).copied())
    }

    /// As per `Self::validator_pubkey_bytes` but will resolve multiple indices at once to avoid
    /// bouncing the read-lock on the pubkey cache.
    ///
    /// Returns a map that may have a length less than `validator_indices.len()` if some indices
    /// were unable to be resolved.
    pub fn validator_pubkey_bytes_many(
        &self,
        validator_indices: &[usize],
    ) -> Result<HashMap<usize, PublicKeyBytes>, Error> {
        let pubkey_cache = self
            .validator_pubkey_cache
            .try_read_for(VALIDATOR_PUBKEY_CACHE_LOCK_TIMEOUT)
            .ok_or(Error::ValidatorPubkeyCacheLockTimeout)?;

        let mut map = HashMap::with_capacity(validator_indices.len());
        for &validator_index in validator_indices {
            if let Some(pubkey) = pubkey_cache.get_pubkey_bytes(validator_index) {
                map.insert(validator_index, *pubkey);
            }
        }
        Ok(map)
    }

    /// Returns the block canonical root of the current canonical chain at a given slot, starting from the given state.
    ///
    /// Returns `None` if the given slot doesn't exist in the chain.
    pub fn root_at_slot_from_state(
        &self,
        target_slot: Slot,
        beacon_block_root: Hash256,
        state: &BeaconState<T::EthSpec>,
    ) -> Result<Option<Hash256>, Error> {
        let iter = BlockRootsIterator::new(&self.store, state);
        let iter_with_head = std::iter::once(Ok((beacon_block_root, state.slot())))
            .chain(iter)
            .map(|result| result.map_err(|e| e.into()));

        process_results(iter_with_head, |mut iter| {
            iter.find(|(_, slot)| *slot == target_slot)
                .map(|(root, _)| root)
        })
    }

    /// Returns the attestation duties for the given validator indices using the shuffling cache.
    ///
    /// An error may be returned if `head_block_root` is a finalized block, this function is only
    /// designed for operations at the head of the chain.
    ///
    /// The returned `Vec` will have the same length as `validator_indices`, any
    /// non-existing/inactive validators will have `None` values.
    ///
    /// ## Notes
    ///
    /// This function will try to use the shuffling cache to return the value. If the value is not
    /// in the shuffling cache, it will be added. Care should be taken not to wash out the
    /// shuffling cache with historical/useless values.
    pub fn validator_attestation_duties(
        &self,
        validator_indices: &[u64],
        epoch: Epoch,
        head_block_root: Hash256,
    ) -> Result<(Vec<Option<AttestationDuty>>, Hash256, ExecutionStatus), Error> {
        let execution_status = self
            .canonical_head
            .fork_choice_read_lock()
            .get_block_execution_status(&head_block_root)
            .ok_or(Error::AttestationHeadNotInForkChoice(head_block_root))?;

        let (duties, dependent_root) = self.with_committee_cache(
            head_block_root,
            epoch,
            |committee_cache, dependent_root| {
                let duties = validator_indices
                    .iter()
                    .map(|validator_index| {
                        let validator_index = *validator_index as usize;
                        committee_cache.get_attestation_duties(validator_index)
                    })
                    .collect();

                Ok((duties, dependent_root))
            },
        )?;
        Ok((duties, dependent_root, execution_status))
    }

    /// Returns an aggregated `Attestation`, if any, that has a matching `attestation.data`.
    ///
    /// The attestation will be obtained from `self.naive_aggregation_pool`.
    pub fn get_aggregated_attestation(
        &self,
        data: &AttestationData,
    ) -> Result<Option<Attestation<T::EthSpec>>, Error> {
        if let Some(attestation) = self.naive_aggregation_pool.read().get(data) {
            self.filter_optimistic_attestation(attestation)
                .map(Option::Some)
        } else {
            Ok(None)
        }
    }

    /// Returns an aggregated `Attestation`, if any, that has a matching
    /// `attestation.data.tree_hash_root()`.
    ///
    /// The attestation will be obtained from `self.naive_aggregation_pool`.
    pub fn get_aggregated_attestation_by_slot_and_root(
        &self,
        slot: Slot,
        attestation_data_root: &Hash256,
    ) -> Result<Option<Attestation<T::EthSpec>>, Error> {
        if let Some(attestation) = self
            .naive_aggregation_pool
            .read()
            .get_by_slot_and_root(slot, attestation_data_root)
        {
            self.filter_optimistic_attestation(attestation)
                .map(Option::Some)
        } else {
            Ok(None)
        }
    }

    /// Returns `Ok(attestation)` if the supplied `attestation` references a valid
    /// `beacon_block_root`.
    fn filter_optimistic_attestation(
        &self,
        attestation: Attestation<T::EthSpec>,
    ) -> Result<Attestation<T::EthSpec>, Error> {
        let beacon_block_root = attestation.data.beacon_block_root;
        match self
            .canonical_head
            .fork_choice_read_lock()
            .get_block_execution_status(&beacon_block_root)
        {
            // The attestation references a block that is not in fork choice, it must be
            // pre-finalization.
            None => Err(Error::CannotAttestToFinalizedBlock { beacon_block_root }),
            // The attestation references a fully valid `beacon_block_root`.
            Some(execution_status) if execution_status.is_valid_or_irrelevant() => Ok(attestation),
            // The attestation references a block that has not been verified by an EL (i.e. it
            // is optimistic or invalid). Don't return the block, return an error instead.
            Some(execution_status) => Err(Error::HeadBlockNotFullyVerified {
                beacon_block_root,
                execution_status,
            }),
        }
    }

    /// Return an aggregated `SyncCommitteeContribution` matching the given `root`.
    pub fn get_aggregated_sync_committee_contribution(
        &self,
        sync_contribution_data: &SyncContributionData,
    ) -> Result<Option<SyncCommitteeContribution<T::EthSpec>>, Error> {
        if let Some(contribution) = self
            .naive_sync_aggregation_pool
            .read()
            .get(sync_contribution_data)
        {
            self.filter_optimistic_sync_committee_contribution(contribution)
                .map(Option::Some)
        } else {
            Ok(None)
        }
    }

    fn filter_optimistic_sync_committee_contribution(
        &self,
        contribution: SyncCommitteeContribution<T::EthSpec>,
    ) -> Result<SyncCommitteeContribution<T::EthSpec>, Error> {
        let beacon_block_root = contribution.beacon_block_root;
        match self
            .canonical_head
            .fork_choice_read_lock()
            .get_block_execution_status(&beacon_block_root)
        {
            // The contribution references a block that is not in fork choice, it must be
            // pre-finalization.
            None => Err(Error::SyncContributionDataReferencesFinalizedBlock { beacon_block_root }),
            // The contribution references a fully valid `beacon_block_root`.
            Some(execution_status) if execution_status.is_valid_or_irrelevant() => Ok(contribution),
            // The contribution references a block that has not been verified by an EL (i.e. it
            // is optimistic or invalid). Don't return the block, return an error instead.
            Some(execution_status) => Err(Error::HeadBlockNotFullyVerified {
                beacon_block_root,
                execution_status,
            }),
        }
    }

    /// Produce an unaggregated `Attestation` that is valid for the given `slot` and `index`.
    ///
    /// The produced `Attestation` will not be valid until it has been signed by exactly one
    /// validator that is in the committee for `slot` and `index` in the canonical chain.
    ///
    /// Always attests to the canonical chain.
    ///
    /// ## Errors
    ///
    /// May return an error if the `request_slot` is too far behind the head state.
    pub fn produce_unaggregated_attestation(
        &self,
        request_slot: Slot,
        request_index: CommitteeIndex,
    ) -> Result<Attestation<T::EthSpec>, Error> {
        let _total_timer = metrics::start_timer(&metrics::ATTESTATION_PRODUCTION_SECONDS);

        // The early attester cache will return `Some(attestation)` in the scenario where there is a
        // block being imported that will become the head block, but that block has not yet been
        // inserted into the database and set as `self.canonical_head`.
        //
        // In effect, the early attester cache prevents slow database IO from causing missed
        // head/target votes.
        //
        // The early attester cache should never contain an optimistically imported block.
        match self
            .early_attester_cache
            .try_attest(request_slot, request_index, &self.spec)
        {
            // The cache matched this request, return the value.
            Ok(Some(attestation)) => return Ok(attestation),
            // The cache did not match this request, proceed with the rest of this function.
            Ok(None) => (),
            // The cache returned an error. Log the error and proceed with the rest of this
            // function.
            Err(e) => warn!(
                self.log,
                "Early attester cache failed";
                "error" => ?e
            ),
        }

        let slots_per_epoch = T::EthSpec::slots_per_epoch();
        let request_epoch = request_slot.epoch(slots_per_epoch);

        /*
         * Phase 1/2:
         *
         * Take a short-lived read-lock on the head and copy the necessary information from it.
         *
         * It is important that this first phase is as quick as possible; creating contention for
         * the head-lock is not desirable.
         */

        let head_state_slot;
        let beacon_block_root;
        let beacon_state_root;
        let target;
        let current_epoch_attesting_info: Option<(Checkpoint, usize)>;
        let attester_cache_key;
        let head_timer = metrics::start_timer(&metrics::ATTESTATION_PRODUCTION_HEAD_SCRAPE_SECONDS);
        // The following braces are to prevent the `cached_head` Arc from being held for longer than
        // required. It also helps reduce the diff for a very large PR (#3244).
        {
            let head = self.head_snapshot();
            let head_state = &head.beacon_state;
            head_state_slot = head_state.slot();

            // There is no value in producing an attestation to a block that is pre-finalization and
            // it is likely to cause expensive and pointless reads to the freezer database. Exit
            // early if this is the case.
            let finalized_slot = head_state
                .finalized_checkpoint()
                .epoch
                .start_slot(slots_per_epoch);
            if request_slot < finalized_slot {
                return Err(Error::AttestingToFinalizedSlot {
                    finalized_slot,
                    request_slot,
                });
            }

            // This function will eventually fail when trying to access a slot which is
            // out-of-bounds of `state.block_roots`. This explicit error is intended to provide a
            // clearer message to the user than an ambiguous `SlotOutOfBounds` error.
            let slots_per_historical_root = T::EthSpec::slots_per_historical_root() as u64;
            let lowest_permissible_slot =
                head_state.slot().saturating_sub(slots_per_historical_root);
            if request_slot < lowest_permissible_slot {
                return Err(Error::AttestingToAncientSlot {
                    lowest_permissible_slot,
                    request_slot,
                });
            }

            if request_slot >= head_state.slot() {
                // When attesting to the head slot or later, always use the head of the chain.
                beacon_block_root = head.beacon_block_root;
                beacon_state_root = head.beacon_state_root();
            } else {
                // Permit attesting to slots *prior* to the current head. This is desirable when
                // the VC and BN are out-of-sync due to time issues or overloading.
                beacon_block_root = *head_state.get_block_root(request_slot)?;
                beacon_state_root = *head_state.get_state_root(request_slot)?;
            };

            let target_slot = request_epoch.start_slot(T::EthSpec::slots_per_epoch());
            let target_root = if head_state.slot() <= target_slot {
                // If the state is earlier than the target slot then the target *must* be the head
                // block root.
                beacon_block_root
            } else {
                *head_state.get_block_root(target_slot)?
            };
            target = Checkpoint {
                epoch: request_epoch,
                root: target_root,
            };

            current_epoch_attesting_info = if head_state.current_epoch() == request_epoch {
                // When the head state is in the same epoch as the request, all the information
                // required to attest is available on the head state.
                Some((
                    head_state.current_justified_checkpoint(),
                    head_state
                        .get_beacon_committee(request_slot, request_index)?
                        .committee
                        .len(),
                ))
            } else {
                // If the head state is in a *different* epoch to the request, more work is required
                // to determine the justified checkpoint and committee length.
                None
            };

            // Determine the key for `self.attester_cache`, in case it is required later in this
            // routine.
            attester_cache_key =
                AttesterCacheKey::new(request_epoch, head_state, beacon_block_root)?;
        }
        drop(head_timer);

        // Only attest to a block if it is fully verified (i.e. not optimistic or invalid).
        match self
            .canonical_head
            .fork_choice_read_lock()
            .get_block_execution_status(&beacon_block_root)
        {
            Some(execution_status) if execution_status.is_valid_or_irrelevant() => (),
            Some(execution_status) => {
                return Err(Error::HeadBlockNotFullyVerified {
                    beacon_block_root,
                    execution_status,
                })
            }
            None => return Err(Error::HeadMissingFromForkChoice(beacon_block_root)),
        };

        /*
         *  Phase 2/2:
         *
         *  If the justified checkpoint and committee length from the head are suitable for this
         *  attestation, use them. If not, try the attester cache. If the cache misses, load a state
         *  from disk and prime the cache with it.
         */

        let cache_timer =
            metrics::start_timer(&metrics::ATTESTATION_PRODUCTION_CACHE_INTERACTION_SECONDS);
        let (justified_checkpoint, committee_len) =
            if let Some((justified_checkpoint, committee_len)) = current_epoch_attesting_info {
                // The head state is in the same epoch as the attestation, so there is no more
                // required information.
                (justified_checkpoint, committee_len)
            } else if let Some(cached_values) = self.attester_cache.get::<T::EthSpec>(
                &attester_cache_key,
                request_slot,
                request_index,
                &self.spec,
            )? {
                // The suitable values were already cached. Return them.
                cached_values
            } else {
                debug!(
                    self.log,
                    "Attester cache miss";
                    "beacon_block_root" => ?beacon_block_root,
                    "head_state_slot" => %head_state_slot,
                    "request_slot" => %request_slot,
                );

                // Neither the head state, nor the attester cache was able to produce the required
                // information to attest in this epoch. So, load a `BeaconState` from disk and use
                // it to fulfil the request (and prime the cache to avoid this next time).
                let _cache_build_timer =
                    metrics::start_timer(&metrics::ATTESTATION_PRODUCTION_CACHE_PRIME_SECONDS);
                self.attester_cache.load_and_cache_state(
                    beacon_state_root,
                    attester_cache_key,
                    request_slot,
                    request_index,
                    self,
                )?
            };
        drop(cache_timer);

        Ok(Attestation {
            aggregation_bits: BitList::with_capacity(committee_len)?,
            data: AttestationData {
                slot: request_slot,
                index: request_index,
                beacon_block_root,
                source: justified_checkpoint,
                target,
            },
            signature: AggregateSignature::empty(),
        })
    }

    /// Performs the same validation as `Self::verify_unaggregated_attestation_for_gossip`, but for
    /// multiple attestations using batch BLS verification. Batch verification can provide
    /// significant CPU-time savings compared to individual verification.
    pub fn batch_verify_unaggregated_attestations_for_gossip<'a, I>(
        &self,
        attestations: I,
    ) -> Result<
        Vec<Result<VerifiedUnaggregatedAttestation<'a, T>, AttestationError>>,
        AttestationError,
    >
    where
        I: Iterator<Item = (&'a Attestation<T::EthSpec>, Option<SubnetId>)> + ExactSizeIterator,
    {
        batch_verify_unaggregated_attestations(attestations, self)
    }

    /// Accepts some `Attestation` from the network and attempts to verify it, returning `Ok(_)` if
    /// it is valid to be (re)broadcast on the gossip network.
    ///
    /// The attestation must be "unaggregated", that is it must have exactly one
    /// aggregation bit set.
    pub fn verify_unaggregated_attestation_for_gossip<'a>(
        &self,
        unaggregated_attestation: &'a Attestation<T::EthSpec>,
        subnet_id: Option<SubnetId>,
    ) -> Result<VerifiedUnaggregatedAttestation<'a, T>, AttestationError> {
        metrics::inc_counter(&metrics::UNAGGREGATED_ATTESTATION_PROCESSING_REQUESTS);
        let _timer =
            metrics::start_timer(&metrics::UNAGGREGATED_ATTESTATION_GOSSIP_VERIFICATION_TIMES);

        VerifiedUnaggregatedAttestation::verify(unaggregated_attestation, subnet_id, self).map(
            |v| {
                // This method is called for API and gossip attestations, so this covers all unaggregated attestation events
                if let Some(event_handler) = self.event_handler.as_ref() {
                    if event_handler.has_attestation_subscribers() {
                        event_handler
                            .register(EventKind::Attestation(Box::new(v.attestation().clone())));
                    }
                }
                metrics::inc_counter(&metrics::UNAGGREGATED_ATTESTATION_PROCESSING_SUCCESSES);
                v
            },
        )
    }

    /// Performs the same validation as `Self::verify_aggregated_attestation_for_gossip`, but for
    /// multiple attestations using batch BLS verification. Batch verification can provide
    /// significant CPU-time savings compared to individual verification.
    pub fn batch_verify_aggregated_attestations_for_gossip<'a, I>(
        &self,
        aggregates: I,
    ) -> Result<Vec<Result<VerifiedAggregatedAttestation<'a, T>, AttestationError>>, AttestationError>
    where
        I: Iterator<Item = &'a SignedAggregateAndProof<T::EthSpec>> + ExactSizeIterator,
    {
        batch_verify_aggregated_attestations(aggregates, self)
    }

    /// Accepts some `SignedAggregateAndProof` from the network and attempts to verify it,
    /// returning `Ok(_)` if it is valid to be (re)broadcast on the gossip network.
    pub fn verify_aggregated_attestation_for_gossip<'a>(
        &self,
        signed_aggregate: &'a SignedAggregateAndProof<T::EthSpec>,
    ) -> Result<VerifiedAggregatedAttestation<'a, T>, AttestationError> {
        metrics::inc_counter(&metrics::AGGREGATED_ATTESTATION_PROCESSING_REQUESTS);
        let _timer =
            metrics::start_timer(&metrics::AGGREGATED_ATTESTATION_GOSSIP_VERIFICATION_TIMES);

        VerifiedAggregatedAttestation::verify(signed_aggregate, self).map(|v| {
            // This method is called for API and gossip attestations, so this covers all aggregated attestation events
            if let Some(event_handler) = self.event_handler.as_ref() {
                if event_handler.has_attestation_subscribers() {
                    event_handler
                        .register(EventKind::Attestation(Box::new(v.attestation().clone())));
                }
            }
            metrics::inc_counter(&metrics::AGGREGATED_ATTESTATION_PROCESSING_SUCCESSES);
            v
        })
    }

    /// Accepts some `SyncCommitteeMessage` from the network and attempts to verify it, returning `Ok(_)` if
    /// it is valid to be (re)broadcast on the gossip network.
    pub fn verify_sync_committee_message_for_gossip(
        &self,
        sync_message: SyncCommitteeMessage,
        subnet_id: SyncSubnetId,
    ) -> Result<VerifiedSyncCommitteeMessage, SyncCommitteeError> {
        metrics::inc_counter(&metrics::SYNC_MESSAGE_PROCESSING_REQUESTS);
        let _timer = metrics::start_timer(&metrics::SYNC_MESSAGE_GOSSIP_VERIFICATION_TIMES);

        VerifiedSyncCommitteeMessage::verify(sync_message, subnet_id, self).map(|v| {
            metrics::inc_counter(&metrics::SYNC_MESSAGE_PROCESSING_SUCCESSES);
            v
        })
    }

    /// Accepts some `SignedContributionAndProof` from the network and attempts to verify it,
    /// returning `Ok(_)` if it is valid to be (re)broadcast on the gossip network.
    pub fn verify_sync_contribution_for_gossip(
        &self,
        sync_contribution: SignedContributionAndProof<T::EthSpec>,
    ) -> Result<VerifiedSyncContribution<T>, SyncCommitteeError> {
        metrics::inc_counter(&metrics::SYNC_CONTRIBUTION_PROCESSING_REQUESTS);
        let _timer = metrics::start_timer(&metrics::SYNC_CONTRIBUTION_GOSSIP_VERIFICATION_TIMES);
        VerifiedSyncContribution::verify(sync_contribution, self).map(|v| {
            if let Some(event_handler) = self.event_handler.as_ref() {
                if event_handler.has_contribution_subscribers() {
                    event_handler.register(EventKind::ContributionAndProof(Box::new(
                        v.aggregate().clone(),
                    )));
                }
            }
            metrics::inc_counter(&metrics::SYNC_CONTRIBUTION_PROCESSING_SUCCESSES);
            v
        })
    }

    /// Accepts some attestation-type object and attempts to verify it in the context of fork
    /// choice. If it is valid it is applied to `self.fork_choice`.
    ///
    /// Common items that implement `VerifiedAttestation`:
    ///
    /// - `VerifiedUnaggregatedAttestation`
    /// - `VerifiedAggregatedAttestation`
    pub fn apply_attestation_to_fork_choice(
        &self,
        verified: &impl VerifiedAttestation<T>,
    ) -> Result<(), Error> {
        let _timer = metrics::start_timer(&metrics::FORK_CHOICE_PROCESS_ATTESTATION_TIMES);

        self.canonical_head
            .fork_choice_write_lock()
            .on_attestation(
                self.slot()?,
                verified.indexed_attestation(),
                AttestationFromBlock::False,
                &self.spec,
            )
            .map_err(Into::into)
    }

    /// Accepts an `VerifiedUnaggregatedAttestation` and attempts to apply it to the "naive
    /// aggregation pool".
    ///
    /// The naive aggregation pool is used by local validators to produce
    /// `SignedAggregateAndProof`.
    ///
    /// If the attestation is too old (low slot) to be included in the pool it is simply dropped
    /// and no error is returned.
    pub fn add_to_naive_aggregation_pool(
        &self,
        unaggregated_attestation: &impl VerifiedAttestation<T>,
    ) -> Result<(), AttestationError> {
        let _timer = metrics::start_timer(&metrics::ATTESTATION_PROCESSING_APPLY_TO_AGG_POOL);

        let attestation = unaggregated_attestation.attestation();

        match self.naive_aggregation_pool.write().insert(attestation) {
            Ok(outcome) => trace!(
                self.log,
                "Stored unaggregated attestation";
                "outcome" => ?outcome,
                "index" => attestation.data.index,
                "slot" => attestation.data.slot.as_u64(),
            ),
            Err(NaiveAggregationError::SlotTooLow {
                slot,
                lowest_permissible_slot,
            }) => {
                trace!(
                    self.log,
                    "Refused to store unaggregated attestation";
                    "lowest_permissible_slot" => lowest_permissible_slot.as_u64(),
                    "slot" => slot.as_u64(),
                );
            }
            Err(e) => {
                error!(
                        self.log,
                        "Failed to store unaggregated attestation";
                        "error" => ?e,
                        "index" => attestation.data.index,
                        "slot" => attestation.data.slot.as_u64(),
                );
                return Err(Error::from(e).into());
            }
        };

        Ok(())
    }

    /// Accepts a `VerifiedSyncCommitteeMessage` and attempts to apply it to the "naive
    /// aggregation pool".
    ///
    /// The naive aggregation pool is used by local validators to produce
    /// `SignedContributionAndProof`.
    ///
    /// If the sync message is too old (low slot) to be included in the pool it is simply dropped
    /// and no error is returned.
    pub fn add_to_naive_sync_aggregation_pool(
        &self,
        verified_sync_committee_message: VerifiedSyncCommitteeMessage,
    ) -> Result<VerifiedSyncCommitteeMessage, SyncCommitteeError> {
        let sync_message = verified_sync_committee_message.sync_message();
        let positions_by_subnet_id: &HashMap<SyncSubnetId, Vec<usize>> =
            verified_sync_committee_message.subnet_positions();
        for (subnet_id, positions) in positions_by_subnet_id.iter() {
            for position in positions {
                let _timer =
                    metrics::start_timer(&metrics::SYNC_CONTRIBUTION_PROCESSING_APPLY_TO_AGG_POOL);
                let contribution = SyncCommitteeContribution::from_message(
                    sync_message,
                    subnet_id.into(),
                    *position,
                )?;

                match self
                    .naive_sync_aggregation_pool
                    .write()
                    .insert(&contribution)
                {
                    Ok(outcome) => trace!(
                        self.log,
                        "Stored unaggregated sync committee message";
                        "outcome" => ?outcome,
                        "index" => sync_message.validator_index,
                        "slot" => sync_message.slot.as_u64(),
                    ),
                    Err(NaiveAggregationError::SlotTooLow {
                        slot,
                        lowest_permissible_slot,
                    }) => {
                        trace!(
                            self.log,
                            "Refused to store unaggregated sync committee message";
                            "lowest_permissible_slot" => lowest_permissible_slot.as_u64(),
                            "slot" => slot.as_u64(),
                        );
                    }
                    Err(e) => {
                        error!(
                                self.log,
                                "Failed to store unaggregated sync committee message";
                                "error" => ?e,
                                "index" => sync_message.validator_index,
                                "slot" => sync_message.slot.as_u64(),
                        );
                        return Err(Error::from(e).into());
                    }
                };
            }
        }
        Ok(verified_sync_committee_message)
    }

    /// Accepts a `VerifiedAttestation` and attempts to apply it to `self.op_pool`.
    ///
    /// The op pool is used by local block producers to pack blocks with operations.
    pub fn add_to_block_inclusion_pool(
        &self,
        verified_attestation: &impl VerifiedAttestation<T>,
    ) -> Result<(), AttestationError> {
        let _timer = metrics::start_timer(&metrics::ATTESTATION_PROCESSING_APPLY_TO_OP_POOL);

        // If there's no eth1 chain then it's impossible to produce blocks and therefore
        // useless to put things in the op pool.
        if self.eth1_chain.is_some() {
            let fork = self.canonical_head.cached_head().head_fork();

            self.op_pool
                .insert_attestation(
                    // TODO: address this clone.
                    verified_attestation.attestation().clone(),
                    &fork,
                    self.genesis_validators_root,
                    &self.spec,
                )
                .map_err(Error::from)?;
        }

        Ok(())
    }

    /// Accepts a `VerifiedSyncContribution` and attempts to apply it to `self.op_pool`.
    ///
    /// The op pool is used by local block producers to pack blocks with operations.
    pub fn add_contribution_to_block_inclusion_pool(
        &self,
        contribution: VerifiedSyncContribution<T>,
    ) -> Result<(), SyncCommitteeError> {
        let _timer = metrics::start_timer(&metrics::SYNC_CONTRIBUTION_PROCESSING_APPLY_TO_OP_POOL);

        // If there's no eth1 chain then it's impossible to produce blocks and therefore
        // useless to put things in the op pool.
        if self.eth1_chain.is_some() {
            self.op_pool
                .insert_sync_contribution(contribution.contribution())
                .map_err(Error::from)?;
        }

        Ok(())
    }

    /// Filter an attestation from the op pool for shuffling compatibility.
    ///
    /// Use the provided `filter_cache` map to memoize results.
    pub fn filter_op_pool_attestation(
        &self,
        filter_cache: &mut HashMap<(Hash256, Epoch), bool>,
        att: &Attestation<T::EthSpec>,
        state: &BeaconState<T::EthSpec>,
    ) -> bool {
        *filter_cache
            .entry((att.data.beacon_block_root, att.data.target.epoch))
            .or_insert_with(|| {
                self.shuffling_is_compatible(
                    &att.data.beacon_block_root,
                    att.data.target.epoch,
                    state,
                )
            })
    }

    /// Check that the shuffling at `block_root` is equal to one of the shufflings of `state`.
    ///
    /// The `target_epoch` argument determines which shuffling to check compatibility with, it
    /// should be equal to the current or previous epoch of `state`, or else `false` will be
    /// returned.
    ///
    /// The compatibility check is designed to be fast: we check that the block that
    /// determined the RANDAO mix for the `target_epoch` matches the ancestor of the block
    /// identified by `block_root` (at that slot).
    pub fn shuffling_is_compatible(
        &self,
        block_root: &Hash256,
        target_epoch: Epoch,
        state: &BeaconState<T::EthSpec>,
    ) -> bool {
        let slots_per_epoch = T::EthSpec::slots_per_epoch();
        let shuffling_lookahead = 1 + self.spec.min_seed_lookahead.as_u64();

        // Shuffling can't have changed if we're in the first few epochs
        if state.current_epoch() < shuffling_lookahead {
            return true;
        }

        // Otherwise the shuffling is determined by the block at the end of the target epoch
        // minus the shuffling lookahead (usually 2). We call this the "pivot".
        let pivot_slot =
            if target_epoch == state.previous_epoch() || target_epoch == state.current_epoch() {
                (target_epoch - shuffling_lookahead).end_slot(slots_per_epoch)
            } else {
                return false;
            };

        let state_pivot_block_root = match state.get_block_root(pivot_slot) {
            Ok(root) => *root,
            Err(e) => {
                warn!(
                    &self.log,
                    "Missing pivot block root for attestation";
                    "slot" => pivot_slot,
                    "error" => ?e,
                );
                return false;
            }
        };

        // Use fork choice's view of the block DAG to quickly evaluate whether the attestation's
        // pivot block is the same as the current state's pivot block. If it is, then the
        // attestation's shuffling is the same as the current state's.
        // To account for skipped slots, find the first block at *or before* the pivot slot.
        let fork_choice_lock = self.canonical_head.fork_choice_read_lock();
        let pivot_block_root = fork_choice_lock
            .proto_array()
            .core_proto_array()
            .iter_block_roots(block_root)
            .find(|(_, slot)| *slot <= pivot_slot)
            .map(|(block_root, _)| block_root);
        drop(fork_choice_lock);

        match pivot_block_root {
            Some(root) => root == state_pivot_block_root,
            None => {
                debug!(
                    &self.log,
                    "Discarding attestation because of missing ancestor";
                    "pivot_slot" => pivot_slot.as_u64(),
                    "block_root" => ?block_root,
                );
                false
            }
        }
    }

    /// Verify a voluntary exit before allowing it to propagate on the gossip network.
    pub fn verify_voluntary_exit_for_gossip(
        &self,
        exit: SignedVoluntaryExit,
    ) -> Result<ObservationOutcome<SignedVoluntaryExit>, Error> {
        // NOTE: this could be more efficient if it avoided cloning the head state
        let wall_clock_state = self.wall_clock_state()?;
        Ok(self
            .observed_voluntary_exits
            .lock()
            .verify_and_observe(exit, &wall_clock_state, &self.spec)
            .map(|exit| {
                // this method is called for both API and gossip exits, so this covers all exit events
                if let Some(event_handler) = self.event_handler.as_ref() {
                    if event_handler.has_exit_subscribers() {
                        if let ObservationOutcome::New(exit) = exit.clone() {
                            event_handler.register(EventKind::VoluntaryExit(exit.into_inner()));
                        }
                    }
                }
                exit
            })?)
    }

    /// Accept a pre-verified exit and queue it for inclusion in an appropriate block.
    pub fn import_voluntary_exit(&self, exit: SigVerifiedOp<SignedVoluntaryExit>) {
        if self.eth1_chain.is_some() {
            self.op_pool.insert_voluntary_exit(exit)
        }
    }

    /// Verify a proposer slashing before allowing it to propagate on the gossip network.
    pub fn verify_proposer_slashing_for_gossip(
        &self,
        proposer_slashing: ProposerSlashing,
    ) -> Result<ObservationOutcome<ProposerSlashing>, Error> {
        let wall_clock_state = self.wall_clock_state()?;
        Ok(self.observed_proposer_slashings.lock().verify_and_observe(
            proposer_slashing,
            &wall_clock_state,
            &self.spec,
        )?)
    }

    /// Accept some proposer slashing and queue it for inclusion in an appropriate block.
    pub fn import_proposer_slashing(&self, proposer_slashing: SigVerifiedOp<ProposerSlashing>) {
        if self.eth1_chain.is_some() {
            self.op_pool.insert_proposer_slashing(proposer_slashing)
        }
    }

    /// Verify an attester slashing before allowing it to propagate on the gossip network.
    pub fn verify_attester_slashing_for_gossip(
        &self,
        attester_slashing: AttesterSlashing<T::EthSpec>,
    ) -> Result<ObservationOutcome<AttesterSlashing<T::EthSpec>>, Error> {
        let wall_clock_state = self.wall_clock_state()?;
        Ok(self.observed_attester_slashings.lock().verify_and_observe(
            attester_slashing,
            &wall_clock_state,
            &self.spec,
        )?)
    }

    /// Accept a verified attester slashing and:
    ///
    /// 1. Apply it to fork choice.
    /// 2. Add it to the op pool.
    pub fn import_attester_slashing(
        &self,
        attester_slashing: SigVerifiedOp<AttesterSlashing<T::EthSpec>>,
    ) {
        // Add to fork choice.
        self.canonical_head
            .fork_choice_write_lock()
            .on_attester_slashing(attester_slashing.as_inner());

        // Add to the op pool (if we have the ability to propose blocks).
        if self.eth1_chain.is_some() {
            self.op_pool.insert_attester_slashing(
                attester_slashing,
                self.canonical_head.cached_head().head_fork(),
            )
        }
    }

    /// Attempt to obtain sync committee duties from the head.
    pub fn sync_committee_duties_from_head(
        &self,
        epoch: Epoch,
        validator_indices: &[u64],
    ) -> Result<Vec<Option<SyncDuty>>, Error> {
        self.with_head(move |head| {
            head.beacon_state
                .get_sync_committee_duties(epoch, validator_indices, &self.spec)
                .map_err(Error::SyncDutiesError)
        })
    }

    /// A convenience method for spawning a blocking task. It maps an `Option` and
    /// `tokio::JoinError` into a single `BeaconChainError`.
    pub(crate) async fn spawn_blocking_handle<F, R>(
        &self,
        task: F,
        name: &'static str,
    ) -> Result<R, Error>
    where
        F: FnOnce() -> R + Send + 'static,
        R: Send + 'static,
    {
        let handle = self
            .task_executor
            .spawn_blocking_handle(task, name)
            .ok_or(Error::RuntimeShutdown)?;

        handle.await.map_err(Error::TokioJoin)
    }

    /// Accepts a `chain_segment` and filters out any uninteresting blocks (e.g., pre-finalization
    /// or already-known).
    ///
    /// This method is potentially long-running and should not run on the core executor.
    pub fn filter_chain_segment(
        self: &Arc<Self>,
        chain_segment: Vec<Arc<SignedBeaconBlock<T::EthSpec>>>,
    ) -> Result<Vec<HashBlockTuple<T::EthSpec>>, ChainSegmentResult<T::EthSpec>> {
        // This function will never import any blocks.
        let imported_blocks = 0;
        let mut filtered_chain_segment = Vec::with_capacity(chain_segment.len());

        // Produce a list of the parent root and slot of the child of each block.
        //
        // E.g., `children[0] == (chain_segment[1].parent_root(), chain_segment[1].slot())`
        let children = chain_segment
            .iter()
            .skip(1)
            .map(|block| (block.parent_root(), block.slot()))
            .collect::<Vec<_>>();

        for (i, block) in chain_segment.into_iter().enumerate() {
            // Ensure the block is the correct structure for the fork at `block.slot()`.
            if let Err(e) = block.fork_name(&self.spec) {
                return Err(ChainSegmentResult::Failed {
                    imported_blocks,
                    error: BlockError::InconsistentFork(e),
                });
            }

            let block_root = get_block_root(&block);

            if let Some((child_parent_root, child_slot)) = children.get(i) {
                // If this block has a child in this chain segment, ensure that its parent root matches
                // the root of this block.
                //
                // Without this check it would be possible to have a block verified using the
                // incorrect shuffling. That would be bad, mmkay.
                if block_root != *child_parent_root {
                    return Err(ChainSegmentResult::Failed {
                        imported_blocks,
                        error: BlockError::NonLinearParentRoots,
                    });
                }

                // Ensure that the slots are strictly increasing throughout the chain segment.
                if *child_slot <= block.slot() {
                    return Err(ChainSegmentResult::Failed {
                        imported_blocks,
                        error: BlockError::NonLinearSlots,
                    });
                }
            }

            match check_block_relevancy(&block, Some(block_root), self) {
                // If the block is relevant, add it to the filtered chain segment.
                Ok(_) => filtered_chain_segment.push((block_root, block)),
                // If the block is already known, simply ignore this block.
                Err(BlockError::BlockIsAlreadyKnown) => continue,
                // If the block is the genesis block, simply ignore this block.
                Err(BlockError::GenesisBlock) => continue,
                // If the block is is for a finalized slot, simply ignore this block.
                //
                // The block is either:
                //
                // 1. In the canonical finalized chain.
                // 2. In some non-canonical chain at a slot that has been finalized already.
                //
                // In the case of (1), there's no need to re-import and later blocks in this
                // segement might be useful.
                //
                // In the case of (2), skipping the block is valid since we should never import it.
                // However, we will potentially get a `ParentUnknown` on a later block. The sync
                // protocol will need to ensure this is handled gracefully.
                Err(BlockError::WouldRevertFinalizedSlot { .. }) => continue,
                // The block has a known parent that does not descend from the finalized block.
                // There is no need to process this block or any children.
                Err(BlockError::NotFinalizedDescendant { block_parent_root }) => {
                    return Err(ChainSegmentResult::Failed {
                        imported_blocks,
                        error: BlockError::NotFinalizedDescendant { block_parent_root },
                    });
                }
                // If there was an error whilst determining if the block was invalid, return that
                // error.
                Err(BlockError::BeaconChainError(e)) => {
                    return Err(ChainSegmentResult::Failed {
                        imported_blocks,
                        error: BlockError::BeaconChainError(e),
                    });
                }
                // If the block was decided to be irrelevant for any other reason, don't include
                // this block or any of it's children in the filtered chain segment.
                _ => break,
            }
        }

        Ok(filtered_chain_segment)
    }

    /// Attempt to verify and import a chain of blocks to `self`.
    ///
    /// The provided blocks _must_ each reference the previous block via `block.parent_root` (i.e.,
    /// be a chain). An error will be returned if this is not the case.
    ///
    /// This operation is not atomic; if one of the blocks in the chain is invalid then some prior
    /// blocks might be imported.
    ///
    /// This method is generally much more efficient than importing each block using
    /// `Self::process_block`.
    pub async fn process_chain_segment(
        self: &Arc<Self>,
        chain_segment: Vec<Arc<SignedBeaconBlock<T::EthSpec>>>,
        count_unrealized: CountUnrealized,
    ) -> ChainSegmentResult<T::EthSpec> {
        let mut imported_blocks = 0;

        // Filter uninteresting blocks from the chain segment in a blocking task.
        let chain = self.clone();
        let filtered_chain_segment_future = self.spawn_blocking_handle(
            move || chain.filter_chain_segment(chain_segment),
            "filter_chain_segment",
        );
        let mut filtered_chain_segment = match filtered_chain_segment_future.await {
            Ok(Ok(filtered_segment)) => filtered_segment,
            Ok(Err(segment_result)) => return segment_result,
            Err(error) => {
                return ChainSegmentResult::Failed {
                    imported_blocks,
                    error: BlockError::BeaconChainError(error),
                }
            }
        };

        while let Some((_root, block)) = filtered_chain_segment.first() {
            // Determine the epoch of the first block in the remaining segment.
            let start_epoch = block.slot().epoch(T::EthSpec::slots_per_epoch());

            // The `last_index` indicates the position of the last block that is in the current
            // epoch of `start_epoch`.
            let last_index = filtered_chain_segment
                .iter()
                .position(|(_root, block)| {
                    block.slot().epoch(T::EthSpec::slots_per_epoch()) > start_epoch
                })
                .unwrap_or(filtered_chain_segment.len());

            // Split off the first section blocks that are all either within the current epoch of
            // the first block. These blocks can all be signature-verified with the same
            // `BeaconState`.
            let mut blocks = filtered_chain_segment.split_off(last_index);
            std::mem::swap(&mut blocks, &mut filtered_chain_segment);

            let chain = self.clone();
            let signature_verification_future = self.spawn_blocking_handle(
                move || signature_verify_chain_segment(blocks, &chain),
                "signature_verify_chain_segment",
            );

            // Verify the signature of the blocks, returning early if the signature is invalid.
            let signature_verified_blocks = match signature_verification_future.await {
                Ok(Ok(blocks)) => blocks,
                Ok(Err(error)) => {
                    return ChainSegmentResult::Failed {
                        imported_blocks,
                        error,
                    };
                }
                Err(error) => {
                    return ChainSegmentResult::Failed {
                        imported_blocks,
                        error: BlockError::BeaconChainError(error),
                    };
                }
            };

            // Import the blocks into the chain.
            for signature_verified_block in signature_verified_blocks {
                match self
                    .process_block(signature_verified_block, count_unrealized)
                    .await
                {
                    Ok(_) => imported_blocks += 1,
                    Err(error) => {
                        return ChainSegmentResult::Failed {
                            imported_blocks,
                            error,
                        };
                    }
                }
            }
        }

        ChainSegmentResult::Successful { imported_blocks }
    }

    /// Returns `Ok(GossipVerifiedBlock)` if the supplied `block` should be forwarded onto the
    /// gossip network. The block is not imported into the chain, it is just partially verified.
    ///
    /// The returned `GossipVerifiedBlock` should be provided to `Self::process_block` immediately
    /// after it is returned, unless some other circumstance decides it should not be imported at
    /// all.
    ///
    /// ## Errors
    ///
    /// Returns an `Err` if the given block was invalid, or an error was encountered during
    pub async fn verify_block_for_gossip(
        self: &Arc<Self>,
        block: Arc<SignedBeaconBlock<T::EthSpec>>,
    ) -> Result<GossipVerifiedBlock<T>, BlockError<T::EthSpec>> {
        let chain = self.clone();
        self.task_executor
            .clone()
            .spawn_blocking_handle(
                move || {
                    let slot = block.slot();
                    let graffiti_string = block.message().body().graffiti().as_utf8_lossy();

                    match GossipVerifiedBlock::new(block, &chain) {
                        Ok(verified) => {
                            debug!(
                                chain.log,
                                "Successfully processed gossip block";
                                "graffiti" => graffiti_string,
                                "slot" => slot,
                                "root" => ?verified.block_root(),
                            );

                            Ok(verified)
                        }
                        Err(e) => {
                            debug!(
                                chain.log,
                                "Rejected gossip block";
                                "error" => e.to_string(),
                                "graffiti" => graffiti_string,
                                "slot" => slot,
                            );

                            Err(e)
                        }
                    }
                },
                "payload_verification_handle",
            )
            .ok_or(BeaconChainError::RuntimeShutdown)?
            .await
            .map_err(BeaconChainError::TokioJoin)?
    }

    /// Returns `Ok(block_root)` if the given `unverified_block` was successfully verified and
    /// imported into the chain.
    ///
    /// Items that implement `IntoExecutionPendingBlock` include:
    ///
    /// - `SignedBeaconBlock`
    /// - `GossipVerifiedBlock`
    ///
    /// ## Errors
    ///
    /// Returns an `Err` if the given block was invalid, or an error was encountered during
    /// verification.
    pub async fn process_block<B: IntoExecutionPendingBlock<T>>(
        self: &Arc<Self>,
        unverified_block: B,
        count_unrealized: CountUnrealized,
    ) -> Result<Hash256, BlockError<T::EthSpec>> {
        // Start the Prometheus timer.
        let _full_timer = metrics::start_timer(&metrics::BLOCK_PROCESSING_TIMES);

        // Increment the Prometheus counter for block processing requests.
        metrics::inc_counter(&metrics::BLOCK_PROCESSING_REQUESTS);

        // Clone the block so we can provide it to the event handler.
        let block = unverified_block.block().clone();

        // A small closure to group the verification and import errors.
        let chain = self.clone();
        let import_block = async move {
            let execution_pending = unverified_block.into_execution_pending_block(&chain)?;
            chain
                .import_execution_pending_block(execution_pending, count_unrealized)
                .await
        };

        // Verify and import the block.
        match import_block.await {
            // The block was successfully verified and imported. Yay.
            Ok(block_root) => {
                trace!(
                    self.log,
                    "Beacon block imported";
                    "block_root" => ?block_root,
                    "block_slot" => %block.slot(),
                );

                // Increment the Prometheus counter for block processing successes.
                metrics::inc_counter(&metrics::BLOCK_PROCESSING_SUCCESSES);

                Ok(block_root)
            }
            Err(e @ BlockError::BeaconChainError(BeaconChainError::TokioJoin(_))) => {
                debug!(
                    self.log,
                    "Beacon block processing cancelled";
                    "error" => ?e,
                );
                Err(e)
            }
            // There was an error whilst attempting to verify and import the block. The block might
            // be partially verified or partially imported.
            Err(BlockError::BeaconChainError(e)) => {
                crit!(
                    self.log,
                    "Beacon block processing error";
                    "error" => ?e,
                );
                Err(BlockError::BeaconChainError(e))
            }
            // The block failed verification.
            Err(other) => {
                trace!(
                    self.log,
                    "Beacon block rejected";
                    "reason" => other.to_string(),
                );
                Err(other)
            }
        }
    }

    /// Accepts a fully-verified block and imports it into the chain without performing any
    /// additional verification.
    ///
    /// An error is returned if the block was unable to be imported. It may be partially imported
    /// (i.e., this function is not atomic).
    async fn import_execution_pending_block(
        self: Arc<Self>,
        execution_pending_block: ExecutionPendingBlock<T>,
        count_unrealized: CountUnrealized,
    ) -> Result<Hash256, BlockError<T::EthSpec>> {
        let ExecutionPendingBlock {
            block,
            block_root,
            state,
            parent_block: _,
            confirmed_state_roots,
            payload_verification_handle,
        } = execution_pending_block;

        let PayloadVerificationOutcome {
            payload_verification_status,
            is_valid_merge_transition_block,
        } = payload_verification_handle
            .await
            .map_err(BeaconChainError::TokioJoin)?
            .ok_or(BeaconChainError::RuntimeShutdown)??;

        // Log the PoS pandas if a merge transition just occurred.
        if is_valid_merge_transition_block {
            info!(self.log, "{}", POS_PANDA_BANNER);
            info!(
                self.log,
                "Proof of Stake Activated";
                "slot" => block.slot()
            );
            info!(
                self.log, "";
                "Terminal POW Block Hash" => ?block
                    .message()
                    .execution_payload()?
                    .parent_hash()
                    .into_root()
            );
            info!(
                self.log, "";
                "Merge Transition Block Root" => ?block.message().tree_hash_root()
            );
            info!(
                self.log, "";
                "Merge Transition Execution Hash" => ?block
                    .message()
                    .execution_payload()?
                    .block_hash()
                    .into_root()
            );
        }

        let chain = self.clone();
        let block_hash = self
            .spawn_blocking_handle(
                move || {
                    chain.import_block(
                        block,
                        block_root,
                        state,
                        confirmed_state_roots,
                        payload_verification_status,
                        count_unrealized,
                    )
                },
                "payload_verification_handle",
            )
            .await??;

        Ok(block_hash)
    }

    /// Accepts a fully-verified block and imports it into the chain without performing any
    /// additional verification.
    ///
    /// An error is returned if the block was unable to be imported. It may be partially imported
    /// (i.e., this function is not atomic).
    fn import_block(
        &self,
        signed_block: Arc<SignedBeaconBlock<T::EthSpec>>,
        block_root: Hash256,
        mut state: BeaconState<T::EthSpec>,
        confirmed_state_roots: Vec<Hash256>,
        payload_verification_status: PayloadVerificationStatus,
        count_unrealized: CountUnrealized,
    ) -> Result<Hash256, BlockError<T::EthSpec>> {
        let current_slot = self.slot()?;
        let current_epoch = current_slot.epoch(T::EthSpec::slots_per_epoch());

        let attestation_observation_timer =
            metrics::start_timer(&metrics::BLOCK_PROCESSING_ATTESTATION_OBSERVATION);

        // Iterate through the attestations in the block and register them as an "observed
        // attestation". This will stop us from propagating them on the gossip network.
        for a in signed_block.message().body().attestations() {
            match self.observed_attestations.write().observe_item(a, None) {
                // If the observation was successful or if the slot for the attestation was too
                // low, continue.
                //
                // We ignore `SlotTooLow` since this will be very common whilst syncing.
                Ok(_) | Err(AttestationObservationError::SlotTooLow { .. }) => {}
                Err(e) => return Err(BlockError::BeaconChainError(e.into())),
            }
        }

        metrics::stop_timer(attestation_observation_timer);

        // If a slasher is configured, provide the attestations from the block.
        if let Some(slasher) = self.slasher.as_ref() {
            for attestation in signed_block.message().body().attestations() {
                let committee =
                    state.get_beacon_committee(attestation.data.slot, attestation.data.index)?;
                let indexed_attestation = get_indexed_attestation(committee.committee, attestation)
                    .map_err(|e| BlockError::BeaconChainError(e.into()))?;
                slasher.accept_attestation(indexed_attestation);
            }
        }

        // If there are new validators in this block, update our pubkey cache.
        //
        // We perform this _before_ adding the block to fork choice because the pubkey cache is
        // used by attestation processing which will only process an attestation if the block is
        // known to fork choice. This ordering ensure that the pubkey cache is always up-to-date.
        self.validator_pubkey_cache
            .try_write_for(VALIDATOR_PUBKEY_CACHE_LOCK_TIMEOUT)
            .ok_or(Error::ValidatorPubkeyCacheLockTimeout)?
            .import_new_pubkeys(&state)?;

        // For the current and next epoch of this state, ensure we have the shuffling from this
        // block in our cache.
        for relative_epoch in &[RelativeEpoch::Current, RelativeEpoch::Next] {
            let shuffling_id = AttestationShufflingId::new(block_root, &state, *relative_epoch)?;

            let shuffling_is_cached = self
                .shuffling_cache
                .try_read_for(ATTESTATION_CACHE_LOCK_TIMEOUT)
                .ok_or(Error::AttestationCacheLockTimeout)?
                .contains(&shuffling_id);

            if !shuffling_is_cached {
                state.build_committee_cache(*relative_epoch, &self.spec)?;
                let committee_cache = state.committee_cache(*relative_epoch)?;
                self.shuffling_cache
                    .try_write_for(ATTESTATION_CACHE_LOCK_TIMEOUT)
                    .ok_or(Error::AttestationCacheLockTimeout)?
                    .insert(shuffling_id, committee_cache);
            }
        }

        // Apply the state to the attester cache, only if it is from the previous epoch or later.
        //
        // In a perfect scenario there should be no need to add previous-epoch states to the cache.
        // However, latency between the VC and the BN might cause the VC to produce attestations at
        // a previous slot.
        if state.current_epoch().saturating_add(1_u64) >= current_epoch {
            self.attester_cache
                .maybe_cache_state(&state, block_root, &self.spec)
                .map_err(BeaconChainError::from)?;
        }

        // Alias for readability.
        let block = signed_block.message();

        // Only perform the weak subjectivity check if it was configured.
        if let Some(wss_checkpoint) = self.config.weak_subjectivity_checkpoint {
            // Note: we're using the finalized checkpoint from the head state, rather than fork
            // choice.
            //
            // We are doing this to ensure that we detect changes in finalization. It's possible
            // that fork choice has already been updated to the finalized checkpoint in the block
            // we're importing.
            let current_head_finalized_checkpoint =
                self.canonical_head.cached_head().finalized_checkpoint();
            // Compare the existing finalized checkpoint with the incoming block's finalized checkpoint.
            let new_finalized_checkpoint = state.finalized_checkpoint();

            // This ensures we only perform the check once.
            if (current_head_finalized_checkpoint.epoch < wss_checkpoint.epoch)
                && (wss_checkpoint.epoch <= new_finalized_checkpoint.epoch)
            {
                if let Err(e) =
                    self.verify_weak_subjectivity_checkpoint(wss_checkpoint, block_root, &state)
                {
                    let mut shutdown_sender = self.shutdown_sender();
                    crit!(
                        self.log,
                        "Weak subjectivity checkpoint verification failed while importing block!";
                        "block_root" => ?block_root,
                        "parent_root" => ?block.parent_root(),
                        "old_finalized_epoch" => ?current_head_finalized_checkpoint.epoch,
                        "new_finalized_epoch" => ?new_finalized_checkpoint.epoch,
                        "weak_subjectivity_epoch" => ?wss_checkpoint.epoch,
                        "error" => ?e,
                    );
                    crit!(self.log, "You must use the `--purge-db` flag to clear the database and restart sync. You may be on a hostile network.");
                    shutdown_sender
                        .try_send(ShutdownReason::Failure(
                            "Weak subjectivity checkpoint verification failed. Provided block root is not a checkpoint."
                        ))
                        .map_err(|err| BlockError::BeaconChainError(BeaconChainError::WeakSubjectivtyShutdownError(err)))?;
                    return Err(BlockError::WeakSubjectivityConflict);
                }
            }
        }

        // Take an exclusive write-lock on fork choice. It's very important prevent deadlocks by
        // avoiding taking other locks whilst holding this lock.
        let mut fork_choice = self.canonical_head.fork_choice_write_lock();

        // Do not import a block that doesn't descend from the finalized root.
        check_block_is_finalized_descendant(self, &fork_choice, &signed_block)?;

        // Register the new block with the fork choice service.
        {
            let _fork_choice_block_timer =
                metrics::start_timer(&metrics::FORK_CHOICE_PROCESS_BLOCK_TIMES);
            let block_delay = self
                .slot_clock
                .seconds_from_current_slot_start(self.spec.seconds_per_slot)
                .ok_or(Error::UnableToComputeTimeAtSlot)?;

            fork_choice
                .on_block(
                    current_slot,
                    block,
                    block_root,
                    block_delay,
                    &state,
                    payload_verification_status,
                    &self.spec,
                    count_unrealized.and(self.config.count_unrealized.into()),
                )
                .map_err(|e| BlockError::BeaconChainError(e.into()))?;
        }

        // Allow the validator monitor to learn about a new valid state.
        self.validator_monitor
            .write()
            .process_valid_state(current_slot.epoch(T::EthSpec::slots_per_epoch()), &state);
        let validator_monitor = self.validator_monitor.read();

        // Register each attester slashing in the block with fork choice.
        for attester_slashing in block.body().attester_slashings() {
            fork_choice.on_attester_slashing(attester_slashing);
        }

        // Register each attestation in the block with the fork choice service.
        for attestation in block.body().attestations() {
            let _fork_choice_attestation_timer =
                metrics::start_timer(&metrics::FORK_CHOICE_PROCESS_ATTESTATION_TIMES);
            let attestation_target_epoch = attestation.data.target.epoch;

            let committee =
                state.get_beacon_committee(attestation.data.slot, attestation.data.index)?;
            let indexed_attestation = get_indexed_attestation(committee.committee, attestation)
                .map_err(|e| BlockError::BeaconChainError(e.into()))?;

            match fork_choice.on_attestation(
                current_slot,
                &indexed_attestation,
                AttestationFromBlock::True,
                &self.spec,
            ) {
                Ok(()) => Ok(()),
                // Ignore invalid attestations whilst importing attestations from a block. The
                // block might be very old and therefore the attestations useless to fork choice.
                Err(ForkChoiceError::InvalidAttestation(_)) => Ok(()),
                Err(e) => Err(BlockError::BeaconChainError(e.into())),
            }?;

            // To avoid slowing down sync, only register attestations for the
            // `observed_block_attesters` if they are from the previous epoch or later.
            if attestation_target_epoch + 1 >= current_epoch {
                let mut observed_block_attesters = self.observed_block_attesters.write();
                for &validator_index in &indexed_attestation.attesting_indices {
                    if let Err(e) = observed_block_attesters
                        .observe_validator(attestation_target_epoch, validator_index as usize)
                    {
                        debug!(
                            self.log,
                            "Failed to register observed block attester";
                            "error" => ?e,
                            "epoch" => attestation_target_epoch,
                            "validator_index" => validator_index,
                        )
                    }
                }
            }

            // Only register this with the validator monitor when the block is sufficiently close to
            // the current slot.
            if VALIDATOR_MONITOR_HISTORIC_EPOCHS as u64 * T::EthSpec::slots_per_epoch()
                + block.slot().as_u64()
                >= current_slot.as_u64()
            {
                match fork_choice.get_block(&block.parent_root()) {
                    Some(parent_block) => validator_monitor.register_attestation_in_block(
                        &indexed_attestation,
                        parent_block.slot,
                        &self.spec,
                    ),
                    None => warn!(self.log, "Failed to get parent block"; "slot" => %block.slot()),
                }
            }
        }

        // If the block is recent enough and it was not optimistically imported, check to see if it
        // becomes the head block. If so, apply it to the early attester cache. This will allow
        // attestations to the block without waiting for the block and state to be inserted to the
        // database.
        //
        // Only performing this check on recent blocks avoids slowing down sync with lots of calls
        // to fork choice `get_head`.
        //
        // Optimistically imported blocks are not added to the cache since the cache is only useful
        // for a small window of time and the complexity of keeping track of the optimistic status
        // is not worth it.
        if !payload_verification_status.is_optimistic()
            && block.slot() + EARLY_ATTESTER_CACHE_HISTORIC_SLOTS >= current_slot
        {
            match fork_choice.get_head(current_slot, &self.spec) {
                // This block became the head, add it to the early attester cache.
                Ok(new_head_root) if new_head_root == block_root => {
                    if let Some(proto_block) = fork_choice.get_block(&block_root) {
                        if let Err(e) = self.early_attester_cache.add_head_block(
                            block_root,
                            signed_block.clone(),
                            proto_block,
                            &state,
                            &self.spec,
                        ) {
                            warn!(
                                self.log,
                                "Early attester cache insert failed";
                                "error" => ?e
                            );
                        }
                    } else {
                        warn!(
                            self.log,
                            "Early attester block missing";
                            "block_root" => ?block_root
                        );
                    }
                }
                // This block did not become the head, nothing to do.
                Ok(_) => (),
                Err(e) => error!(
                    self.log,
                    "Failed to compute head during block import";
                    "error" => ?e
                ),
            }
        }

        // Register sync aggregate with validator monitor
        if let Ok(sync_aggregate) = block.body().sync_aggregate() {
            // `SyncCommittee` for the sync_aggregate should correspond to the duty slot
            let duty_epoch = block.slot().epoch(T::EthSpec::slots_per_epoch());
            let sync_committee = self.sync_committee_at_epoch(duty_epoch)?;
            let participant_pubkeys = sync_committee
                .pubkeys
                .iter()
                .zip(sync_aggregate.sync_committee_bits.iter())
                .filter_map(|(pubkey, bit)| bit.then(|| pubkey))
                .collect::<Vec<_>>();

            validator_monitor.register_sync_aggregate_in_block(
                block.slot(),
                block.parent_root(),
                participant_pubkeys,
            );
        }

        for exit in block.body().voluntary_exits() {
            validator_monitor.register_block_voluntary_exit(&exit.message)
        }

        for slashing in block.body().attester_slashings() {
            validator_monitor.register_block_attester_slashing(slashing)
        }

        for slashing in block.body().proposer_slashings() {
            validator_monitor.register_block_proposer_slashing(slashing)
        }

        drop(validator_monitor);

        // Only present some metrics for blocks from the previous epoch or later.
        //
        // This helps avoid noise in the metrics during sync.
        if block.slot().epoch(T::EthSpec::slots_per_epoch()) + 1 >= self.epoch()? {
            metrics::observe(
                &metrics::OPERATIONS_PER_BLOCK_ATTESTATION,
                block.body().attestations().len() as f64,
            );

            if let Ok(sync_aggregate) = block.body().sync_aggregate() {
                metrics::set_gauge(
                    &metrics::BLOCK_SYNC_AGGREGATE_SET_BITS,
                    sync_aggregate.num_set_bits() as i64,
                );
            }
        }

        let db_write_timer = metrics::start_timer(&metrics::BLOCK_PROCESSING_DB_WRITE);

        // Store the block and its state, and execute the confirmation batch for the intermediate
        // states, which will delete their temporary flags.
        // If the write fails, revert fork choice to the version from disk, else we can
        // end up with blocks in fork choice that are missing from disk.
        // See https://github.com/sigp/lighthouse/issues/2028
        let mut ops: Vec<_> = confirmed_state_roots
            .into_iter()
            .map(StoreOp::DeleteStateTemporaryFlag)
            .collect();
        ops.push(StoreOp::PutBlock(block_root, signed_block.clone()));
        ops.push(StoreOp::PutState(block.state_root(), &state));
        let txn_lock = self.store.hot_db.begin_rw_transaction();

        if let Err(e) = self.store.do_atomically(ops) {
            error!(
                self.log,
                "Database write failed!";
                "msg" => "Restoring fork choice from disk",
                "error" => ?e,
            );

            // Since the write failed, try to revert the canonical head back to what was stored
            // in the database. This attempts to prevent inconsistency between the database and
            // fork choice.
            if let Err(e) =
                self.canonical_head
                    .restore_from_store(fork_choice, &self.store, &self.spec)
            {
                crit!(
                    self.log,
                    "No stored fork choice found to restore from";
                    "error" => ?e,
                    "warning" => "The database is likely corrupt now, consider --purge-db"
                );
                return Err(BlockError::BeaconChainError(e));
            }

            return Err(e.into());
        }
        drop(txn_lock);

        // The fork choice write-lock is dropped *after* the on-disk database has been updated.
        // This prevents inconsistency between the two at the expense of concurrency.
        drop(fork_choice);

        // We're declaring the block "imported" at this point, since fork choice and the DB know
        // about it.
        let block_time_imported = timestamp_now();

        let parent_root = block.parent_root();
        let slot = block.slot();

        self.snapshot_cache
            .try_write_for(BLOCK_PROCESSING_CACHE_LOCK_TIMEOUT)
            .ok_or(Error::SnapshotCacheLockTimeout)
            .map(|mut snapshot_cache| {
                snapshot_cache.insert(
                    BeaconSnapshot {
                        beacon_state: state,
                        beacon_block: signed_block,
                        beacon_block_root: block_root,
                    },
                    None,
                    &self.spec,
                )
            })
            .unwrap_or_else(|e| {
                error!(
                    self.log,
                    "Failed to insert snapshot";
                    "error" => ?e,
                    "task" => "process block"
                );
            });

        self.head_tracker
            .register_block(block_root, parent_root, slot);

        // Send an event to the `events` endpoint after fully processing the block.
        if let Some(event_handler) = self.event_handler.as_ref() {
            if event_handler.has_block_subscribers() {
                event_handler.register(EventKind::Block(SseBlock {
                    slot,
                    block: block_root,
                    execution_optimistic: payload_verification_status.is_optimistic(),
                }));
            }
        }

        metrics::stop_timer(db_write_timer);

        metrics::inc_counter(&metrics::BLOCK_PROCESSING_SUCCESSES);

        let block_delay_total = get_slot_delay_ms(block_time_imported, slot, &self.slot_clock);

        // Do not write to the cache for blocks older than 2 epochs, this helps reduce writes to
        // the cache during sync.
        if block_delay_total < self.slot_clock.slot_duration() * 64 {
            // Store the timestamp of the block being imported into the cache.
            self.block_times_cache.write().set_time_imported(
                block_root,
                current_slot,
                block_time_imported,
            );
        }

        // Do not store metrics if the block was > 4 slots old, this helps prevent noise during
        // sync.
        if block_delay_total < self.slot_clock.slot_duration() * 4 {
            // Observe the delay between when we observed the block and when we imported it.
            let block_delays = self.block_times_cache.read().get_block_delays(
                block_root,
                self.slot_clock
                    .start_of(current_slot)
                    .unwrap_or_else(|| Duration::from_secs(0)),
            );

            metrics::observe_duration(
                &metrics::BEACON_BLOCK_IMPORTED_OBSERVED_DELAY_TIME,
                block_delays
                    .imported
                    .unwrap_or_else(|| Duration::from_secs(0)),
            );
        }

        // Inform the unknown block cache, in case it was waiting on this block.
        self.pre_finalization_block_cache
            .block_processed(block_root);

        Ok(block_root)
    }

    /// If configured, wait for the fork choice run at the start of the slot to complete.
    fn wait_for_fork_choice_before_block_production(
        self: &Arc<Self>,
        slot: Slot,
    ) -> Result<(), BlockProductionError> {
        if let Some(rx) = &self.fork_choice_signal_rx {
            let current_slot = self
                .slot()
                .map_err(|_| BlockProductionError::UnableToReadSlot)?;

            let timeout = Duration::from_millis(self.config.fork_choice_before_proposal_timeout_ms);

            if slot == current_slot || slot == current_slot + 1 {
                match rx.wait_for_fork_choice(slot, timeout) {
                    ForkChoiceWaitResult::Success(fc_slot) => {
                        debug!(
                            self.log,
                            "Fork choice successfully updated before block production";
                            "slot" => slot,
                            "fork_choice_slot" => fc_slot,
                        );
                    }
                    ForkChoiceWaitResult::Behind(fc_slot) => {
                        warn!(
                            self.log,
                            "Fork choice notifier out of sync with block production";
                            "fork_choice_slot" => fc_slot,
                            "slot" => slot,
                            "message" => "this block may be orphaned",
                        );
                    }
                    ForkChoiceWaitResult::TimeOut => {
                        warn!(
                            self.log,
                            "Timed out waiting for fork choice before proposal";
                            "message" => "this block may be orphaned",
                        );
                    }
                }
            } else {
                error!(
                    self.log,
                    "Producing block at incorrect slot";
                    "block_slot" => slot,
                    "current_slot" => current_slot,
                    "message" => "check clock sync, this block may be orphaned",
                );
            }
        }
        Ok(())
    }

    /// Produce a new block at the given `slot`.
    ///
    /// The produced block will not be inherently valid, it must be signed by a block producer.
    /// Block signing is out of the scope of this function and should be done by a separate program.
    pub async fn produce_block<Payload: ExecPayload<T::EthSpec>>(
        self: &Arc<Self>,
        randao_reveal: Signature,
        slot: Slot,
        validator_graffiti: Option<Graffiti>,
    ) -> Result<BeaconBlockAndState<T::EthSpec, Payload>, BlockProductionError> {
        self.produce_block_with_verification(
            randao_reveal,
            slot,
            validator_graffiti,
            ProduceBlockVerification::VerifyRandao,
        )
        .await
    }

    /// Same as `produce_block` but allowing for configuration of RANDAO-verification.
    pub async fn produce_block_with_verification<Payload: ExecPayload<T::EthSpec>>(
        self: &Arc<Self>,
        randao_reveal: Signature,
        slot: Slot,
        validator_graffiti: Option<Graffiti>,
        verification: ProduceBlockVerification,
    ) -> Result<BeaconBlockAndState<T::EthSpec, Payload>, BlockProductionError> {
        // Part 1/2 (blocking)
        //
        // Load the parent state from disk.
        let chain = self.clone();
        let (state, state_root_opt) = self
            .task_executor
            .spawn_blocking_handle(
                move || chain.load_state_for_block_production::<Payload>(slot),
                "produce_partial_beacon_block",
            )
            .ok_or(BlockProductionError::ShuttingDown)?
            .await
            .map_err(BlockProductionError::TokioJoin)??;

        // Part 2/2 (async, with some blocking components)
        //
        // Produce the block upon the state
        self.produce_block_on_state::<Payload>(
            state,
            state_root_opt,
            slot,
            randao_reveal,
            validator_graffiti,
            verification,
        )
        .await
    }

    /// Load a beacon state from the database for block production. This is a long-running process
    /// that should not be performed in an `async` context.
    fn load_state_for_block_production<Payload: ExecPayload<T::EthSpec>>(
        self: &Arc<Self>,
        slot: Slot,
    ) -> Result<(BeaconState<T::EthSpec>, Option<Hash256>), BlockProductionError> {
        metrics::inc_counter(&metrics::BLOCK_PRODUCTION_REQUESTS);
        let _complete_timer = metrics::start_timer(&metrics::BLOCK_PRODUCTION_TIMES);

        let fork_choice_timer = metrics::start_timer(&metrics::BLOCK_PRODUCTION_FORK_CHOICE_TIMES);
        self.wait_for_fork_choice_before_block_production(slot)?;
        drop(fork_choice_timer);

        // Producing a block requires the tree hash cache, so clone a full state corresponding to
        // the head from the snapshot cache. Unfortunately we can't move the snapshot out of the
        // cache (which would be fast), because we need to re-process the block after it has been
        // signed. If we miss the cache or we're producing a block that conflicts with the head,
        // fall back to getting the head from `slot - 1`.
        let state_load_timer = metrics::start_timer(&metrics::BLOCK_PRODUCTION_STATE_LOAD_TIMES);
<<<<<<< HEAD
        let head_info = self
            .head_info()
            .map_err(BlockProductionError::UnableToGetHeadInfo)?;
        let (state, state_root_opt) = if head_info.slot < slot {
            // Attempt an aggressive re-org if configured and the conditions are right.
            if let Some(re_org_state) = self.get_state_for_re_org(slot, &head_info)? {
                info!(
                    self.log,
                    "Proposing block to re-org current head";
                    "slot" => slot,
                    "head" => %head_info.block_root,
                );
                (re_org_state.pre_state, re_org_state.state_root)
            }
=======
        // Atomically read some values from the head whilst avoiding holding cached head `Arc` any
        // longer than necessary.
        let (head_slot, head_block_root) = {
            let head = self.canonical_head.cached_head();
            (head.head_slot(), head.head_block_root())
        };
        let (state, state_root_opt) = if head_slot < slot {
>>>>>>> 71fd0b42
            // Normal case: proposing a block atop the current head. Use the snapshot cache.
            else if let Some(pre_state) = self
                .snapshot_cache
                .try_read_for(BLOCK_PROCESSING_CACHE_LOCK_TIMEOUT)
                .and_then(|snapshot_cache| {
                    snapshot_cache.get_state_for_block_production(head_block_root)
                })
            {
                (pre_state.pre_state, pre_state.state_root)
            } else {
                warn!(
                    self.log,
                    "Block production cache miss";
                    "message" => "this block is more likely to be orphaned",
                    "slot" => slot,
                );
                let state = self
                    .state_at_slot(slot - 1, StateSkipConfig::WithStateRoots)
                    .map_err(|_| BlockProductionError::UnableToProduceAtSlot(slot))?;

                (state, None)
            }
        } else {
            warn!(
                self.log,
                "Producing block that conflicts with head";
                "message" => "this block is more likely to be orphaned",
                "slot" => slot,
            );
            let state = self
                .state_at_slot(slot - 1, StateSkipConfig::WithStateRoots)
                .map_err(|_| BlockProductionError::UnableToProduceAtSlot(slot))?;

            (state, None)
        };

        drop(state_load_timer);

        Ok((state, state_root_opt))
    }

    fn get_state_for_re_org(
        &self,
        slot: Slot,
        head_info: &HeadInfo,
    ) -> Result<Option<BlockProductionPreState<T::EthSpec>>, BlockProductionError> {
        if let Some(re_org_threshold) = self.config.re_org_threshold {
            if self.spec.proposer_score_boost.is_none() {
                warn!(
                    self.log,
                    "Ignoring proposer re-org configuration";
                    "reason" => "this network does not have proposer boosting enabled"
                );
                return Ok(None);
            }

            let canonical_head = head_info.block_root;
            let slot_delay = self
                .slot_clock
                .seconds_from_current_slot_start(self.spec.seconds_per_slot)
                .ok_or(BlockProductionError::UnableToReadSlot)?;

            // Check that we're producing a block one slot after the current head, and early enough
            // in the slot to be able to propagate widely. For simplicity of analysis, also avoid
            // proposing a re-org block in the first slot of the epoch, as
            if head_info.slot + 1 == slot
                && slot % T::EthSpec::slots_per_epoch() != 0
                && slot_delay < max_re_org_slot_delay(self.spec.seconds_per_slot)
            {
                // Is the current head weak and appropriate for re-orging?
                let proposer_head = self.fork_choice.write().get_proposer_head(
                    slot,
                    canonical_head,
                    re_org_threshold,
                )?;
                if let Some(re_org_head) = proposer_head.re_org_head {
                    // Only attempt a re-org if we hit the snapshot cache.
                    if let Some(pre_state) = self
                        .snapshot_cache
                        .try_read_for(BLOCK_PROCESSING_CACHE_LOCK_TIMEOUT)
                        .and_then(|snapshot_cache| {
                            snapshot_cache.get_state_for_block_production(re_org_head)
                        })
                    {
                        debug!(
                            self.log,
                            "Attempting re-org due to weak head";
                            "head" => ?canonical_head,
                            "re_org_head" => ?re_org_head,
                            "head_weight" => ?proposer_head.canonical_head_weight,
                            "re_org_weight" => ?proposer_head.re_org_weight_threshold,
                        );
                        return Ok(Some(pre_state));
                    } else {
                        debug!(
                            self.log,
                            "Not attempting re-org due to cache miss";
                            "head" => ?canonical_head,
                            "re_org_head" => ?re_org_head,
                            "head_weight" => ?proposer_head.canonical_head_weight,
                            "re_org_weight" => ?proposer_head.re_org_weight_threshold,
                        );
                    }
                } else {
                    debug!(
                        self.log,
                        "Not attempting re-org due to strong head";
                        "head" => ?canonical_head,
                        "head_weight" => ?proposer_head.canonical_head_weight,
                        "re_org_weight" => ?proposer_head.re_org_weight_threshold,
                    );
                }
            } else {
                debug!(
                    self.log,
                    "Not attempting re-org due to slot distance";
                    "head" => ?canonical_head,
                );
            }
        }

        Ok(None)
    }

    /// Produce a block for some `slot` upon the given `state`.
    ///
    /// Typically the `self.produce_block()` function should be used, instead of calling this
    /// function directly. This function is useful for purposefully creating forks or blocks at
    /// non-current slots.
    ///
    /// If required, the given state will be advanced to the given `produce_at_slot`, then a block
    /// will be produced at that slot height.
    ///
    /// The provided `state_root_opt` should only ever be set to `Some` if the contained value is
    /// equal to the root of `state`. Providing this value will serve as an optimization to avoid
    /// performing a tree hash in some scenarios.
    pub async fn produce_block_on_state<Payload: ExecPayload<T::EthSpec>>(
        self: &Arc<Self>,
        state: BeaconState<T::EthSpec>,
        state_root_opt: Option<Hash256>,
        produce_at_slot: Slot,
        randao_reveal: Signature,
        validator_graffiti: Option<Graffiti>,
        verification: ProduceBlockVerification,
    ) -> Result<BeaconBlockAndState<T::EthSpec, Payload>, BlockProductionError> {
        // Part 1/3 (blocking)
        //
        // Perform the state advance and block-packing functions.
        let chain = self.clone();
        let mut partial_beacon_block = self
            .task_executor
            .spawn_blocking_handle(
                move || {
                    chain.produce_partial_beacon_block(
                        state,
                        state_root_opt,
                        produce_at_slot,
                        randao_reveal,
                        validator_graffiti,
                    )
                },
                "produce_partial_beacon_block",
            )
            .ok_or(BlockProductionError::ShuttingDown)?
            .await
            .map_err(BlockProductionError::TokioJoin)??;

        // Part 2/3 (async)
        //
        // Wait for the execution layer to return an execution payload (if one is required).
        let prepare_payload_handle = partial_beacon_block.prepare_payload_handle.take();
        let execution_payload = if let Some(prepare_payload_handle) = prepare_payload_handle {
            let execution_payload = prepare_payload_handle
                .await
                .map_err(BlockProductionError::TokioJoin)?
                .ok_or(BlockProductionError::ShuttingDown)??;
            Some(execution_payload)
        } else {
            None
        };

        // Part 3/3 (blocking)
        //
        // Perform the final steps of combining all the parts and computing the state root.
        let chain = self.clone();
        self.task_executor
            .spawn_blocking_handle(
                move || {
                    chain.complete_partial_beacon_block(
                        partial_beacon_block,
                        execution_payload,
                        verification,
                    )
                },
                "complete_partial_beacon_block",
            )
            .ok_or(BlockProductionError::ShuttingDown)?
            .await
            .map_err(BlockProductionError::TokioJoin)?
    }

    fn produce_partial_beacon_block<Payload: ExecPayload<T::EthSpec>>(
        self: &Arc<Self>,
        mut state: BeaconState<T::EthSpec>,
        state_root_opt: Option<Hash256>,
        produce_at_slot: Slot,
        randao_reveal: Signature,
        validator_graffiti: Option<Graffiti>,
    ) -> Result<PartialBeaconBlock<T::EthSpec, Payload>, BlockProductionError> {
        let eth1_chain = self
            .eth1_chain
            .as_ref()
            .ok_or(BlockProductionError::NoEth1ChainConnection)?;

        // It is invalid to try to produce a block using a state from a future slot.
        if state.slot() > produce_at_slot {
            return Err(BlockProductionError::StateSlotTooHigh {
                produce_at_slot,
                state_slot: state.slot(),
            });
        }

        let slot_timer = metrics::start_timer(&metrics::BLOCK_PRODUCTION_SLOT_PROCESS_TIMES);

        // Ensure the state has performed a complete transition into the required slot.
        complete_state_advance(&mut state, state_root_opt, produce_at_slot, &self.spec)?;

        drop(slot_timer);

        state.build_committee_cache(RelativeEpoch::Current, &self.spec)?;

        let parent_root = if state.slot() > 0 {
            *state
                .get_block_root(state.slot() - 1)
                .map_err(|_| BlockProductionError::UnableToGetBlockRootFromState)?
        } else {
            state.latest_block_header().canonical_root()
        };

        let proposer_index = state.get_beacon_proposer_index(state.slot(), &self.spec)? as u64;

        let pubkey = state
            .validators()
            .get(proposer_index as usize)
            .map(|v| v.pubkey)
            .ok_or(BlockProductionError::BeaconChain(
                BeaconChainError::ValidatorIndexUnknown(proposer_index as usize),
            ))?;

        let builder_params = BuilderParams {
            pubkey,
            slot: state.slot(),
            chain_health: self
                .is_healthy(&parent_root)
                .map_err(BlockProductionError::BeaconChain)?,
        };

        // If required, start the process of loading an execution payload from the EL early. This
        // allows it to run concurrently with things like attestation packing.
        let prepare_payload_handle = match &state {
            BeaconState::Base(_) | BeaconState::Altair(_) => None,
            BeaconState::Merge(_) => {
                let prepare_payload_handle =
                    get_execution_payload(self.clone(), &state, proposer_index, builder_params)?;
                Some(prepare_payload_handle)
            }
        };

        let (proposer_slashings, attester_slashings, voluntary_exits) =
            self.op_pool.get_slashings_and_exits(&state, &self.spec);

        let eth1_data = eth1_chain.eth1_data_for_block_production(&state, &self.spec)?;
        let deposits = eth1_chain.deposits_for_block_inclusion(&state, &eth1_data, &self.spec)?;

        // Iterate through the naive aggregation pool and ensure all the attestations from there
        // are included in the operation pool.
        let unagg_import_timer =
            metrics::start_timer(&metrics::BLOCK_PRODUCTION_UNAGGREGATED_TIMES);
        for attestation in self.naive_aggregation_pool.read().iter() {
            if let Err(e) = self.op_pool.insert_attestation(
                attestation.clone(),
                &state.fork(),
                state.genesis_validators_root(),
                &self.spec,
            ) {
                // Don't stop block production if there's an error, just create a log.
                error!(
                    self.log,
                    "Attestation did not transfer to op pool";
                    "reason" => ?e
                );
            }
        }
        drop(unagg_import_timer);

        // Override the beacon node's graffiti with graffiti from the validator, if present.
        let graffiti = match validator_graffiti {
            Some(graffiti) => graffiti,
            None => self.graffiti,
        };

        let attestation_packing_timer =
            metrics::start_timer(&metrics::BLOCK_PRODUCTION_ATTESTATION_TIMES);

        let mut prev_filter_cache = HashMap::new();
        let prev_attestation_filter = |att: &&Attestation<T::EthSpec>| {
            self.filter_op_pool_attestation(&mut prev_filter_cache, *att, &state)
        };
        let mut curr_filter_cache = HashMap::new();
        let curr_attestation_filter = |att: &&Attestation<T::EthSpec>| {
            self.filter_op_pool_attestation(&mut curr_filter_cache, *att, &state)
        };

        let attestations = self
            .op_pool
            .get_attestations(
                &state,
                prev_attestation_filter,
                curr_attestation_filter,
                &self.spec,
            )
            .map_err(BlockProductionError::OpPoolError)?;
        drop(attestation_packing_timer);

        let slot = state.slot();
        let proposer_index = state.get_beacon_proposer_index(state.slot(), &self.spec)? as u64;

        let sync_aggregate = if matches!(&state, BeaconState::Base(_)) {
            None
        } else {
            let sync_aggregate = self
                .op_pool
                .get_sync_aggregate(&state)
                .map_err(BlockProductionError::OpPoolError)?
                .unwrap_or_else(|| {
                    warn!(
                        self.log,
                        "Producing block with no sync contributions";
                        "slot" => state.slot(),
                    );
                    SyncAggregate::new()
                });
            Some(sync_aggregate)
        };

        Ok(PartialBeaconBlock {
            state,
            slot,
            proposer_index,
            parent_root,
            randao_reveal,
            eth1_data,
            graffiti,
            proposer_slashings,
            attester_slashings,
            attestations,
            deposits,
            voluntary_exits,
            sync_aggregate,
            prepare_payload_handle,
        })
    }

    fn complete_partial_beacon_block<Payload: ExecPayload<T::EthSpec>>(
        &self,
        partial_beacon_block: PartialBeaconBlock<T::EthSpec, Payload>,
        execution_payload: Option<Payload>,
        verification: ProduceBlockVerification,
    ) -> Result<BeaconBlockAndState<T::EthSpec, Payload>, BlockProductionError> {
        let PartialBeaconBlock {
            mut state,
            slot,
            proposer_index,
            parent_root,
            randao_reveal,
            eth1_data,
            graffiti,
            proposer_slashings,
            attester_slashings,
            attestations,
            deposits,
            voluntary_exits,
            sync_aggregate,
            // We don't need the prepare payload handle since the `execution_payload` is passed into
            // this function. We can assume that the handle has already been consumed in order to
            // produce said `execution_payload`.
            prepare_payload_handle: _,
        } = partial_beacon_block;

        let inner_block = match &state {
            BeaconState::Base(_) => BeaconBlock::Base(BeaconBlockBase {
                slot,
                proposer_index,
                parent_root,
                state_root: Hash256::zero(),
                body: BeaconBlockBodyBase {
                    randao_reveal,
                    eth1_data,
                    graffiti,
                    proposer_slashings: proposer_slashings.into(),
                    attester_slashings: attester_slashings.into(),
                    attestations: attestations.into(),
                    deposits: deposits.into(),
                    voluntary_exits: voluntary_exits.into(),
                    _phantom: PhantomData,
                },
            }),
            BeaconState::Altair(_) => BeaconBlock::Altair(BeaconBlockAltair {
                slot,
                proposer_index,
                parent_root,
                state_root: Hash256::zero(),
                body: BeaconBlockBodyAltair {
                    randao_reveal,
                    eth1_data,
                    graffiti,
                    proposer_slashings: proposer_slashings.into(),
                    attester_slashings: attester_slashings.into(),
                    attestations: attestations.into(),
                    deposits: deposits.into(),
                    voluntary_exits: voluntary_exits.into(),
                    sync_aggregate: sync_aggregate
                        .ok_or(BlockProductionError::MissingSyncAggregate)?,
                    _phantom: PhantomData,
                },
            }),
            BeaconState::Merge(_) => BeaconBlock::Merge(BeaconBlockMerge {
                slot,
                proposer_index,
                parent_root,
                state_root: Hash256::zero(),
                body: BeaconBlockBodyMerge {
                    randao_reveal,
                    eth1_data,
                    graffiti,
                    proposer_slashings: proposer_slashings.into(),
                    attester_slashings: attester_slashings.into(),
                    attestations: attestations.into(),
                    deposits: deposits.into(),
                    voluntary_exits: voluntary_exits.into(),
                    sync_aggregate: sync_aggregate
                        .ok_or(BlockProductionError::MissingSyncAggregate)?,
                    execution_payload: execution_payload
                        .ok_or(BlockProductionError::MissingExecutionPayload)?,
                },
            }),
        };

        let block = SignedBeaconBlock::from_block(
            inner_block,
            // The block is not signed here, that is the task of a validator client.
            Signature::empty(),
        );

        let block_size = block.ssz_bytes_len();
        debug!(
            self.log,
            "Produced block on state";
            "block_size" => block_size,
        );

        metrics::observe(&metrics::BLOCK_SIZE, block_size as f64);

        if block_size > self.config.max_network_size {
            return Err(BlockProductionError::BlockTooLarge(block_size));
        }

        let process_timer = metrics::start_timer(&metrics::BLOCK_PRODUCTION_PROCESS_TIMES);
        let signature_strategy = match verification {
            ProduceBlockVerification::VerifyRandao => BlockSignatureStrategy::VerifyRandao,
            ProduceBlockVerification::NoVerification => BlockSignatureStrategy::NoVerification,
        };
        per_block_processing(
            &mut state,
            &block,
            None,
            signature_strategy,
            VerifyBlockRoot::True,
            &self.spec,
        )?;
        drop(process_timer);

        let state_root_timer = metrics::start_timer(&metrics::BLOCK_PRODUCTION_STATE_ROOT_TIMES);
        let state_root = state.update_tree_hash_cache()?;
        drop(state_root_timer);

        let (mut block, _) = block.deconstruct();
        *block.state_root_mut() = state_root;

        metrics::inc_counter(&metrics::BLOCK_PRODUCTION_SUCCESSES);

        trace!(
            self.log,
            "Produced beacon block";
            "parent" => ?block.parent_root(),
            "attestations" => block.body().attestations().len(),
            "slot" => block.slot()
        );

        Ok((block, state))
    }

    /// This method must be called whenever an execution engine indicates that a payload is
    /// invalid.
    ///
    /// Fork choice will be run after the invalidation. The client may be shut down if the `op`
    /// results in the justified checkpoint being invalidated.
    ///
    /// See the documentation of `InvalidationOperation` for information about defining `op`.
    pub async fn process_invalid_execution_payload(
        self: &Arc<Self>,
        op: &InvalidationOperation,
    ) -> Result<(), Error> {
        debug!(
            self.log,
            "Invalid execution payload in block";
            "latest_valid_ancestor" => ?op.latest_valid_ancestor(),
            "block_root" => ?op.block_root(),
        );

        // Update the execution status in fork choice.
        //
        // Use a blocking task since it interacts with the `canonical_head` lock. Lock contention
        // on the core executor is bad.
        let chain = self.clone();
        let inner_op = op.clone();
        let fork_choice_result = self
            .spawn_blocking_handle(
                move || {
                    chain
                        .canonical_head
                        .fork_choice_write_lock()
                        .on_invalid_execution_payload(&inner_op)
                },
                "invalid_payload_fork_choice_update",
            )
            .await?;

        // Update fork choice.
        if let Err(e) = fork_choice_result {
            crit!(
                self.log,
                "Failed to process invalid payload";
                "error" => ?e,
                "latest_valid_ancestor" => ?op.latest_valid_ancestor(),
                "block_root" => ?op.block_root(),
            );
        }

        // Run fork choice since it's possible that the payload invalidation might result in a new
        // head.
        self.recompute_head_at_current_slot().await;

        // Obtain the justified root from fork choice.
        //
        // Use a blocking task since it interacts with the `canonical_head` lock. Lock contention
        // on the core executor is bad.
        let chain = self.clone();
        let justified_block = self
            .spawn_blocking_handle(
                move || {
                    chain
                        .canonical_head
                        .fork_choice_read_lock()
                        .get_justified_block()
                },
                "invalid_payload_fork_choice_get_justified",
            )
            .await??;

        if justified_block.execution_status.is_invalid() {
            crit!(
                self.log,
                "The justified checkpoint is invalid";
                "msg" => "ensure you are not connected to a malicious network. This error is not \
                recoverable, please reach out to the lighthouse developers for assistance."
            );

            let mut shutdown_sender = self.shutdown_sender();
            if let Err(e) = shutdown_sender.try_send(ShutdownReason::Failure(
                INVALID_JUSTIFIED_PAYLOAD_SHUTDOWN_REASON,
            )) {
                crit!(
                    self.log,
                    "Unable to trigger client shut down";
                    "msg" => "shut down may already be under way",
                    "error" => ?e
                );
            }

            // Return an error here to try and prevent progression by upstream functions.
            return Err(Error::JustifiedPayloadInvalid {
                justified_root: justified_block.root,
                execution_block_hash: justified_block.execution_status.block_hash(),
            });
        }

        Ok(())
    }

    pub fn block_is_known_to_fork_choice(&self, root: &Hash256) -> bool {
        self.canonical_head
            .fork_choice_read_lock()
            .contains_block(root)
    }

    /// Determines the beacon proposer for the next slot. If that proposer is registered in the
    /// `execution_layer`, provide the `execution_layer` with the necessary information to produce
    /// `PayloadAttributes` for future calls to fork choice.
    ///
    /// The `PayloadAttributes` are used by the EL to give it a look-ahead for preparing an optimal
    /// set of transactions for a new `ExecutionPayload`.
    ///
    /// This function will result in a call to `forkchoiceUpdated` on the EL if:
    ///
    /// 1. We're in the tail-end of the slot (as defined by PAYLOAD_PREPARATION_LOOKAHEAD_FACTOR)
    /// 2. The head block is one slot (or less) behind the prepare slot (e.g., we're preparing for
    ///    the next slot and the block at the current slot is already known).
    pub async fn prepare_beacon_proposer(
        self: &Arc<Self>,
        current_slot: Slot,
    ) -> Result<(), Error> {
        let prepare_slot = current_slot + 1;
        let prepare_epoch = prepare_slot.epoch(T::EthSpec::slots_per_epoch());

        // There's no need to run the proposer preparation routine before the bellatrix fork.
        if self.slot_is_prior_to_bellatrix(prepare_slot) {
            return Ok(());
        }

        let execution_layer = self
            .execution_layer
            .clone()
            .ok_or(Error::ExecutionLayerMissing)?;

        // Nothing to do if there are no proposers registered with the EL, exit early to avoid
        // wasting cycles.
        if !execution_layer.has_any_proposer_preparation_data().await {
            return Ok(());
        }

        // Atomically read some values from the canonical head, whilst avoiding holding the cached
        // head `Arc` any longer than necessary.
        //
        // Use a blocking task since blocking the core executor on the canonical head read lock can
        // block the core tokio executor.
        let chain = self.clone();
        let (head_slot, head_root, head_decision_root, head_random, forkchoice_update_params) =
            self.spawn_blocking_handle(
                move || {
                    let cached_head = chain.canonical_head.cached_head();
                    let head_block_root = cached_head.head_block_root();
                    let decision_root = cached_head
                        .snapshot
                        .beacon_state
                        .proposer_shuffling_decision_root(head_block_root)?;
                    Ok::<_, Error>((
                        cached_head.head_slot(),
                        head_block_root,
                        decision_root,
                        cached_head.head_random()?,
                        cached_head.forkchoice_update_parameters(),
                    ))
                },
                "prepare_beacon_proposer_fork_choice_read",
            )
            .await??;
        let head_epoch = head_slot.epoch(T::EthSpec::slots_per_epoch());

        // Don't bother with proposer prep if the head is more than
        // `PREPARE_PROPOSER_HISTORIC_EPOCHS` prior to the current slot.
        //
        // This prevents the routine from running during sync.
        if head_slot + T::EthSpec::slots_per_epoch() * PREPARE_PROPOSER_HISTORIC_EPOCHS
            < current_slot
        {
            debug!(
                self.log,
                "Head too old for proposer prep";
                "head_slot" => head_slot,
                "current_slot" => current_slot,
            );
            return Ok(());
        }

        // Ensure that the shuffling decision root is correct relative to the epoch we wish to
        // query.
        let shuffling_decision_root = if head_epoch == prepare_epoch {
            head_decision_root
        } else {
            head_root
        };

        // Read the proposer from the proposer cache.
        let cached_proposer = self
            .beacon_proposer_cache
            .lock()
            .get_slot::<T::EthSpec>(shuffling_decision_root, prepare_slot);
        let proposer = if let Some(proposer) = cached_proposer {
            proposer.index
        } else {
            if head_epoch + 2 < prepare_epoch {
                warn!(
                    self.log,
                    "Skipping proposer preparation";
                    "msg" => "this is a non-critical issue that can happen on unhealthy nodes or \
                              networks.",
                    "prepare_epoch" => prepare_epoch,
                    "head_epoch" => head_epoch,
                );

                // Don't skip the head forward more than two epochs. This avoids burdening an
                // unhealthy node.
                //
                // Although this node might miss out on preparing for a proposal, they should still
                // be able to propose. This will prioritise beacon chain health over efficient
                // packing of execution blocks.
                return Ok(());
            }

            let (proposers, decision_root, _, fork) =
                compute_proposer_duties_from_head(prepare_epoch, self)?;

            let proposer_index = prepare_slot.as_usize() % (T::EthSpec::slots_per_epoch() as usize);
            let proposer = *proposers
                .get(proposer_index)
                .ok_or(BeaconChainError::NoProposerForSlot(prepare_slot))?;

            self.beacon_proposer_cache.lock().insert(
                prepare_epoch,
                decision_root,
                proposers,
                fork,
            )?;

            // It's possible that the head changes whilst computing these duties. If so, abandon
            // this routine since the change of head would have also spawned another instance of
            // this routine.
            //
            // Exit now, after updating the cache.
            if decision_root != shuffling_decision_root {
                warn!(
                    self.log,
                    "Head changed during proposer preparation";
                );
                return Ok(());
            }

            proposer
        };

        // If the execution layer doesn't have any proposer data for this validator then we assume
        // it's not connected to this BN and no action is required.
        if !execution_layer
            .has_proposer_preparation_data(proposer as u64)
            .await
        {
            return Ok(());
        }

        let payload_attributes = PayloadAttributes {
            timestamp: self
                .slot_clock
                .start_of(prepare_slot)
                .ok_or(Error::InvalidSlot(prepare_slot))?
                .as_secs(),
            prev_randao: head_random,
            suggested_fee_recipient: execution_layer
                .get_suggested_fee_recipient(proposer as u64)
                .await,
        };

        debug!(
            self.log,
            "Preparing beacon proposer";
            "payload_attributes" => ?payload_attributes,
            "head_root" => ?head_root,
            "prepare_slot" => prepare_slot,
            "validator" => proposer,
        );

        let already_known = execution_layer
            .insert_proposer(prepare_slot, head_root, proposer as u64, payload_attributes)
            .await;
        // Only push a log to the user if this is the first time we've seen this proposer for this
        // slot.
        if !already_known {
            info!(
                self.log,
                "Prepared beacon proposer";
                "already_known" => already_known,
                "prepare_slot" => prepare_slot,
                "validator" => proposer,
            );
        }

        let till_prepare_slot =
            if let Some(duration) = self.slot_clock.duration_to_slot(prepare_slot) {
                duration
            } else {
                // `SlotClock::duration_to_slot` will return `None` when we are past the start
                // of `prepare_slot`. Don't bother sending a `forkchoiceUpdated` in that case,
                // it's too late.
                //
                // This scenario might occur on an overloaded/under-resourced node.
                warn!(
                    self.log,
                    "Delayed proposer preparation";
                    "prepare_slot" => prepare_slot,
                    "validator" => proposer,
                );
                return Ok(());
            };

        // If either of the following are true, send a fork-choice update message to the
        // EL:
        //
        // 1. We're in the tail-end of the slot (as defined by
        //    PAYLOAD_PREPARATION_LOOKAHEAD_FACTOR)
        // 2. The head block is one slot (or less) behind the prepare slot (e.g., we're
        //    preparing for the next slot and the block at the current slot is already
        //    known).
        if till_prepare_slot
            <= self.slot_clock.slot_duration() / PAYLOAD_PREPARATION_LOOKAHEAD_FACTOR
            || head_slot + 1 >= prepare_slot
        {
            debug!(
                self.log,
                "Pushing update to prepare proposer";
                "till_prepare_slot" => ?till_prepare_slot,
                "prepare_slot" => prepare_slot
            );

            self.update_execution_engine_forkchoice(current_slot, forkchoice_update_params)
                .await?;
        }

        Ok(())
    }

    pub async fn update_execution_engine_forkchoice(
        self: &Arc<Self>,
        current_slot: Slot,
        params: ForkchoiceUpdateParameters,
    ) -> Result<(), Error> {
        let next_slot = current_slot + 1;

        // There is no need to issue a `forkchoiceUpdated` (fcU) message unless the Bellatrix fork
        // has:
        //
        // 1. Already happened.
        // 2. Will happen in the next slot.
        //
        // The reason for a fcU message in the slot prior to the Bellatrix fork is in case the
        // terminal difficulty has already been reached and a payload preparation message needs to
        // be issued.
        if self.slot_is_prior_to_bellatrix(next_slot) {
            return Ok(());
        }

        let execution_layer = self
            .execution_layer
            .as_ref()
            .ok_or(Error::ExecutionLayerMissing)?;

        // Take the global lock for updating the execution engine fork choice.
        //
        // Whilst holding this lock we must:
        //
        // 1. Read the canonical head.
        // 2. Issue a forkchoiceUpdated call to the execution engine.
        //
        // This will allow us to ensure that we provide the execution layer with an *ordered* view
        // of the head. I.e., we will never communicate a past head after communicating a later
        // one.
        //
        // There is a "deadlock warning" in this function. The downside of this nice ordering is the
        // potential for deadlock. I would advise against any other use of
        // `execution_engine_forkchoice_lock` apart from the one here.
        let forkchoice_lock = execution_layer.execution_engine_forkchoice_lock().await;

        let (head_block_root, head_hash, justified_hash, finalized_hash) = if let Some(head_hash) =
            params.head_hash
        {
            (
                params.head_root,
                head_hash,
                params
                    .justified_hash
                    .unwrap_or_else(ExecutionBlockHash::zero),
                params
                    .finalized_hash
                    .unwrap_or_else(ExecutionBlockHash::zero),
            )
        } else {
            // The head block does not have an execution block hash. We must check to see if we
            // happen to be the proposer of the transition block, in which case we still need to
            // send forkchoice_updated.
            match self.spec.fork_name_at_slot::<T::EthSpec>(next_slot) {
                // We are pre-bellatrix; no need to update the EL.
                ForkName::Base | ForkName::Altair => return Ok(()),
                _ => {
                    // We are post-bellatrix
                    if let Some(payload_attributes) = execution_layer
                        .payload_attributes(next_slot, params.head_root)
                        .await
                    {
                        // We are a proposer, check for terminal_pow_block_hash
                        if let Some(terminal_pow_block_hash) = execution_layer
                            .get_terminal_pow_block_hash(&self.spec, payload_attributes.timestamp)
                            .await
                            .map_err(Error::ForkchoiceUpdate)?
                        {
                            info!(
                                self.log,
                                "Prepared POS transition block proposer"; "slot" => next_slot
                            );
                            (
                                params.head_root,
                                terminal_pow_block_hash,
                                params
                                    .justified_hash
                                    .unwrap_or_else(ExecutionBlockHash::zero),
                                params
                                    .finalized_hash
                                    .unwrap_or_else(ExecutionBlockHash::zero),
                            )
                        } else {
                            // TTD hasn't been reached yet, no need to update the EL.
                            return Ok(());
                        }
                    } else {
                        // We are not a proposer, no need to update the EL.
                        return Ok(());
                    }
                }
            }
        };

        let forkchoice_updated_response = execution_layer
            .notify_forkchoice_updated(
                head_hash,
                justified_hash,
                finalized_hash,
                current_slot,
                head_block_root,
            )
            .await
            .map_err(Error::ExecutionForkChoiceUpdateFailed);

        // The head has been read and the execution layer has been updated. It is now valid to send
        // another fork choice update.
        drop(forkchoice_lock);

        match forkchoice_updated_response {
            Ok(status) => match status {
                PayloadStatus::Valid => {
                    // Ensure that fork choice knows that the block is no longer optimistic.
                    let chain = self.clone();
                    let fork_choice_update_result = self
                        .spawn_blocking_handle(
                            move || {
                                chain
                                    .canonical_head
                                    .fork_choice_write_lock()
                                    .on_valid_execution_payload(head_block_root)
                            },
                            "update_execution_engine_valid_payload",
                        )
                        .await?;
                    if let Err(e) = fork_choice_update_result {
                        error!(
                            self.log,
                            "Failed to validate payload";
                            "error" => ?e
                        )
                    };
                    Ok(())
                }
                // There's nothing to be done for a syncing response. If the block is already
                // `SYNCING` in fork choice, there's nothing to do. If already known to be `VALID`
                // or `INVALID` then we don't want to change it to syncing.
                PayloadStatus::Syncing => Ok(()),
                // The specification doesn't list `ACCEPTED` as a valid response to a fork choice
                // update. This response *seems* innocent enough, so we won't return early with an
                // error. However, we create a log to bring attention to the issue.
                PayloadStatus::Accepted => {
                    warn!(
                        self.log,
                        "Fork choice update received ACCEPTED";
                        "msg" => "execution engine provided an unexpected response to a fork \
                        choice update. although this is not a serious issue, please raise \
                        an issue."
                    );
                    Ok(())
                }
                PayloadStatus::Invalid {
                    latest_valid_hash, ..
                } => {
                    warn!(
                        self.log,
                        "Fork choice update invalidated payload";
                        "status" => ?status
                    );

                    // This implies that the terminal block was invalid. We are being explicit in
                    // invalidating only the head block in this case.
                    if latest_valid_hash == ExecutionBlockHash::zero() {
                        self.process_invalid_execution_payload(
                            &InvalidationOperation::InvalidateOne {
                                block_root: head_block_root,
                            },
                        )
                        .await?;
                    } else {
                        // The execution engine has stated that all blocks between the
                        // `head_execution_block_hash` and `latest_valid_hash` are invalid.
                        self.process_invalid_execution_payload(
                            &InvalidationOperation::InvalidateMany {
                                head_block_root,
                                always_invalidate_head: true,
                                latest_valid_ancestor: latest_valid_hash,
                            },
                        )
                        .await?;
                    }

                    Err(BeaconChainError::ExecutionForkChoiceUpdateInvalid { status })
                }
                PayloadStatus::InvalidBlockHash { .. } => {
                    warn!(
                        self.log,
                        "Fork choice update invalidated payload";
                        "status" => ?status
                    );
                    // The execution engine has stated that the head block is invalid, however it
                    // hasn't returned a latest valid ancestor.
                    //
                    // Using a `None` latest valid ancestor will result in only the head block
                    // being invalidated (no ancestors).
                    self.process_invalid_execution_payload(&InvalidationOperation::InvalidateOne {
                        block_root: head_block_root,
                    })
                    .await?;

                    Err(BeaconChainError::ExecutionForkChoiceUpdateInvalid { status })
                }
            },
            Err(e) => Err(e),
        }
    }

    /// Returns `true` if the given slot is prior to the `bellatrix_fork_epoch`.
    pub fn slot_is_prior_to_bellatrix(&self, slot: Slot) -> bool {
        self.spec.bellatrix_fork_epoch.map_or(true, |bellatrix| {
            slot.epoch(T::EthSpec::slots_per_epoch()) < bellatrix
        })
    }

    /// Returns the value of `execution_optimistic` for `block`.
    ///
    /// Returns `Ok(false)` if the block is pre-Bellatrix, or has `ExecutionStatus::Valid`.
    /// Returns `Ok(true)` if the block has `ExecutionStatus::Optimistic` or has
    /// `ExecutionStatus::Invalid`.
    pub fn is_optimistic_or_invalid_block<Payload: ExecPayload<T::EthSpec>>(
        &self,
        block: &SignedBeaconBlock<T::EthSpec, Payload>,
    ) -> Result<bool, BeaconChainError> {
        // Check if the block is pre-Bellatrix.
        if self.slot_is_prior_to_bellatrix(block.slot()) {
            Ok(false)
        } else {
            self.canonical_head
                .fork_choice_read_lock()
                .is_optimistic_or_invalid_block(&block.canonical_root())
                .map_err(BeaconChainError::ForkChoiceError)
        }
    }

    /// Returns the value of `execution_optimistic` for `head_block`.
    ///
    /// Returns `Ok(false)` if the block is pre-Bellatrix, or has `ExecutionStatus::Valid`.
    /// Returns `Ok(true)` if the block has `ExecutionStatus::Optimistic` or `ExecutionStatus::Invalid`.
    ///
    /// This function will return an error if `head_block` is not present in the fork choice store
    /// and so should only be used on the head block or when the block *should* be present in the
    /// fork choice store.
    ///
    /// There is a potential race condition when syncing where the block_root of `head_block` could
    /// be pruned from the fork choice store before being read.
    pub fn is_optimistic_or_invalid_head_block<Payload: ExecPayload<T::EthSpec>>(
        &self,
        head_block: &SignedBeaconBlock<T::EthSpec, Payload>,
    ) -> Result<bool, BeaconChainError> {
        // Check if the block is pre-Bellatrix.
        if self.slot_is_prior_to_bellatrix(head_block.slot()) {
            Ok(false)
        } else {
            self.canonical_head
                .fork_choice_read_lock()
                .is_optimistic_or_invalid_block_no_fallback(&head_block.canonical_root())
                .map_err(BeaconChainError::ForkChoiceError)
        }
    }

    /// Returns the value of `execution_optimistic` for the current head block.
    /// You can optionally provide `head_info` if it was computed previously.
    ///
    /// Returns `Ok(false)` if the head block is pre-Bellatrix, or has `ExecutionStatus::Valid`.
    /// Returns `Ok(true)` if the head block has `ExecutionStatus::Optimistic` or `ExecutionStatus::Invalid`.
    ///
    /// There is a potential race condition when syncing where the block root of `head_info` could
    /// be pruned from the fork choice store before being read.
    pub fn is_optimistic_or_invalid_head(&self) -> Result<bool, BeaconChainError> {
        self.canonical_head
            .head_execution_status()
            .map(|status| status.is_optimistic_or_invalid())
    }

    pub fn is_optimistic_or_invalid_block_root(
        &self,
        block_slot: Slot,
        block_root: &Hash256,
    ) -> Result<bool, BeaconChainError> {
        // Check if the block is pre-Bellatrix.
        if self.slot_is_prior_to_bellatrix(block_slot) {
            Ok(false)
        } else {
            self.canonical_head
                .fork_choice_read_lock()
                .is_optimistic_or_invalid_block_no_fallback(block_root)
                .map_err(BeaconChainError::ForkChoiceError)
        }
    }

    /// This function takes a configured weak subjectivity `Checkpoint` and the latest finalized `Checkpoint`.
    /// If the weak subjectivity checkpoint and finalized checkpoint share the same epoch, we compare
    /// roots. If we the weak subjectivity checkpoint is from an older epoch, we iterate back through
    /// roots in the canonical chain until we reach the finalized checkpoint from the correct epoch, and
    /// compare roots. This must called on startup and during verification of any block which causes a finality
    /// change affecting the weak subjectivity checkpoint.
    pub fn verify_weak_subjectivity_checkpoint(
        &self,
        wss_checkpoint: Checkpoint,
        beacon_block_root: Hash256,
        state: &BeaconState<T::EthSpec>,
    ) -> Result<(), BeaconChainError> {
        let finalized_checkpoint = state.finalized_checkpoint();
        info!(self.log, "Verifying the configured weak subjectivity checkpoint"; "weak_subjectivity_epoch" => wss_checkpoint.epoch, "weak_subjectivity_root" => ?wss_checkpoint.root);
        // If epochs match, simply compare roots.
        if wss_checkpoint.epoch == finalized_checkpoint.epoch
            && wss_checkpoint.root != finalized_checkpoint.root
        {
            crit!(
                self.log,
                 "Root found at the specified checkpoint differs";
                  "weak_subjectivity_root" => ?wss_checkpoint.root,
                  "finalized_checkpoint_root" => ?finalized_checkpoint.root
            );
            return Err(BeaconChainError::WeakSubjectivtyVerificationFailure);
        } else if wss_checkpoint.epoch < finalized_checkpoint.epoch {
            let slot = wss_checkpoint
                .epoch
                .start_slot(T::EthSpec::slots_per_epoch());

            // Iterate backwards through block roots from the given state. If first slot of the epoch is a skip-slot,
            // this will return the root of the closest prior non-skipped slot.
            match self.root_at_slot_from_state(slot, beacon_block_root, state)? {
                Some(root) => {
                    if root != wss_checkpoint.root {
                        crit!(
                            self.log,
                             "Root found at the specified checkpoint differs";
                              "weak_subjectivity_root" => ?wss_checkpoint.root,
                              "finalized_checkpoint_root" => ?finalized_checkpoint.root
                        );
                        return Err(BeaconChainError::WeakSubjectivtyVerificationFailure);
                    }
                }
                None => {
                    crit!(self.log, "The root at the start slot of the given epoch could not be found";
                    "wss_checkpoint_slot" => ?slot);
                    return Err(BeaconChainError::WeakSubjectivtyVerificationFailure);
                }
            }
        }
        Ok(())
    }

    /// Called by the timer on every slot.
    ///
    /// Note: this function **MUST** be called from a non-async context since
    /// it contains a call to `fork_choice` which may eventually call
    /// `tokio::runtime::block_on` in certain cases.
    pub async fn per_slot_task(self: &Arc<Self>) {
        trace!(self.log, "Running beacon chain per slot tasks");
        if let Some(slot) = self.slot_clock.now() {
            // Always run the light-weight pruning tasks (these structures should be empty during
            // sync anyway).
            self.naive_aggregation_pool.write().prune(slot);
            self.block_times_cache.write().prune(slot);

            // Don't run heavy-weight tasks during sync.
            if self.best_slot() + MAX_PER_SLOT_FORK_CHOICE_DISTANCE < slot {
                return;
            }

            // Run fork choice and signal to any waiting task that it has completed.
            self.recompute_head_at_current_slot().await;

            // Send the notification regardless of fork choice success, this is a "best effort"
            // notification and we don't want block production to hit the timeout in case of error.
            // Use a blocking task to avoid blocking the core executor whilst waiting for locks
            // in `ForkChoiceSignalTx`.
            let chain = self.clone();
            self.task_executor.clone().spawn_blocking(
                move || {
                    // Signal block proposal for the next slot (if it happens to be waiting).
                    if let Some(tx) = &chain.fork_choice_signal_tx {
                        if let Err(e) = tx.notify_fork_choice_complete(slot) {
                            warn!(
                                chain.log,
                                "Error signalling fork choice waiter";
                                "error" => ?e,
                                "slot" => slot,
                            );
                        }
                    }
                },
                "per_slot_task_fc_signal_tx",
            );
        }
    }

    /// Runs the `map_fn` with the committee cache for `shuffling_epoch` from the chain with head
    /// `head_block_root`. The `map_fn` will be supplied two values:
    ///
    /// - `&CommitteeCache`: the committee cache that serves the given parameters.
    /// - `Hash256`: the "shuffling decision root" which uniquely identifies the `CommitteeCache`.
    ///
    /// It's not necessary that `head_block_root` matches our current view of the chain, it can be
    /// any block that is:
    ///
    /// - Known to us.
    /// - The finalized block or a descendant of the finalized block.
    ///
    /// It would be quite common for attestation verification operations to use a `head_block_root`
    /// that differs from our view of the head.
    ///
    /// ## Important
    ///
    /// This function is **not** suitable for determining proposer duties (only attester duties).
    ///
    /// ## Notes
    ///
    /// This function exists in this odd "map" pattern because efficiently obtaining a committee
    /// can be complex. It might involve reading straight from the `beacon_chain.shuffling_cache`
    /// or it might involve reading it from a state from the DB. Due to the complexities of
    /// `RwLock`s on the shuffling cache, a simple `Cow` isn't suitable here.
    ///
    /// If the committee for `(head_block_root, shuffling_epoch)` isn't found in the
    /// `shuffling_cache`, we will read a state from disk and then update the `shuffling_cache`.
    pub(crate) fn with_committee_cache<F, R>(
        &self,
        head_block_root: Hash256,
        shuffling_epoch: Epoch,
        map_fn: F,
    ) -> Result<R, Error>
    where
        F: Fn(&CommitteeCache, Hash256) -> Result<R, Error>,
    {
        let head_block = self
            .canonical_head
            .fork_choice_read_lock()
            .get_block(&head_block_root)
            .ok_or(Error::MissingBeaconBlock(head_block_root))?;

        let shuffling_id = BlockShufflingIds {
            current: head_block.current_epoch_shuffling_id.clone(),
            next: head_block.next_epoch_shuffling_id.clone(),
            block_root: head_block.root,
        }
        .id_for_epoch(shuffling_epoch)
        .ok_or_else(|| Error::InvalidShufflingId {
            shuffling_epoch,
            head_block_epoch: head_block.slot.epoch(T::EthSpec::slots_per_epoch()),
        })?;

        // Obtain the shuffling cache, timing how long we wait.
        let cache_wait_timer =
            metrics::start_timer(&metrics::ATTESTATION_PROCESSING_SHUFFLING_CACHE_WAIT_TIMES);

        let mut shuffling_cache = self
            .shuffling_cache
            .try_write_for(ATTESTATION_CACHE_LOCK_TIMEOUT)
            .ok_or(Error::AttestationCacheLockTimeout)?;

        metrics::stop_timer(cache_wait_timer);

        if let Some(committee_cache) = shuffling_cache.get(&shuffling_id) {
            map_fn(committee_cache, shuffling_id.shuffling_decision_block)
        } else {
            // Drop the shuffling cache to avoid holding the lock for any longer than
            // required.
            drop(shuffling_cache);

            debug!(
                self.log,
                "Committee cache miss";
                "shuffling_id" => ?shuffling_epoch,
                "head_block_root" => head_block_root.to_string(),
            );

            let state_read_timer =
                metrics::start_timer(&metrics::ATTESTATION_PROCESSING_STATE_READ_TIMES);

            // If the head of the chain can serve this request, use it.
            //
            // This code is a little awkward because we need to ensure that the head we read and
            // the head we copy is identical. Taking one lock to read the head values and another
            // to copy the head is liable to race-conditions.
            let head_state_opt = self.with_head(|head| {
                if head.beacon_block_root == head_block_root {
                    Ok(Some((
                        head.beacon_state
                            .clone_with(CloneConfig::committee_caches_only()),
                        head.beacon_state_root(),
                    )))
                } else {
                    Ok::<_, Error>(None)
                }
            })?;

            // If the head state is useful for this request, use it. Otherwise, read a state from
            // disk.
            let (mut state, state_root) = if let Some((state, state_root)) = head_state_opt {
                (state, state_root)
            } else {
                let state_root = head_block.state_root;
                let state = self
                    .store
                    .get_inconsistent_state_for_attestation_verification_only(
                        &state_root,
                        Some(head_block.slot),
                    )?
                    .ok_or(Error::MissingBeaconState(head_block.state_root))?;
                (state, state_root)
            };

            /*
             * IMPORTANT
             *
             * Since it's possible that
             * `Store::get_inconsistent_state_for_attestation_verification_only` was used to obtain
             * the state, we cannot rely upon the following fields:
             *
             * - `state.state_roots`
             * - `state.block_roots`
             *
             * These fields should not be used for the rest of this function.
             */

            metrics::stop_timer(state_read_timer);
            let state_skip_timer =
                metrics::start_timer(&metrics::ATTESTATION_PROCESSING_STATE_SKIP_TIMES);

            // If the state is in an earlier epoch, advance it. If it's from a later epoch, reject
            // it.
            if state.current_epoch() + 1 < shuffling_epoch {
                // Since there's a one-epoch look-ahead on the attester shuffling, it suffices to
                // only advance into the slot prior to the `shuffling_epoch`.
                let target_slot = shuffling_epoch
                    .saturating_sub(1_u64)
                    .start_slot(T::EthSpec::slots_per_epoch());

                // Advance the state into the required slot, using the "partial" method since the state
                // roots are not relevant for the shuffling.
                partial_state_advance(&mut state, Some(state_root), target_slot, &self.spec)?;
            } else if state.current_epoch() > shuffling_epoch {
                return Err(Error::InvalidStateForShuffling {
                    state_epoch: state.current_epoch(),
                    shuffling_epoch,
                });
            }

            metrics::stop_timer(state_skip_timer);
            let committee_building_timer =
                metrics::start_timer(&metrics::ATTESTATION_PROCESSING_COMMITTEE_BUILDING_TIMES);

            let relative_epoch = RelativeEpoch::from_epoch(state.current_epoch(), shuffling_epoch)
                .map_err(Error::IncorrectStateForAttestation)?;

            state.build_committee_cache(relative_epoch, &self.spec)?;

            let committee_cache = state.committee_cache(relative_epoch)?;
            let shuffling_decision_block = shuffling_id.shuffling_decision_block;

            self.shuffling_cache
                .try_write_for(ATTESTATION_CACHE_LOCK_TIMEOUT)
                .ok_or(Error::AttestationCacheLockTimeout)?
                .insert(shuffling_id, committee_cache);

            metrics::stop_timer(committee_building_timer);

            map_fn(committee_cache, shuffling_decision_block)
        }
    }

    /// Dumps the entire canonical chain, from the head to genesis to a vector for analysis.
    ///
    /// This could be a very expensive operation and should only be done in testing/analysis
    /// activities.
    #[allow(clippy::type_complexity)]
    pub fn chain_dump(
        &self,
    ) -> Result<Vec<BeaconSnapshot<T::EthSpec, BlindedPayload<T::EthSpec>>>, Error> {
        let mut dump = vec![];

        let mut last_slot = {
            let head = self.canonical_head.cached_head();
            BeaconSnapshot {
                beacon_block: Arc::new(head.snapshot.beacon_block.clone_as_blinded()),
                beacon_block_root: head.snapshot.beacon_block_root,
                beacon_state: head.snapshot.beacon_state.clone(),
            }
        };

        dump.push(last_slot.clone());

        loop {
            let beacon_block_root = last_slot.beacon_block.parent_root();

            if beacon_block_root == Hash256::zero() {
                break; // Genesis has been reached.
            }

            let beacon_block = self
                .store
                .get_blinded_block(&beacon_block_root)?
                .ok_or_else(|| {
                    Error::DBInconsistent(format!("Missing block {}", beacon_block_root))
                })?;
            let beacon_state_root = beacon_block.state_root();
            let beacon_state = self
                .store
                .get_state(&beacon_state_root, Some(beacon_block.slot()))?
                .ok_or_else(|| {
                    Error::DBInconsistent(format!("Missing state {:?}", beacon_state_root))
                })?;

            let slot = BeaconSnapshot {
                beacon_block: Arc::new(beacon_block),
                beacon_block_root,
                beacon_state,
            };

            dump.push(slot.clone());
            last_slot = slot;
        }

        dump.reverse();

        Ok(dump)
    }

    /// Gets the current `EnrForkId`.
    pub fn enr_fork_id(&self) -> EnrForkId {
        // If we are unable to read the slot clock we assume that it is prior to genesis and
        // therefore use the genesis slot.
        let slot = self.slot().unwrap_or(self.spec.genesis_slot);

        self.spec
            .enr_fork_id::<T::EthSpec>(slot, self.genesis_validators_root)
    }

    /// Calculates the `Duration` to the next fork if it exists and returns it
    /// with it's corresponding `ForkName`.
    pub fn duration_to_next_fork(&self) -> Option<(ForkName, Duration)> {
        // If we are unable to read the slot clock we assume that it is prior to genesis and
        // therefore use the genesis slot.
        let slot = self.slot().unwrap_or(self.spec.genesis_slot);

        let (fork_name, epoch) = self.spec.next_fork_epoch::<T::EthSpec>(slot)?;
        self.slot_clock
            .duration_to_slot(epoch.start_slot(T::EthSpec::slots_per_epoch()))
            .map(|duration| (fork_name, duration))
    }

    /// This method serves to get a sense of the current chain health. It is used in block proposal
    /// to determine whether we should outsource payload production duties.
    ///
    /// Since we are likely calling this during the slot we are going to propose in, don't take into
    /// account the current slot when accounting for skips.
    pub fn is_healthy(&self, parent_root: &Hash256) -> Result<ChainHealth, Error> {
        // Check if the merge has been finalized.
        if let Some(finalized_hash) = self
            .canonical_head
            .cached_head()
            .forkchoice_update_parameters()
            .finalized_hash
        {
            if ExecutionBlockHash::zero() == finalized_hash {
                return Ok(ChainHealth::PreMerge);
            }
        } else {
            return Ok(ChainHealth::PreMerge);
        };

        // Check that the parent is NOT optimistic.
        if let Some(execution_status) = self
            .canonical_head
            .fork_choice_read_lock()
            .get_block_execution_status(parent_root)
        {
            if execution_status.is_strictly_optimistic() {
                return Ok(ChainHealth::Optimistic);
            }
        }

        if self.config.builder_fallback_disable_checks {
            return Ok(ChainHealth::Healthy);
        }

        let current_slot = self.slot()?;

        // Check slots at the head of the chain.
        let prev_slot = current_slot.saturating_sub(Slot::new(1));
        let head_skips = prev_slot.saturating_sub(self.canonical_head.cached_head().head_slot());
        let head_skips_check = head_skips.as_usize() <= self.config.builder_fallback_skips;

        // Check if finalization is advancing.
        let current_epoch = current_slot.epoch(T::EthSpec::slots_per_epoch());
        let epochs_since_finalization = current_epoch.saturating_sub(
            self.canonical_head
                .cached_head()
                .finalized_checkpoint()
                .epoch,
        );
        let finalization_check = epochs_since_finalization.as_usize()
            <= self.config.builder_fallback_epochs_since_finalization;

        // Check skip slots in the last `SLOTS_PER_EPOCH`.
        let start_slot = current_slot.saturating_sub(T::EthSpec::slots_per_epoch());
        let mut epoch_skips = 0;
        for slot in start_slot.as_u64()..current_slot.as_u64() {
            if self
                .block_root_at_slot_skips_none(Slot::new(slot))?
                .is_none()
            {
                epoch_skips += 1;
            }
        }
        let epoch_skips_check = epoch_skips <= self.config.builder_fallback_skips_per_epoch;

        if !head_skips_check {
            Ok(ChainHealth::Unhealthy(FailedCondition::Skips))
        } else if !finalization_check {
            Ok(ChainHealth::Unhealthy(
                FailedCondition::EpochsSinceFinalization,
            ))
        } else if !epoch_skips_check {
            Ok(ChainHealth::Unhealthy(FailedCondition::SkipsPerEpoch))
        } else {
            Ok(ChainHealth::Healthy)
        }
    }

    pub fn dump_as_dot<W: Write>(&self, output: &mut W) {
        let canonical_head_hash = self.canonical_head.cached_head().head_block_root();
        let mut visited: HashSet<Hash256> = HashSet::new();
        let mut finalized_blocks: HashSet<Hash256> = HashSet::new();
        let mut justified_blocks: HashSet<Hash256> = HashSet::new();

        let genesis_block_hash = Hash256::zero();
        writeln!(output, "digraph beacon {{").unwrap();
        writeln!(output, "\t_{:?}[label=\"zero\"];", genesis_block_hash).unwrap();

        // Canonical head needs to be processed first as otherwise finalized blocks aren't detected
        // properly.
        let heads = {
            let mut heads = self.heads();
            let canonical_head_index = heads
                .iter()
                .position(|(block_hash, _)| *block_hash == canonical_head_hash)
                .unwrap();
            let (canonical_head_hash, canonical_head_slot) =
                heads.swap_remove(canonical_head_index);
            heads.insert(0, (canonical_head_hash, canonical_head_slot));
            heads
        };

        for (head_hash, _head_slot) in heads {
            for maybe_pair in ParentRootBlockIterator::new(&*self.store, head_hash) {
                let (block_hash, signed_beacon_block) = maybe_pair.unwrap();
                if visited.contains(&block_hash) {
                    break;
                }
                visited.insert(block_hash);

                if signed_beacon_block.slot() % T::EthSpec::slots_per_epoch() == 0 {
                    let block = self.get_blinded_block(&block_hash).unwrap().unwrap();
                    let state = self
                        .get_state(&block.state_root(), Some(block.slot()))
                        .unwrap()
                        .unwrap();
                    finalized_blocks.insert(state.finalized_checkpoint().root);
                    justified_blocks.insert(state.current_justified_checkpoint().root);
                    justified_blocks.insert(state.previous_justified_checkpoint().root);
                }

                if block_hash == canonical_head_hash {
                    writeln!(
                        output,
                        "\t_{:?}[label=\"{} ({})\" shape=box3d];",
                        block_hash,
                        block_hash,
                        signed_beacon_block.slot()
                    )
                    .unwrap();
                } else if finalized_blocks.contains(&block_hash) {
                    writeln!(
                        output,
                        "\t_{:?}[label=\"{} ({})\" shape=Msquare];",
                        block_hash,
                        block_hash,
                        signed_beacon_block.slot()
                    )
                    .unwrap();
                } else if justified_blocks.contains(&block_hash) {
                    writeln!(
                        output,
                        "\t_{:?}[label=\"{} ({})\" shape=cds];",
                        block_hash,
                        block_hash,
                        signed_beacon_block.slot()
                    )
                    .unwrap();
                } else {
                    writeln!(
                        output,
                        "\t_{:?}[label=\"{} ({})\" shape=box];",
                        block_hash,
                        block_hash,
                        signed_beacon_block.slot()
                    )
                    .unwrap();
                }
                writeln!(
                    output,
                    "\t_{:?} -> _{:?};",
                    block_hash,
                    signed_beacon_block.parent_root()
                )
                .unwrap();
            }
        }

        writeln!(output, "}}").unwrap();
    }

    /// Get a channel to request shutting down.
    pub fn shutdown_sender(&self) -> Sender<ShutdownReason> {
        self.shutdown_sender.clone()
    }

    // Used for debugging
    #[allow(dead_code)]
    pub fn dump_dot_file(&self, file_name: &str) {
        let mut file = std::fs::File::create(file_name).unwrap();
        self.dump_as_dot(&mut file);
    }

    /// Checks if attestations have been seen from the given `validator_index` at the
    /// given `epoch`.
    pub fn validator_seen_at_epoch(&self, validator_index: usize, epoch: Epoch) -> bool {
        // It's necessary to assign these checks to intermediate variables to avoid a deadlock.
        //
        // See: https://github.com/sigp/lighthouse/pull/2230#discussion_r620013993
        let gossip_attested = self
            .observed_gossip_attesters
            .read()
            .index_seen_at_epoch(validator_index, epoch);
        let block_attested = self
            .observed_block_attesters
            .read()
            .index_seen_at_epoch(validator_index, epoch);
        let aggregated = self
            .observed_aggregators
            .read()
            .index_seen_at_epoch(validator_index, epoch);
        let produced_block = self
            .observed_block_producers
            .read()
            .index_seen_at_epoch(validator_index as u64, epoch);

        gossip_attested || block_attested || aggregated || produced_block
    }
}

impl<T: BeaconChainTypes> Drop for BeaconChain<T> {
    fn drop(&mut self) {
        let drop = || -> Result<(), Error> {
            self.persist_head_and_fork_choice()?;
            self.persist_op_pool()?;
            self.persist_eth1_cache()
        };

        if let Err(e) = drop() {
            error!(
                self.log,
                "Failed to persist on BeaconChain drop";
                "error" => ?e
            )
        } else {
            info!(
                self.log,
                "Saved beacon chain to disk";
            )
        }
    }
}

impl From<DBError> for Error {
    fn from(e: DBError) -> Error {
        Error::DBError(e)
    }
}

impl From<ForkChoiceError> for Error {
    fn from(e: ForkChoiceError) -> Error {
        Error::ForkChoiceError(e)
    }
}

impl From<BeaconStateError> for Error {
    fn from(e: BeaconStateError) -> Error {
        Error::BeaconStateError(e)
    }
}

impl<T: EthSpec> ChainSegmentResult<T> {
    pub fn into_block_error(self) -> Result<(), BlockError<T>> {
        match self {
            ChainSegmentResult::Failed { error, .. } => Err(error),
            ChainSegmentResult::Successful { .. } => Ok(()),
        }
    }
}<|MERGE_RESOLUTION|>--- conflicted
+++ resolved
@@ -3162,22 +3162,7 @@
         // signed. If we miss the cache or we're producing a block that conflicts with the head,
         // fall back to getting the head from `slot - 1`.
         let state_load_timer = metrics::start_timer(&metrics::BLOCK_PRODUCTION_STATE_LOAD_TIMES);
-<<<<<<< HEAD
-        let head_info = self
-            .head_info()
-            .map_err(BlockProductionError::UnableToGetHeadInfo)?;
-        let (state, state_root_opt) = if head_info.slot < slot {
-            // Attempt an aggressive re-org if configured and the conditions are right.
-            if let Some(re_org_state) = self.get_state_for_re_org(slot, &head_info)? {
-                info!(
-                    self.log,
-                    "Proposing block to re-org current head";
-                    "slot" => slot,
-                    "head" => %head_info.block_root,
-                );
-                (re_org_state.pre_state, re_org_state.state_root)
-            }
-=======
+
         // Atomically read some values from the head whilst avoiding holding cached head `Arc` any
         // longer than necessary.
         let (head_slot, head_block_root) = {
@@ -3185,7 +3170,18 @@
             (head.head_slot(), head.head_block_root())
         };
         let (state, state_root_opt) = if head_slot < slot {
->>>>>>> 71fd0b42
+            // Attempt an aggressive re-org if configured and the conditions are right.
+            if let Some(re_org_state) =
+                self.get_state_for_re_org(slot, head_slot, head_block_root)?
+            {
+                info!(
+                    self.log,
+                    "Proposing block to re-org current head";
+                    "slot" => slot,
+                    "head" => %head_block_root,
+                );
+                (re_org_state.pre_state, re_org_state.state_root)
+            }
             // Normal case: proposing a block atop the current head. Use the snapshot cache.
             else if let Some(pre_state) = self
                 .snapshot_cache
@@ -3230,7 +3226,8 @@
     fn get_state_for_re_org(
         &self,
         slot: Slot,
-        head_info: &HeadInfo,
+        head_slot: Slot,
+        canonical_head: Hash256,
     ) -> Result<Option<BlockProductionPreState<T::EthSpec>>, BlockProductionError> {
         if let Some(re_org_threshold) = self.config.re_org_threshold {
             if self.spec.proposer_score_boost.is_none() {
@@ -3242,7 +3239,6 @@
                 return Ok(None);
             }
 
-            let canonical_head = head_info.block_root;
             let slot_delay = self
                 .slot_clock
                 .seconds_from_current_slot_start(self.spec.seconds_per_slot)
@@ -3251,16 +3247,15 @@
             // Check that we're producing a block one slot after the current head, and early enough
             // in the slot to be able to propagate widely. For simplicity of analysis, also avoid
             // proposing a re-org block in the first slot of the epoch, as
-            if head_info.slot + 1 == slot
+            if head_slot + 1 == slot
                 && slot % T::EthSpec::slots_per_epoch() != 0
                 && slot_delay < max_re_org_slot_delay(self.spec.seconds_per_slot)
             {
                 // Is the current head weak and appropriate for re-orging?
-                let proposer_head = self.fork_choice.write().get_proposer_head(
-                    slot,
-                    canonical_head,
-                    re_org_threshold,
-                )?;
+                let proposer_head = self
+                    .canonical_head
+                    .fork_choice_write_lock()
+                    .get_proposer_head(slot, canonical_head, re_org_threshold, &self.spec)?;
                 if let Some(re_org_head) = proposer_head.re_org_head {
                     // Only attempt a re-org if we hit the snapshot cache.
                     if let Some(pre_state) = self
