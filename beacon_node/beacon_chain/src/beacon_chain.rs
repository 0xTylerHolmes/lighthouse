--- conflicted
+++ resolved
@@ -20,12 +20,7 @@
 use crate::eth1_chain::{Eth1Chain, Eth1ChainBackend};
 use crate::eth1_finalization_cache::{Eth1FinalizationCache, Eth1FinalizationData};
 use crate::events::ServerSentEventHandler;
-<<<<<<< HEAD
-use crate::execution_payload::get_execution_payload;
-use crate::execution_payload::PreparePayloadHandle;
-=======
 use crate::execution_payload::{get_execution_payload, NotifyExecutionLayer, PreparePayloadHandle};
->>>>>>> 22115049
 use crate::fork_choice_signal::{ForkChoiceSignalRx, ForkChoiceSignalTx, ForkChoiceWaitResult};
 use crate::head_tracker::HeadTracker;
 use crate::historical_blocks::HistoricalBlockError;
@@ -1029,7 +1024,7 @@
     ///
     /// NOTE: the medium-term plan is to delete this function and the snapshot cache in favour
     /// of `tree-states`, where all caches are CoW and everything is good in the world.
-    pub fn with_mutable_state_for_block<F, V, Payload: ExecPayload<T::EthSpec>>(
+    pub fn with_mutable_state_for_block<F, V, Payload: AbstractExecPayload<T::EthSpec>>(
         &self,
         block: &SignedBeaconBlock<T::EthSpec, Payload>,
         block_root: Hash256,
