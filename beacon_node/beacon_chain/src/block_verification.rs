//! Provides `SignedBeaconBlock` verification logic.
//!
//! Specifically, it provides the following:
//!
//! - Verification for gossip blocks (i.e., should we gossip some block from the network).
//! - Verification for normal blocks (e.g., some block received on the RPC during a parent lookup).
//! - Verification for chain segments (e.g., some chain of blocks received on the RPC during a
//!    sync).
//!
//! The primary source of complexity here is that we wish to avoid doing duplicate work as a block
//! moves through the verification process. For example, if some block is verified for gossip, we
//! do not wish to re-verify the block proposal signature or re-hash the block. Or, if we've
//! verified the signatures of a block during a chain segment import, we do not wish to verify each
//! signature individually again.
//!
//! The incremental processing steps (e.g., signatures verified but not the state transition) is
//! represented as a sequence of wrapper-types around the block. There is a linear progression of
//! types, starting at a `SignedBeaconBlock` and finishing with a `Fully VerifiedBlock` (see
//! diagram below).
//!
//! ```ignore
//!           START
//!             |
//!             ▼
//!     SignedBeaconBlock
//!             |---------------
//!             |              |
//!             |              ▼
//!             |      GossipVerifiedBlock
//!             |              |
//!             |---------------
//!             |
//!             ▼
//!    SignatureVerifiedBlock
//!             |
//!             ▼
//!    ExecutionPendingBlock
//!             |
//!           await
//!             |
//!             ▼
//!            END
//!
//! ```
use crate::beacon_snapshot::PreProcessingSnapshot;
use crate::execution_payload::{
    is_optimistic_candidate_block, validate_execution_payload_for_gossip, validate_merge_block,
    AllowOptimisticImport, PayloadNotifier,
};
use crate::validator_monitor::HISTORIC_EPOCHS as VALIDATOR_MONITOR_HISTORIC_EPOCHS;
use crate::validator_pubkey_cache::ValidatorPubkeyCache;
use crate::{
    beacon_chain::{
        BeaconForkChoice, MAXIMUM_GOSSIP_CLOCK_DISPARITY, VALIDATOR_PUBKEY_CACHE_LOCK_TIMEOUT,
    },
    metrics, BeaconChain, BeaconChainError, BeaconChainTypes,
};
use derivative::Derivative;
use eth2::types::EventKind;
use execution_layer::PayloadStatus;
use fork_choice::PayloadVerificationStatus;
use parking_lot::RwLockReadGuard;
use proto_array::Block as ProtoBlock;
use safe_arith::ArithError;
use slog::{debug, error, warn, Logger};
use slot_clock::SlotClock;
use ssz::Encode;
use state_processing::per_block_processing::is_merge_transition_block;
use state_processing::{
    block_signature_verifier::{BlockSignatureVerifier, Error as BlockSignatureVerifierError},
    per_block_processing, per_slot_processing,
    state_advance::partial_state_advance,
    BlockProcessingError, BlockSignatureStrategy, ConsensusContext, SlotProcessingError,
    VerifyBlockRoot,
};
use std::borrow::Cow;
use std::fs;
use std::io::Write;
use std::sync::Arc;
use store::{Error as DBError, KeyValueStore, StoreOp};
use task_executor::JoinHandle;
use tree_hash::TreeHash;
use types::{
    BeaconBlockRef, BeaconState, BeaconStateError, BlindedPayload, ChainSpec, Epoch, EthSpec,
    ExecutionBlockHash, Hash256, InconsistentFork, PublicKey, PublicKeyBytes, RelativeEpoch,
    SignedBeaconBlock, SignedBeaconBlockHeader, Slot,
};

pub const POS_PANDA_BANNER: &str = r#"
    ,,,         ,,,                                               ,,,         ,,,
  ;"   ^;     ;'   ",                                           ;"   ^;     ;'   ",
  ;    s$$$$$$$s     ;                                          ;    s$$$$$$$s     ;
  ,  ss$$$$$$$$$$s  ,'  ooooooooo.    .oooooo.   .oooooo..o     ,  ss$$$$$$$$$$s  ,'
  ;s$$$$$$$$$$$$$$$     `888   `Y88. d8P'  `Y8b d8P'    `Y8     ;s$$$$$$$$$$$$$$$
  $$$$$$$$$$$$$$$$$$     888   .d88'888      888Y88bo.          $$$$$$$$$$$$$$$$$$
 $$$$P""Y$$$Y""W$$$$$    888ooo88P' 888      888 `"Y8888o.     $$$$P""Y$$$Y""W$$$$$
 $$$$  p"LFG"q  $$$$$    888        888      888     `"Y88b    $$$$  p"LFG"q  $$$$$
 $$$$  .$$$$$.  $$$$     888        `88b    d88'oo     .d8P    $$$$  .$$$$$.  $$$$
  $$DcaU$$$$$$$$$$      o888o        `Y8bood8P' 8""88888P'      $$DcaU$$$$$$$$$$
    "Y$$$"*"$$$Y"                                                 "Y$$$"*"$$$Y"
        "$b.$$"                                                       "$b.$$"

       .o.                   .   o8o                         .                 .o8
      .888.                .o8   `"'                       .o8                "888
     .8"888.     .ooooo. .o888oooooo oooo    ooo .oooo.  .o888oo .ooooo.  .oooo888
    .8' `888.   d88' `"Y8  888  `888  `88.  .8' `P  )88b   888  d88' `88bd88' `888
   .88ooo8888.  888        888   888   `88..8'   .oP"888   888  888ooo888888   888
  .8'     `888. 888   .o8  888 . 888    `888'   d8(  888   888 .888    .o888   888
 o88o     o8888o`Y8bod8P'  "888"o888o    `8'    `Y888""8o  "888"`Y8bod8P'`Y8bod88P"

"#;

/// Maximum block slot number. Block with slots bigger than this constant will NOT be processed.
const MAXIMUM_BLOCK_SLOT_NUMBER: u64 = 4_294_967_296; // 2^32

/// If true, everytime a block is processed the pre-state, post-state and block are written to SSZ
/// files in the temp directory.
///
/// Only useful for testing.
const WRITE_BLOCK_PROCESSING_SSZ: bool = cfg!(feature = "write_ssz_files");

/// Returned when a block was not verified. A block is not verified for two reasons:
///
/// - The block is malformed/invalid (indicated by all results other than `BeaconChainError`.
/// - We encountered an error whilst trying to verify the block (a `BeaconChainError`).
#[derive(Debug)]
pub enum BlockError<T: EthSpec> {
    /// The parent block was unknown.
    ///
    /// ## Peer scoring
    ///
    /// It's unclear if this block is valid, but it cannot be processed without already knowing
    /// its parent.
    ParentUnknown(Arc<SignedBeaconBlock<T>>),
    /// The block skips too many slots and is a DoS risk.
    TooManySkippedSlots { parent_slot: Slot, block_slot: Slot },
    /// The block slot is greater than the present slot.
    ///
    /// ## Peer scoring
    ///
    /// Assuming the local clock is correct, the peer has sent an invalid message.
    FutureSlot {
        present_slot: Slot,
        block_slot: Slot,
    },
    /// The block state_root does not match the generated state.
    ///
    /// ## Peer scoring
    ///
    /// The peer has incompatible state transition logic and is faulty.
    StateRootMismatch { block: Hash256, local: Hash256 },
    /// The block was a genesis block, these blocks cannot be re-imported.
    GenesisBlock,
    /// The slot is finalized, no need to import.
    ///
    /// ## Peer scoring
    ///
    /// It's unclear if this block is valid, but this block is for a finalized slot and is
    /// therefore useless to us.
    WouldRevertFinalizedSlot {
        block_slot: Slot,
        finalized_slot: Slot,
    },
    /// The block conflicts with finalization, no need to propagate.
    ///
    /// ## Peer scoring
    ///
    /// It's unclear if this block is valid, but it conflicts with finality and shouldn't be
    /// imported.
    NotFinalizedDescendant { block_parent_root: Hash256 },
    /// Block is already known, no need to re-import.
    ///
    /// ## Peer scoring
    ///
    /// The block is valid and we have already imported a block with this hash.
    BlockIsAlreadyKnown,
    /// A block for this proposer and slot has already been observed.
    ///
    /// ## Peer scoring
    ///
    /// The `proposer` has already proposed a block at this slot. The existing block may or may not
    /// be equal to the given block.
    RepeatProposal { proposer: u64, slot: Slot },
    /// The block slot exceeds the MAXIMUM_BLOCK_SLOT_NUMBER.
    ///
    /// ## Peer scoring
    ///
    /// We set a very, very high maximum slot number and this block exceeds it. There's no good
    /// reason to be sending these blocks, they're from future slots.
    ///
    /// The block is invalid and the peer is faulty.
    BlockSlotLimitReached,
    /// The `BeaconBlock` has a `proposer_index` that does not match the index we computed locally.
    ///
    /// ## Peer scoring
    ///
    /// The block is invalid and the peer is faulty.
    IncorrectBlockProposer { block: u64, local_shuffling: u64 },
    /// The proposal signature in invalid.
    ///
    /// ## Peer scoring
    ///
    /// The block is invalid and the peer is faulty.
    ProposalSignatureInvalid,
    /// The `block.proposal_index` is not known.
    ///
    /// ## Peer scoring
    ///
    /// The block is invalid and the peer is faulty.
    UnknownValidator(u64),
    /// A signature in the block is invalid (exactly which is unknown).
    ///
    /// ## Peer scoring
    ///
    /// The block is invalid and the peer is faulty.
    InvalidSignature,
    /// The provided block is from an later slot than its parent.
    ///
    /// ## Peer scoring
    ///
    /// The block is invalid and the peer is faulty.
    BlockIsNotLaterThanParent { block_slot: Slot, parent_slot: Slot },
    /// At least one block in the chain segment did not have it's parent root set to the root of
    /// the prior block.
    ///
    /// ## Peer scoring
    ///
    /// The chain of blocks is invalid and the peer is faulty.
    NonLinearParentRoots,
    /// The slots of the blocks in the chain segment were not strictly increasing. I.e., a child
    /// had lower slot than a parent.
    ///
    /// ## Peer scoring
    ///
    /// The chain of blocks is invalid and the peer is faulty.
    NonLinearSlots,
    /// The block failed the specification's `per_block_processing` function, it is invalid.
    ///
    /// ## Peer scoring
    ///
    /// The block is invalid and the peer is faulty.
    PerBlockProcessingError(BlockProcessingError),
    /// There was an error whilst processing the block. It is not necessarily invalid.
    ///
    /// ## Peer scoring
    ///
    /// We were unable to process this block due to an internal error. It's unclear if the block is
    /// valid.
    BeaconChainError(BeaconChainError),
    /// There was an error whilst verifying weak subjectivity. This block conflicts with the
    /// configured weak subjectivity checkpoint and was not imported.
    ///
    /// ## Peer scoring
    ///
    /// The block is invalid and the peer is faulty.
    WeakSubjectivityConflict,
    /// The block has the wrong structure for the fork at `block.slot`.
    ///
    /// ## Peer scoring
    ///
    /// The block is invalid and the peer is faulty.
    InconsistentFork(InconsistentFork),
    /// There was an error while validating the ExecutionPayload
    ///
    /// ## Peer scoring
    ///
    /// See `ExecutionPayloadError` for scoring information
    ExecutionPayloadError(ExecutionPayloadError),
    /// The block references an parent block which has an execution payload which was found to be
    /// invalid.
    ///
    /// ## Peer scoring
    ///
    /// TODO(merge): reconsider how we score peers for this.
    ///
    /// The peer sent us an invalid block, but I'm not really sure how to score this in an
    /// "optimistic" sync world.
    ParentExecutionPayloadInvalid { parent_root: Hash256 },
}

/// Returned when block validation failed due to some issue verifying
/// the execution payload.
#[derive(Debug)]
pub enum ExecutionPayloadError {
    /// There's no eth1 connection (mandatory after merge)
    ///
    /// ## Peer scoring
    ///
    /// As this is our fault, do not penalize the peer
    NoExecutionConnection,
    /// Error occurred during engine_executePayload
    ///
    /// ## Peer scoring
    ///
    /// Some issue with our configuration, do not penalize peer
    RequestFailed(execution_layer::Error),
    /// The execution engine returned INVALID for the payload
    ///
    /// ## Peer scoring
    ///
    /// The block is invalid and the peer is faulty
    RejectedByExecutionEngine { status: PayloadStatus },
    /// The execution payload timestamp does not match the slot
    ///
    /// ## Peer scoring
    ///
    /// The block is invalid and the peer is faulty
    InvalidPayloadTimestamp { expected: u64, found: u64 },
    /// The execution payload references an execution block that cannot trigger the merge.
    ///
    /// ## Peer scoring
    ///
    /// The block is invalid and the peer sent us a block that passes gossip propagation conditions,
    /// but is invalid upon further verification.
    InvalidTerminalPoWBlock { parent_hash: ExecutionBlockHash },
    /// The `TERMINAL_BLOCK_HASH` is set, but the block has not reached the
    /// `TERMINAL_BLOCK_HASH_ACTIVATION_EPOCH`.
    ///
    /// ## Peer scoring
    ///
    /// The block is invalid and the peer sent us a block that passes gossip propagation conditions,
    /// but is invalid upon further verification.
    InvalidActivationEpoch {
        activation_epoch: Epoch,
        epoch: Epoch,
    },
    /// The `TERMINAL_BLOCK_HASH` is set, but does not match the value specified by the block.
    ///
    /// ## Peer scoring
    ///
    /// The block is invalid and the peer sent us a block that passes gossip propagation conditions,
    /// but is invalid upon further verification.
    InvalidTerminalBlockHash {
        terminal_block_hash: ExecutionBlockHash,
        payload_parent_hash: ExecutionBlockHash,
    },
    /// The execution node is syncing but we fail the conditions for optimistic sync
    ///
    /// ## Peer scoring
    ///
    /// The peer is not necessarily invalid.
    UnverifiedNonOptimisticCandidate,
}

impl ExecutionPayloadError {
    pub fn penalize_peer(&self) -> bool {
        // This match statement should never have a default case so that we are
        // always forced to consider here whether or not to penalize a peer when
        // we add a new error condition.
        match self {
            // The peer has nothing to do with this error, do not penalize them.
            ExecutionPayloadError::NoExecutionConnection => false,
            // The peer has nothing to do with this error, do not penalize them.
            ExecutionPayloadError::RequestFailed(_) => false,
            // An honest optimistic node may propagate blocks which are rejected by an EE, do not
            // penalize them.
            ExecutionPayloadError::RejectedByExecutionEngine { .. } => false,
            // This is a trivial gossip validation condition, there is no reason for an honest peer
            // to propagate a block with an invalid payload time stamp.
            ExecutionPayloadError::InvalidPayloadTimestamp { .. } => true,
            // An honest optimistic node may propagate blocks with an invalid terminal PoW block, we
            // should not penalized them.
            ExecutionPayloadError::InvalidTerminalPoWBlock { .. } => false,
            // This condition is checked *after* gossip propagation, therefore penalizing gossip
            // peers for this block would be unfair. There may be an argument to penalize RPC
            // blocks, since even an optimistic node shouldn't verify this block. We will remove the
            // penalties for all block imports to keep things simple.
            ExecutionPayloadError::InvalidActivationEpoch { .. } => false,
            // As per `Self::InvalidActivationEpoch`.
            ExecutionPayloadError::InvalidTerminalBlockHash { .. } => false,
            // Do not penalize the peer since it's not their fault that *we're* optimistic.
            ExecutionPayloadError::UnverifiedNonOptimisticCandidate => false,
        }
    }
}

impl From<execution_layer::Error> for ExecutionPayloadError {
    fn from(e: execution_layer::Error) -> Self {
        ExecutionPayloadError::RequestFailed(e)
    }
}

impl<T: EthSpec> From<ExecutionPayloadError> for BlockError<T> {
    fn from(e: ExecutionPayloadError) -> Self {
        BlockError::ExecutionPayloadError(e)
    }
}

impl<T: EthSpec> From<InconsistentFork> for BlockError<T> {
    fn from(e: InconsistentFork) -> Self {
        BlockError::InconsistentFork(e)
    }
}

impl<T: EthSpec> std::fmt::Display for BlockError<T> {
    fn fmt(&self, f: &mut std::fmt::Formatter<'_>) -> std::fmt::Result {
        match self {
            BlockError::ParentUnknown(block) => {
                write!(f, "ParentUnknown(parent_root:{})", block.parent_root())
            }
            other => write!(f, "{:?}", other),
        }
    }
}

impl<T: EthSpec> From<BlockSignatureVerifierError> for BlockError<T> {
    fn from(e: BlockSignatureVerifierError) -> Self {
        match e {
            // Make a special distinction for `IncorrectBlockProposer` since it indicates an
            // invalid block, not an internal error.
            BlockSignatureVerifierError::IncorrectBlockProposer {
                block,
                local_shuffling,
            } => BlockError::IncorrectBlockProposer {
                block,
                local_shuffling,
            },
            e => BlockError::BeaconChainError(BeaconChainError::BlockSignatureVerifierError(e)),
        }
    }
}

impl<T: EthSpec> From<BeaconChainError> for BlockError<T> {
    fn from(e: BeaconChainError) -> Self {
        BlockError::BeaconChainError(e)
    }
}

impl<T: EthSpec> From<BeaconStateError> for BlockError<T> {
    fn from(e: BeaconStateError) -> Self {
        BlockError::BeaconChainError(BeaconChainError::BeaconStateError(e))
    }
}

impl<T: EthSpec> From<SlotProcessingError> for BlockError<T> {
    fn from(e: SlotProcessingError) -> Self {
        BlockError::BeaconChainError(BeaconChainError::SlotProcessingError(e))
    }
}

impl<T: EthSpec> From<DBError> for BlockError<T> {
    fn from(e: DBError) -> Self {
        BlockError::BeaconChainError(BeaconChainError::DBError(e))
    }
}

impl<T: EthSpec> From<ArithError> for BlockError<T> {
    fn from(e: ArithError) -> Self {
        BlockError::BeaconChainError(BeaconChainError::ArithError(e))
    }
}

/// Stores information about verifying a payload against an execution engine.
pub struct PayloadVerificationOutcome {
    pub payload_verification_status: PayloadVerificationStatus,
    pub is_valid_merge_transition_block: bool,
}

/// Information about invalid blocks which might still be slashable despite being invalid.
#[allow(clippy::enum_variant_names)]
pub enum BlockSlashInfo<TErr> {
    /// The block is invalid, but its proposer signature wasn't checked.
    SignatureNotChecked(SignedBeaconBlockHeader, TErr),
    /// The block's proposer signature is invalid, so it will never be slashable.
    SignatureInvalid(TErr),
    /// The signature is valid but the attestation is invalid in some other way.
    SignatureValid(SignedBeaconBlockHeader, TErr),
}

impl<E: EthSpec> BlockSlashInfo<BlockError<E>> {
    pub fn from_early_error(header: SignedBeaconBlockHeader, e: BlockError<E>) -> Self {
        match e {
            BlockError::ProposalSignatureInvalid => BlockSlashInfo::SignatureInvalid(e),
            // `InvalidSignature` could indicate any signature in the block, so we want
            // to recheck the proposer signature alone.
            _ => BlockSlashInfo::SignatureNotChecked(header, e),
        }
    }
}

/// Process invalid blocks to see if they are suitable for the slasher.
///
/// If no slasher is configured, this is a no-op.
fn process_block_slash_info<T: BeaconChainTypes>(
    chain: &BeaconChain<T>,
    slash_info: BlockSlashInfo<BlockError<T::EthSpec>>,
) -> BlockError<T::EthSpec> {
    if let Some(slasher) = chain.slasher.as_ref() {
        let (verified_header, error) = match slash_info {
            BlockSlashInfo::SignatureNotChecked(header, e) => {
                if verify_header_signature(chain, &header).is_ok() {
                    (header, e)
                } else {
                    return e;
                }
            }
            BlockSlashInfo::SignatureInvalid(e) => return e,
            BlockSlashInfo::SignatureValid(header, e) => (header, e),
        };

        slasher.accept_block_header(verified_header);
        error
    } else {
        match slash_info {
            BlockSlashInfo::SignatureNotChecked(_, e)
            | BlockSlashInfo::SignatureInvalid(e)
            | BlockSlashInfo::SignatureValid(_, e) => e,
        }
    }
}

/// Verify all signatures (except deposit signatures) on all blocks in the `chain_segment`. If all
/// signatures are valid, the `chain_segment` is mapped to a `Vec<SignatureVerifiedBlock>` that can
/// later be transformed into a `ExecutionPendingBlock` without re-checking the signatures. If any
/// signature in the block is invalid, an `Err` is returned (it is not possible to known _which_
/// signature was invalid).
///
/// ## Errors
///
/// The given `chain_segment` must contain only blocks from the same epoch, otherwise an error
/// will be returned.
pub fn signature_verify_chain_segment<T: BeaconChainTypes>(
    mut chain_segment: Vec<(Hash256, Arc<SignedBeaconBlock<T::EthSpec>>)>,
    chain: &BeaconChain<T>,
) -> Result<Vec<SignatureVerifiedBlock<T>>, BlockError<T::EthSpec>> {
    if chain_segment.is_empty() {
        return Ok(vec![]);
    }

    let (first_root, first_block) = chain_segment.remove(0);
    let (mut parent, first_block) = load_parent(first_root, first_block, chain)?;
    let slot = first_block.slot();
    chain_segment.insert(0, (first_root, first_block));

    let highest_slot = chain_segment
        .last()
        .map(|(_, block)| block.slot())
        .unwrap_or_else(|| slot);

    let state = cheap_state_advance_to_obtain_committees(
        &mut parent.pre_state,
        parent.beacon_state_root,
        highest_slot,
        &chain.spec,
    )?;

    let pubkey_cache = get_validator_pubkey_cache(chain)?;
    let mut signature_verifier = get_signature_verifier::<T>(&state, &pubkey_cache, &chain.spec);

    for (block_root, block) in &chain_segment {
<<<<<<< HEAD
        signature_verifier.include_all_signatures(block, Some(*block_root), true)?;
=======
        signature_verifier.include_all_signatures(block, Some(*block_root), None)?;
>>>>>>> c5cd0d9b
    }

    if signature_verifier.verify().is_err() {
        return Err(BlockError::InvalidSignature);
    }

    drop(pubkey_cache);

    let mut signature_verified_blocks = chain_segment
        .into_iter()
        .map(|(block_root, block)| {
<<<<<<< HEAD
            // It's safe to include the proposer index here as the signature check also checks that
            // the block is signed by the correct proposer (see `block_proposal_signature_set`).
=======
            // Proposer index has already been verified above during signature verification.
>>>>>>> c5cd0d9b
            let consensus_context = ConsensusContext::new(block.slot())
                .set_current_block_root(block_root)
                .set_proposer_index(block.message().proposer_index());
            SignatureVerifiedBlock {
                block,
                block_root,
                parent: None,
                consensus_context,
            }
        })
        .collect::<Vec<_>>();

    if let Some(signature_verified_block) = signature_verified_blocks.first_mut() {
        signature_verified_block.parent = Some(parent);
    }

    Ok(signature_verified_blocks)
}

/// A wrapper around a `SignedBeaconBlock` that indicates it has been approved for re-gossiping on
/// the p2p network.
#[derive(Derivative)]
#[derivative(Debug(bound = "T: BeaconChainTypes"))]
pub struct GossipVerifiedBlock<T: BeaconChainTypes> {
    pub block: Arc<SignedBeaconBlock<T::EthSpec>>,
    pub block_root: Hash256,
    parent: Option<PreProcessingSnapshot<T::EthSpec>>,
    consensus_context: ConsensusContext<T::EthSpec>,
}

/// A wrapper around a `SignedBeaconBlock` that indicates that all signatures (except the deposit
/// signatures) have been verified.
pub struct SignatureVerifiedBlock<T: BeaconChainTypes> {
    block: Arc<SignedBeaconBlock<T::EthSpec>>,
    block_root: Hash256,
    parent: Option<PreProcessingSnapshot<T::EthSpec>>,
    consensus_context: ConsensusContext<T::EthSpec>,
}

/// Used to await the result of executing payload with a remote EE.
type PayloadVerificationHandle<E> =
    JoinHandle<Option<Result<PayloadVerificationOutcome, BlockError<E>>>>;

/// A wrapper around a `SignedBeaconBlock` that indicates that this block is fully verified and
/// ready to import into the `BeaconChain`. The validation includes:
///
/// - Parent is known
/// - Signatures
/// - State root check
/// - Per block processing
///
/// Note: a `ExecutionPendingBlock` is not _forever_ valid to be imported, it may later become invalid
/// due to finality or some other event. A `ExecutionPendingBlock` should be imported into the
/// `BeaconChain` immediately after it is instantiated.
pub struct ExecutionPendingBlock<T: BeaconChainTypes> {
    pub block: Arc<SignedBeaconBlock<T::EthSpec>>,
    pub block_root: Hash256,
    pub state: BeaconState<T::EthSpec>,
    pub parent_block: SignedBeaconBlock<T::EthSpec, BlindedPayload<T::EthSpec>>,
    pub confirmed_state_roots: Vec<Hash256>,
    pub payload_verification_handle: PayloadVerificationHandle<T::EthSpec>,
}

/// Implemented on types that can be converted into a `ExecutionPendingBlock`.
///
/// Used to allow functions to accept blocks at various stages of verification.
pub trait IntoExecutionPendingBlock<T: BeaconChainTypes>: Sized {
    fn into_execution_pending_block(
        self,
        block_root: Hash256,
        chain: &Arc<BeaconChain<T>>,
    ) -> Result<ExecutionPendingBlock<T>, BlockError<T::EthSpec>> {
        self.into_execution_pending_block_slashable(block_root, chain)
            .map(|execution_pending| {
                // Supply valid block to slasher.
                if let Some(slasher) = chain.slasher.as_ref() {
                    slasher.accept_block_header(execution_pending.block.signed_block_header());
                }
                execution_pending
            })
            .map_err(|slash_info| process_block_slash_info(chain, slash_info))
    }

    /// Convert the block to fully-verified form while producing data to aid checking slashability.
    fn into_execution_pending_block_slashable(
        self,
        block_root: Hash256,
        chain: &Arc<BeaconChain<T>>,
    ) -> Result<ExecutionPendingBlock<T>, BlockSlashInfo<BlockError<T::EthSpec>>>;

    fn block(&self) -> &SignedBeaconBlock<T::EthSpec>;
}

impl<T: BeaconChainTypes> GossipVerifiedBlock<T> {
    /// Instantiates `Self`, a wrapper that indicates the given `block` is safe to be re-gossiped
    /// on the p2p network.
    ///
    /// Returns an error if the block is invalid, or if the block was unable to be verified.
    pub fn new(
        block: Arc<SignedBeaconBlock<T::EthSpec>>,
        chain: &BeaconChain<T>,
    ) -> Result<Self, BlockError<T::EthSpec>> {
        // If the block is valid for gossip we don't supply it to the slasher here because
        // we assume it will be transformed into a fully verified block. We *do* need to supply
        // it to the slasher if an error occurs, because that's the end of this block's journey,
        // and it could be a repeat proposal (a likely cause for slashing!).
        let header = block.signed_block_header();
        Self::new_without_slasher_checks(block, chain).map_err(|e| {
            process_block_slash_info(chain, BlockSlashInfo::from_early_error(header, e))
        })
    }

    /// As for new, but doesn't pass the block to the slasher.
    fn new_without_slasher_checks(
        block: Arc<SignedBeaconBlock<T::EthSpec>>,
        chain: &BeaconChain<T>,
    ) -> Result<Self, BlockError<T::EthSpec>> {
        // Ensure the block is the correct structure for the fork at `block.slot()`.
        block
            .fork_name(&chain.spec)
            .map_err(BlockError::InconsistentFork)?;

        // Do not gossip or process blocks from future slots.
        let present_slot_with_tolerance = chain
            .slot_clock
            .now_with_future_tolerance(MAXIMUM_GOSSIP_CLOCK_DISPARITY)
            .ok_or(BeaconChainError::UnableToReadSlot)?;
        if block.slot() > present_slot_with_tolerance {
            return Err(BlockError::FutureSlot {
                present_slot: present_slot_with_tolerance,
                block_slot: block.slot(),
            });
        }

        let block_root = get_block_root(&block);

        // Disallow blocks that conflict with the anchor (weak subjectivity checkpoint), if any.
        check_block_against_anchor_slot(block.message(), chain)?;

        // Do not gossip a block from a finalized slot.
        check_block_against_finalized_slot(block.message(), block_root, chain)?;

        // Check if the block is already known. We know it is post-finalization, so it is
        // sufficient to check the fork choice.
        //
        // In normal operation this isn't necessary, however it is useful immediately after a
        // reboot if the `observed_block_producers` cache is empty. In that case, without this
        // check, we will load the parent and state from disk only to find out later that we
        // already know this block.
        if chain
            .canonical_head
            .fork_choice_read_lock()
            .contains_block(&block_root)
        {
            return Err(BlockError::BlockIsAlreadyKnown);
        }

        // Check that we have not already received a block with a valid signature for this slot.
        if chain
            .observed_block_producers
            .read()
            .proposer_has_been_observed(block.message())
            .map_err(|e| BlockError::BeaconChainError(e.into()))?
        {
            return Err(BlockError::RepeatProposal {
                proposer: block.message().proposer_index(),
                slot: block.slot(),
            });
        }

        // Do not process a block that doesn't descend from the finalized root.
        //
        // We check this *before* we load the parent so that we can return a more detailed error.
        check_block_is_finalized_descendant(
            chain,
            &chain.canonical_head.fork_choice_write_lock(),
            &block,
        )?;

        let block_epoch = block.slot().epoch(T::EthSpec::slots_per_epoch());
        let (parent_block, block) = verify_parent_block_is_known(chain, block)?;

        // Track the number of skip slots between the block and its parent.
        metrics::set_gauge(
            &metrics::GOSSIP_BEACON_BLOCK_SKIPPED_SLOTS,
            block
                .slot()
                .as_u64()
                .saturating_sub(1)
                .saturating_sub(parent_block.slot.into()) as i64,
        );

        // Paranoid check to prevent propagation of blocks that don't form a legitimate chain.
        //
        // This is not in the spec, but @protolambda tells me that the majority of other clients are
        // already doing it. For reference:
        //
        // https://github.com/ethereum/eth2.0-specs/pull/2196
        if parent_block.slot >= block.slot() {
            return Err(BlockError::BlockIsNotLaterThanParent {
                block_slot: block.slot(),
                parent_slot: parent_block.slot,
            });
        }

        let proposer_shuffling_decision_block =
            if parent_block.slot.epoch(T::EthSpec::slots_per_epoch()) == block_epoch {
                parent_block
                    .next_epoch_shuffling_id
                    .shuffling_decision_block
            } else {
                parent_block.root
            };

        // Reject any block that exceeds our limit on skipped slots.
        check_block_skip_slots(chain, parent_block.slot, block.message())?;

        // We assign to a variable instead of using `if let Some` directly to ensure we drop the
        // write lock before trying to acquire it again in the `else` clause.
        let proposer_opt = chain
            .beacon_proposer_cache
            .lock()
            .get_slot::<T::EthSpec>(proposer_shuffling_decision_block, block.slot());
        let (expected_proposer, fork, parent, block) = if let Some(proposer) = proposer_opt {
            // The proposer index was cached and we can return it without needing to load the
            // parent.
            (proposer.index, proposer.fork, None, block)
        } else {
            // The proposer index was *not* cached and we must load the parent in order to determine
            // the proposer index.
            let (mut parent, block) = load_parent(block_root, block, chain)?;

            debug!(
                chain.log,
                "Proposer shuffling cache miss";
                "parent_root" => ?parent.beacon_block_root,
                "parent_slot" => parent.beacon_block.slot(),
                "block_root" => ?block_root,
                "block_slot" => block.slot(),
            );

            // The state produced is only valid for determining proposer/attester shuffling indices.
            let state = cheap_state_advance_to_obtain_committees(
                &mut parent.pre_state,
                parent.beacon_state_root,
                block.slot(),
                &chain.spec,
            )?;

            let proposers = state.get_beacon_proposer_indices(&chain.spec)?;
            let proposer_index = *proposers
                .get(block.slot().as_usize() % T::EthSpec::slots_per_epoch() as usize)
                .ok_or_else(|| BeaconChainError::NoProposerForSlot(block.slot()))?;

            // Prime the proposer shuffling cache with the newly-learned value.
            chain.beacon_proposer_cache.lock().insert(
                block_epoch,
                proposer_shuffling_decision_block,
                proposers,
                state.fork(),
            )?;

            (proposer_index, state.fork(), Some(parent), block)
        };

        let signature_is_valid = {
            let pubkey_cache = get_validator_pubkey_cache(chain)?;
            let pubkey = pubkey_cache
                .get(block.message().proposer_index() as usize)
                .ok_or_else(|| BlockError::UnknownValidator(block.message().proposer_index()))?;
            block.verify_signature(
                Some(block_root),
                pubkey,
                &fork,
                chain.genesis_validators_root,
                &chain.spec,
            )
        };

        if !signature_is_valid {
            return Err(BlockError::ProposalSignatureInvalid);
        }

        // Now the signature is valid, store the proposal so we don't accept another from this
        // validator and slot.
        //
        // It's important to double-check that the proposer still hasn't been observed so we don't
        // have a race-condition when verifying two blocks simultaneously.
        if chain
            .observed_block_producers
            .write()
            .observe_proposer(block.message())
            .map_err(|e| BlockError::BeaconChainError(e.into()))?
        {
            return Err(BlockError::RepeatProposal {
                proposer: block.message().proposer_index(),
                slot: block.slot(),
            });
        }

        if block.message().proposer_index() != expected_proposer as u64 {
            return Err(BlockError::IncorrectBlockProposer {
                block: block.message().proposer_index(),
                local_shuffling: expected_proposer as u64,
            });
        }

        // Validate the block's execution_payload (if any).
        validate_execution_payload_for_gossip(&parent_block, block.message(), chain)?;

        // Having checked the proposer index and the block root we can cache them.
        let consensus_context = ConsensusContext::new(block.slot())
            .set_current_block_root(block_root)
            .set_proposer_index(block.message().proposer_index());

        Ok(Self {
            block,
            block_root,
            parent,
            consensus_context,
        })
    }

    pub fn block_root(&self) -> Hash256 {
        self.block_root
    }
}

impl<T: BeaconChainTypes> IntoExecutionPendingBlock<T> for GossipVerifiedBlock<T> {
    /// Completes verification of the wrapped `block`.
    fn into_execution_pending_block_slashable(
        self,
        block_root: Hash256,
        chain: &Arc<BeaconChain<T>>,
    ) -> Result<ExecutionPendingBlock<T>, BlockSlashInfo<BlockError<T::EthSpec>>> {
        let execution_pending =
            SignatureVerifiedBlock::from_gossip_verified_block_check_slashable(self, chain)?;
        execution_pending.into_execution_pending_block_slashable(block_root, chain)
    }

    fn block(&self) -> &SignedBeaconBlock<T::EthSpec> {
        &self.block
    }
}

impl<T: BeaconChainTypes> SignatureVerifiedBlock<T> {
    /// Instantiates `Self`, a wrapper that indicates that all signatures (except the deposit
    /// signatures) are valid  (i.e., signed by the correct public keys).
    ///
    /// Returns an error if the block is invalid, or if the block was unable to be verified.
    pub fn new(
        block: Arc<SignedBeaconBlock<T::EthSpec>>,
        block_root: Hash256,
        chain: &BeaconChain<T>,
    ) -> Result<Self, BlockError<T::EthSpec>> {
        // Ensure the block is the correct structure for the fork at `block.slot()`.
        block
            .fork_name(&chain.spec)
            .map_err(BlockError::InconsistentFork)?;

        // Check the anchor slot before loading the parent, to avoid spurious lookups.
        check_block_against_anchor_slot(block.message(), chain)?;

        let (mut parent, block) = load_parent(block_root, block, chain)?;

        // Reject any block that exceeds our limit on skipped slots.
        check_block_skip_slots(chain, parent.beacon_block.slot(), block.message())?;

        let state = cheap_state_advance_to_obtain_committees(
            &mut parent.pre_state,
            parent.beacon_state_root,
            block.slot(),
            &chain.spec,
        )?;

        let pubkey_cache = get_validator_pubkey_cache(chain)?;

        let mut signature_verifier =
            get_signature_verifier::<T>(&state, &pubkey_cache, &chain.spec);

<<<<<<< HEAD
        signature_verifier.include_all_signatures(&block, Some(block_root), true)?;
=======
        signature_verifier.include_all_signatures(&block, Some(block_root), None)?;
>>>>>>> c5cd0d9b

        if signature_verifier.verify().is_ok() {
            Ok(Self {
                consensus_context: ConsensusContext::new(block.slot())
                    .set_current_block_root(block_root)
                    .set_proposer_index(block.message().proposer_index()),
                block,
                block_root,
                parent: Some(parent),
            })
        } else {
            Err(BlockError::InvalidSignature)
        }
    }

    /// As for `new` above but producing `BlockSlashInfo`.
    pub fn check_slashable(
        block: Arc<SignedBeaconBlock<T::EthSpec>>,
        block_root: Hash256,
        chain: &BeaconChain<T>,
    ) -> Result<Self, BlockSlashInfo<BlockError<T::EthSpec>>> {
        let header = block.signed_block_header();
        Self::new(block, block_root, chain).map_err(|e| BlockSlashInfo::from_early_error(header, e))
    }

    /// Finishes signature verification on the provided `GossipVerifedBlock`. Does not re-verify
    /// the proposer signature.
    pub fn from_gossip_verified_block(
        from: GossipVerifiedBlock<T>,
        chain: &BeaconChain<T>,
    ) -> Result<Self, BlockError<T::EthSpec>> {
        let (mut parent, block) = if let Some(parent) = from.parent {
            (parent, from.block)
        } else {
            load_parent(from.block_root, from.block, chain)?
        };

        let state = cheap_state_advance_to_obtain_committees(
            &mut parent.pre_state,
            parent.beacon_state_root,
            block.slot(),
            &chain.spec,
        )?;

        let pubkey_cache = get_validator_pubkey_cache(chain)?;

        let mut signature_verifier =
            get_signature_verifier::<T>(&state, &pubkey_cache, &chain.spec);

        // Gossip verification has already checked the proposer index. Use it to check the RANDAO
        // signature.
        let verified_proposer_index = Some(block.message().proposer_index());
        signature_verifier
            .include_all_signatures_except_proposal(&block, verified_proposer_index)?;

        if signature_verifier.verify().is_ok() {
            Ok(Self {
                block,
                block_root: from.block_root,
                parent: Some(parent),
                consensus_context: from.consensus_context,
            })
        } else {
            Err(BlockError::InvalidSignature)
        }
    }

    /// Same as `from_gossip_verified_block` but producing slashing-relevant data as well.
    pub fn from_gossip_verified_block_check_slashable(
        from: GossipVerifiedBlock<T>,
        chain: &BeaconChain<T>,
    ) -> Result<Self, BlockSlashInfo<BlockError<T::EthSpec>>> {
        let header = from.block.signed_block_header();
        Self::from_gossip_verified_block(from, chain)
            .map_err(|e| BlockSlashInfo::from_early_error(header, e))
    }

    pub fn block_root(&self) -> Hash256 {
        self.block_root
    }
}

impl<T: BeaconChainTypes> IntoExecutionPendingBlock<T> for SignatureVerifiedBlock<T> {
    /// Completes verification of the wrapped `block`.
    fn into_execution_pending_block_slashable(
        self,
        block_root: Hash256,
        chain: &Arc<BeaconChain<T>>,
    ) -> Result<ExecutionPendingBlock<T>, BlockSlashInfo<BlockError<T::EthSpec>>> {
        let header = self.block.signed_block_header();
        let (parent, block) = if let Some(parent) = self.parent {
            (parent, self.block)
        } else {
            load_parent(self.block_root, self.block, chain)
                .map_err(|e| BlockSlashInfo::SignatureValid(header.clone(), e))?
        };

        ExecutionPendingBlock::from_signature_verified_components(
            block,
            block_root,
            parent,
            self.consensus_context,
            chain,
        )
        .map_err(|e| BlockSlashInfo::SignatureValid(header, e))
    }

    fn block(&self) -> &SignedBeaconBlock<T::EthSpec> {
        &self.block
    }
}

impl<T: BeaconChainTypes> IntoExecutionPendingBlock<T> for Arc<SignedBeaconBlock<T::EthSpec>> {
    /// Verifies the `SignedBeaconBlock` by first transforming it into a `SignatureVerifiedBlock`
    /// and then using that implementation of `IntoExecutionPendingBlock` to complete verification.
    fn into_execution_pending_block_slashable(
        self,
        block_root: Hash256,
        chain: &Arc<BeaconChain<T>>,
    ) -> Result<ExecutionPendingBlock<T>, BlockSlashInfo<BlockError<T::EthSpec>>> {
        // Perform an early check to prevent wasting time on irrelevant blocks.
        let block_root = check_block_relevancy(&self, block_root, chain)
            .map_err(|e| BlockSlashInfo::SignatureNotChecked(self.signed_block_header(), e))?;

        SignatureVerifiedBlock::check_slashable(self, block_root, chain)?
            .into_execution_pending_block_slashable(block_root, chain)
    }

    fn block(&self) -> &SignedBeaconBlock<T::EthSpec> {
        self
    }
}

impl<T: BeaconChainTypes> ExecutionPendingBlock<T> {
    /// Instantiates `Self`, a wrapper that indicates that the given `block` is fully valid. See
    /// the struct-level documentation for more information.
    ///
    /// Note: this function does not verify block signatures, it assumes they are valid. Signature
    /// verification must be done upstream (e.g., via a `SignatureVerifiedBlock`
    ///
    /// Returns an error if the block is invalid, or if the block was unable to be verified.
    pub fn from_signature_verified_components(
        block: Arc<SignedBeaconBlock<T::EthSpec>>,
        block_root: Hash256,
        parent: PreProcessingSnapshot<T::EthSpec>,
        mut consensus_context: ConsensusContext<T::EthSpec>,
        chain: &Arc<BeaconChain<T>>,
    ) -> Result<Self, BlockError<T::EthSpec>> {
        if let Some(parent) = chain
            .canonical_head
            .fork_choice_read_lock()
            .get_block(&block.parent_root())
        {
            // Reject any block where the parent has an invalid payload. It's impossible for a valid
            // block to descend from an invalid parent.
            if parent.execution_status.is_invalid() {
                return Err(BlockError::ParentExecutionPayloadInvalid {
                    parent_root: block.parent_root(),
                });
            }
        } else {
            // Reject any block if its parent is not known to fork choice.
            //
            // A block that is not in fork choice is either:
            //
            //  - Not yet imported: we should reject this block because we should only import a child
            //  after its parent has been fully imported.
            //  - Pre-finalized: if the parent block is _prior_ to finalization, we should ignore it
            //  because it will revert finalization. Note that the finalized block is stored in fork
            //  choice, so we will not reject any child of the finalized block (this is relevant during
            //  genesis).
            return Err(BlockError::ParentUnknown(block));
        }

        // Reject any block that exceeds our limit on skipped slots.
        check_block_skip_slots(chain, parent.beacon_block.slot(), block.message())?;

        /*
         *  Perform cursory checks to see if the block is even worth processing.
         */

        check_block_relevancy(&block, block_root, chain)?;

        /*
         * Advance the given `parent.beacon_state` to the slot of the given `block`.
         */

        let catchup_timer = metrics::start_timer(&metrics::BLOCK_PROCESSING_CATCHUP_STATE);

        // Stage a batch of operations to be completed atomically if this block is imported
        // successfully.
        let mut confirmed_state_roots = vec![];

        // The block must have a higher slot than its parent.
        if block.slot() <= parent.beacon_block.slot() {
            return Err(BlockError::BlockIsNotLaterThanParent {
                block_slot: block.slot(),
                parent_slot: parent.beacon_block.slot(),
            });
        }

        let mut summaries = vec![];

        // Transition the parent state to the block slot.
        //
        // It is important to note that we're using a "pre-state" here, one that has potentially
        // been advanced one slot forward from `parent.beacon_block.slot`.
        let mut state = parent.pre_state;

        // Perform a sanity check on the pre-state.
        let parent_slot = parent.beacon_block.slot();
        if state.slot() < parent_slot {
            return Err(BeaconChainError::BadPreState {
                parent_root: parent.beacon_block_root,
                parent_slot,
                block_root,
                block_slot: block.slot(),
                state_slot: state.slot(),
            }
            .into());
        }

        let distance = block.slot().as_u64().saturating_sub(state.slot().as_u64());
        for _ in 0..distance {
            let state_root = if parent.beacon_block.slot() == state.slot() {
                // If it happens that `pre_state` has *not* already been advanced forward a single
                // slot, then there is no need to compute the state root for this
                // `per_slot_processing` call since that state root is already stored in the parent
                // block.
                parent.beacon_block.state_root()
            } else {
                // This is a new state we've reached, so stage it for storage in the DB.
                // Computing the state root here is time-equivalent to computing it during slot
                // processing, but we get early access to it.
                let state_root = state.update_tree_hash_cache()?;

                // Store the state immediately, marking it as temporary, and staging the deletion
                // of its temporary status as part of the larger atomic operation.
                let txn_lock = chain.store.hot_db.begin_rw_transaction();
                chain
                    .store
                    .do_atomically(vec![StoreOp::PutState(state_root, &state)])?;
                drop(txn_lock);

                confirmed_state_roots.push(state_root);

                state_root
            };

            if let Some(summary) = per_slot_processing(&mut state, Some(state_root), &chain.spec)? {
                // Expose Prometheus metrics.
                if let Err(e) = summary.observe_metrics() {
                    error!(
                        chain.log,
                        "Failed to observe epoch summary metrics";
                        "src" => "block_verification",
                        "error" => ?e
                    );
                }
                summaries.push(summary);
            }
        }

        let block_slot = block.slot();
        let state_current_epoch = state.current_epoch();

        // Define a future that will verify the execution payload with an execution engine (but
        // don't execute it yet).
        let payload_notifier = PayloadNotifier::new(chain.clone(), block.clone(), &state)?;
        let is_valid_merge_transition_block =
            is_merge_transition_block(&state, block.message().body());
        let payload_verification_future = async move {
            let chain = payload_notifier.chain.clone();
            let block = payload_notifier.block.clone();

            // If this block triggers the merge, check to ensure that it references valid execution
            // blocks.
            //
            // The specification defines this check inside `on_block` in the fork-choice specification,
            // however we perform the check here for two reasons:
            //
            // - There's no point in importing a block that will fail fork choice, so it's best to fail
            //   early.
            // - Doing the check here means we can keep our fork-choice implementation "pure". I.e., no
            //   calls to remote servers.
            if is_valid_merge_transition_block {
                validate_merge_block(&chain, block.message(), AllowOptimisticImport::Yes).await?;
            };

            // The specification declares that this should be run *inside* `per_block_processing`,
            // however we run it here to keep `per_block_processing` pure (i.e., no calls to external
            // servers).
            //
            // It is important that this function is called *after* `per_slot_processing`, since the
            // `randao` may change.
            let payload_verification_status = payload_notifier.notify_new_payload().await?;

            // If the payload did not validate or invalidate the block, check to see if this block is
            // valid for optimistic import.
            if payload_verification_status.is_optimistic() {
                let block_hash_opt = block
                    .message()
                    .body()
                    .execution_payload()
                    .map(|full_payload| full_payload.execution_payload.block_hash);

                // Ensure the block is a candidate for optimistic import.
                if !is_optimistic_candidate_block(&chain, block.slot(), block.parent_root()).await?
                {
                    warn!(
                        chain.log,
                        "Rejecting optimistic block";
                        "block_hash" => ?block_hash_opt,
                        "msg" => "the execution engine is not synced"
                    );
                    return Err(ExecutionPayloadError::UnverifiedNonOptimisticCandidate.into());
                }
            }

            Ok(PayloadVerificationOutcome {
                payload_verification_status,
                is_valid_merge_transition_block,
            })
        };
        // Spawn the payload verification future as a new task, but don't wait for it to complete.
        // The `payload_verification_future` will be awaited later to ensure verification completed
        // successfully.
        let payload_verification_handle = chain
            .task_executor
            .spawn_handle(
                payload_verification_future,
                "execution_payload_verification",
            )
            .ok_or(BeaconChainError::RuntimeShutdown)?;

        // If the block is sufficiently recent, notify the validator monitor.
        if let Some(slot) = chain.slot_clock.now() {
            let epoch = slot.epoch(T::EthSpec::slots_per_epoch());
            if block_slot.epoch(T::EthSpec::slots_per_epoch())
                + VALIDATOR_MONITOR_HISTORIC_EPOCHS as u64
                >= epoch
            {
                let validator_monitor = chain.validator_monitor.read();
                // Update the summaries in a separate loop to `per_slot_processing`. This protects
                // the `validator_monitor` lock from being bounced or held for a long time whilst
                // performing `per_slot_processing`.
                for (i, summary) in summaries.iter().enumerate() {
                    let epoch = state_current_epoch - Epoch::from(summaries.len() - i);
                    if let Err(e) =
                        validator_monitor.process_validator_statuses(epoch, summary, &chain.spec)
                    {
                        error!(
                            chain.log,
                            "Failed to process validator statuses";
                            "error" => ?e
                        );
                    }
                }
            }
        }

        metrics::stop_timer(catchup_timer);

        /*
         * Build the committee caches on the state.
         */

        let committee_timer = metrics::start_timer(&metrics::BLOCK_PROCESSING_COMMITTEE);

        state.build_all_committee_caches(&chain.spec)?;

        metrics::stop_timer(committee_timer);

        /*
         * If we have block reward listeners, compute the block reward and push it to the
         * event handler.
         */
        if let Some(ref event_handler) = chain.event_handler {
            if event_handler.has_block_reward_subscribers() {
                let mut reward_cache = Default::default();
                let block_reward = chain.compute_block_reward(
                    block.message(),
                    block_root,
                    &state,
                    &mut reward_cache,
                    true,
                )?;
                event_handler.register(EventKind::BlockReward(block_reward));
            }
        }

        /*
         * Perform `per_block_processing` on the block and state, returning early if the block is
         * invalid.
         */

        write_state(
            &format!("state_pre_block_{}", block_root),
            &state,
            &chain.log,
        );
        write_block(&block, block_root, &chain.log);

        let core_timer = metrics::start_timer(&metrics::BLOCK_PROCESSING_CORE);

        if let Err(err) = per_block_processing(
            &mut state,
            &block,
            // Signatures were verified earlier in this function.
            BlockSignatureStrategy::NoVerification,
            VerifyBlockRoot::True,
            &mut consensus_context,
            &chain.spec,
        ) {
            match err {
                // Capture `BeaconStateError` so that we can easily distinguish between a block
                // that's invalid and one that caused an internal error.
                BlockProcessingError::BeaconStateError(e) => return Err(e.into()),
                other => return Err(BlockError::PerBlockProcessingError(other)),
            }
        };

        metrics::stop_timer(core_timer);

        /*
         * Calculate the state root of the newly modified state
         */

        let state_root_timer = metrics::start_timer(&metrics::BLOCK_PROCESSING_STATE_ROOT);

        let state_root = state.update_tree_hash_cache()?;

        metrics::stop_timer(state_root_timer);

        write_state(
            &format!("state_post_block_{}", block_root),
            &state,
            &chain.log,
        );

        /*
         * Check to ensure the state root on the block matches the one we have calculated.
         */

        if block.state_root() != state_root {
            return Err(BlockError::StateRootMismatch {
                block: block.state_root(),
                local: state_root,
            });
        }

        Ok(Self {
            block,
            block_root,
            state,
            parent_block: parent.beacon_block,
            confirmed_state_roots,
            payload_verification_handle,
        })
    }
}

/// Check that the count of skip slots between the block and its parent does not exceed our maximum
/// value.
///
/// Whilst this is not part of the specification, we include this to help prevent us from DoS
/// attacks. In times of dire network circumstance, the user can configure the
/// `import_max_skip_slots` value.
fn check_block_skip_slots<T: BeaconChainTypes>(
    chain: &BeaconChain<T>,
    parent_slot: Slot,
    block: BeaconBlockRef<'_, T::EthSpec>,
) -> Result<(), BlockError<T::EthSpec>> {
    // Reject any block that exceeds our limit on skipped slots.
    if let Some(max_skip_slots) = chain.config.import_max_skip_slots {
        if block.slot() > parent_slot + max_skip_slots {
            return Err(BlockError::TooManySkippedSlots {
                parent_slot,
                block_slot: block.slot(),
            });
        }
    }

    Ok(())
}

/// Returns `Ok(())` if the block's slot is greater than the anchor block's slot (if any).
fn check_block_against_anchor_slot<T: BeaconChainTypes>(
    block: BeaconBlockRef<'_, T::EthSpec>,
    chain: &BeaconChain<T>,
) -> Result<(), BlockError<T::EthSpec>> {
    if let Some(anchor_slot) = chain.store.get_anchor_slot() {
        if block.slot() <= anchor_slot {
            return Err(BlockError::WeakSubjectivityConflict);
        }
    }
    Ok(())
}

/// Returns `Ok(())` if the block is later than the finalized slot on `chain`.
///
/// Returns an error if the block is earlier or equal to the finalized slot, or there was an error
/// verifying that condition.
fn check_block_against_finalized_slot<T: BeaconChainTypes>(
    block: BeaconBlockRef<'_, T::EthSpec>,
    block_root: Hash256,
    chain: &BeaconChain<T>,
) -> Result<(), BlockError<T::EthSpec>> {
    // The finalized checkpoint is being read from fork choice, rather than the cached head.
    //
    // Fork choice has the most up-to-date view of finalization and there's no point importing a
    // block which conflicts with the fork-choice view of finalization.
    let finalized_slot = chain
        .canonical_head
        .cached_head()
        .finalized_checkpoint()
        .epoch
        .start_slot(T::EthSpec::slots_per_epoch());

    if block.slot() <= finalized_slot {
        chain.pre_finalization_block_rejected(block_root);
        Err(BlockError::WouldRevertFinalizedSlot {
            block_slot: block.slot(),
            finalized_slot,
        })
    } else {
        Ok(())
    }
}

/// Returns `Ok(block)` if the block descends from the finalized root.
///
/// ## Warning
///
/// Taking a lock on the `chain.canonical_head.fork_choice` might cause a deadlock here.
pub fn check_block_is_finalized_descendant<T: BeaconChainTypes>(
    chain: &BeaconChain<T>,
    fork_choice: &BeaconForkChoice<T>,
    block: &Arc<SignedBeaconBlock<T::EthSpec>>,
) -> Result<(), BlockError<T::EthSpec>> {
    if fork_choice.is_descendant_of_finalized(block.parent_root()) {
        Ok(())
    } else {
        // If fork choice does *not* consider the parent to be a descendant of the finalized block,
        // then there are two more cases:
        //
        // 1. We have the parent stored in our database. Because fork-choice has confirmed the
        //    parent is *not* in our post-finalization DAG, all other blocks must be either
        //    pre-finalization or conflicting with finalization.
        // 2. The parent is unknown to us, we probably want to download it since it might actually
        //    descend from the finalized root.
        if chain
            .store
            .block_exists(&block.parent_root())
            .map_err(|e| BlockError::BeaconChainError(e.into()))?
        {
            Err(BlockError::NotFinalizedDescendant {
                block_parent_root: block.parent_root(),
            })
        } else {
            Err(BlockError::ParentUnknown(block.clone()))
        }
    }
}

/// Performs simple, cheap checks to ensure that the block is relevant to be imported.
///
/// `Ok(block_root)` is returned if the block passes these checks and should progress with
/// verification (viz., it is relevant).
///
/// Returns an error if the block fails one of these checks (viz., is not relevant) or an error is
/// experienced whilst attempting to verify.
pub fn check_block_relevancy<T: BeaconChainTypes>(
    signed_block: &SignedBeaconBlock<T::EthSpec>,
    block_root: Hash256,
    chain: &BeaconChain<T>,
) -> Result<Hash256, BlockError<T::EthSpec>> {
    let block = signed_block.message();

    // Do not process blocks from the future.
    if block.slot() > chain.slot()? {
        return Err(BlockError::FutureSlot {
            present_slot: chain.slot()?,
            block_slot: block.slot(),
        });
    }

    // Do not re-process the genesis block.
    if block.slot() == 0 {
        return Err(BlockError::GenesisBlock);
    }

    // This is an artificial (non-spec) restriction that provides some protection from overflow
    // abuses.
    if block.slot() >= MAXIMUM_BLOCK_SLOT_NUMBER {
        return Err(BlockError::BlockSlotLimitReached);
    }

    // Do not process a block from a finalized slot.
    check_block_against_finalized_slot(block, block_root, chain)?;

    // Check if the block is already known. We know it is post-finalization, so it is
    // sufficient to check the fork choice.
    if chain
        .canonical_head
        .fork_choice_read_lock()
        .contains_block(&block_root)
    {
        return Err(BlockError::BlockIsAlreadyKnown);
    }

    Ok(block_root)
}

/// Returns the canonical root of the given `block`.
///
/// Use this function to ensure that we report the block hashing time Prometheus metric.
pub fn get_block_root<E: EthSpec>(block: &SignedBeaconBlock<E>) -> Hash256 {
    let block_root_timer = metrics::start_timer(&metrics::BLOCK_PROCESSING_BLOCK_ROOT);

    let block_root = block.canonical_root();

    metrics::stop_timer(block_root_timer);

    block_root
}

/// Verify the parent of `block` is known, returning some information about the parent block from
/// fork choice.
#[allow(clippy::type_complexity)]
fn verify_parent_block_is_known<T: BeaconChainTypes>(
    chain: &BeaconChain<T>,
    block: Arc<SignedBeaconBlock<T::EthSpec>>,
) -> Result<(ProtoBlock, Arc<SignedBeaconBlock<T::EthSpec>>), BlockError<T::EthSpec>> {
    if let Some(proto_block) = chain
        .canonical_head
        .fork_choice_read_lock()
        .get_block(&block.message().parent_root())
    {
        Ok((proto_block, block))
    } else {
        Err(BlockError::ParentUnknown(block))
    }
}

/// Load the parent snapshot (block and state) of the given `block`.
///
/// Returns `Err(BlockError::ParentUnknown)` if the parent is not found, or if an error occurs
/// whilst attempting the operation.
#[allow(clippy::type_complexity)]
fn load_parent<T: BeaconChainTypes>(
    block_root: Hash256,
    block: Arc<SignedBeaconBlock<T::EthSpec>>,
    chain: &BeaconChain<T>,
) -> Result<
    (
        PreProcessingSnapshot<T::EthSpec>,
        Arc<SignedBeaconBlock<T::EthSpec>>,
    ),
    BlockError<T::EthSpec>,
> {
    // Reject any block if its parent is not known to fork choice.
    //
    // A block that is not in fork choice is either:
    //
    //  - Not yet imported: we should reject this block because we should only import a child
    //  after its parent has been fully imported.
    //  - Pre-finalized: if the parent block is _prior_ to finalization, we should ignore it
    //  because it will revert finalization. Note that the finalized block is stored in fork
    //  choice, so we will not reject any child of the finalized block (this is relevant during
    //  genesis).
    if !chain
        .canonical_head
        .fork_choice_read_lock()
        .contains_block(&block.parent_root())
    {
        return Err(BlockError::ParentUnknown(block));
    }

<<<<<<< HEAD
=======
    let block_delay = chain
        .block_times_cache
        .read()
        .get_block_delays(
            block_root,
            chain
                .slot_clock
                .start_of(block.slot())
                .unwrap_or_else(|| Duration::from_secs(0)),
        )
        .observed;

>>>>>>> c5cd0d9b
    let db_read_timer = metrics::start_timer(&metrics::BLOCK_PROCESSING_DB_READ);

    let result = {
        // Load the blocks parent block from the database, returning invalid if that block is not
        // found.
        //
        // We don't return a DBInconsistent error here since it's possible for a block to
        // exist in fork choice but not in the database yet. In such a case we simply
        // indicate that we don't yet know the parent.
        let root = block.parent_root();
        let parent_block = chain
            .get_blinded_block(&block.parent_root())
            .map_err(BlockError::BeaconChainError)?
            .ok_or_else(|| {
                // Return a `MissingBeaconBlock` error instead of a `ParentUnknown` error since
                // we've already checked fork choice for this block.
                //
                // It's an internal error if the block exists in fork choice but not in the
                // database.
                BlockError::from(BeaconChainError::MissingBeaconBlock(block.parent_root()))
            })?;

        // Load the parent blocks state from the database, returning an error if it is not found.
        // It is an error because if we know the parent block we should also know the parent state.
        let parent_state_root = parent_block.state_root();
        let (advanced_state_root, state) = chain
            .store
            .get_advanced_state(block.parent_root(), block.slot(), parent_state_root)?
            .ok_or_else(|| {
                BeaconChainError::DBInconsistent(format!("Missing state {:?}", parent_state_root))
            })?;

        if block.slot() != state.slot() {
            slog::warn!(
                chain.log,
                "Parent state is not advanced";
                "block_slot" => block.slot(),
                "state_slot" => state.slot(),
            );
        }

        let beacon_state_root = if parent_state_root == advanced_state_root {
            Some(parent_state_root)
        } else {
            None
        };

        Ok((
            PreProcessingSnapshot {
                beacon_block: parent_block,
                beacon_block_root: root,
                pre_state: state,
                beacon_state_root,
            },
            block,
        ))
    };

    metrics::stop_timer(db_read_timer);

    result
}

/// Performs a cheap (time-efficient) state advancement so the committees and proposer shuffling for
/// `slot` can be obtained from `state`.
///
/// The state advancement is "cheap" since it does not generate state roots. As a result, the
/// returned state might be holistically invalid but the committees/proposers will be correct (since
/// they do not rely upon state roots).
///
/// If the given `state` can already serve the `slot`, the committees will be built on the `state`
/// and `Cow::Borrowed(state)` will be returned. Otherwise, the state will be cloned, cheaply
/// advanced and then returned as a `Cow::Owned`. The end result is that the given `state` is never
/// mutated to be invalid (in fact, it is never changed beyond a simple committee cache build).
fn cheap_state_advance_to_obtain_committees<'a, E: EthSpec>(
    state: &'a mut BeaconState<E>,
    state_root_opt: Option<Hash256>,
    block_slot: Slot,
    spec: &ChainSpec,
) -> Result<Cow<'a, BeaconState<E>>, BlockError<E>> {
    let block_epoch = block_slot.epoch(E::slots_per_epoch());

    if state.current_epoch() == block_epoch {
        // Build both the current and previous epoch caches, as the previous epoch caches are
        // useful for verifying attestations in blocks from the current epoch.
        state.build_committee_cache(RelativeEpoch::Previous, spec)?;
        state.build_committee_cache(RelativeEpoch::Current, spec)?;

        Ok(Cow::Borrowed(state))
    } else if state.slot() > block_slot {
        Err(BlockError::BlockIsNotLaterThanParent {
            block_slot,
            parent_slot: state.slot(),
        })
    } else {
        let mut state = state.clone();
        let target_slot = block_epoch.start_slot(E::slots_per_epoch());

        // Advance the state into the same epoch as the block. Use the "partial" method since state
        // roots are not important for proposer/attester shuffling.
        partial_state_advance(&mut state, state_root_opt, target_slot, spec)
            .map_err(|e| BlockError::BeaconChainError(BeaconChainError::from(e)))?;

        state.build_committee_cache(RelativeEpoch::Previous, spec)?;
        state.build_committee_cache(RelativeEpoch::Current, spec)?;

        Ok(Cow::Owned(state))
    }
}

/// Obtains a read-locked `ValidatorPubkeyCache` from the `chain`.
fn get_validator_pubkey_cache<T: BeaconChainTypes>(
    chain: &BeaconChain<T>,
) -> Result<RwLockReadGuard<ValidatorPubkeyCache<T>>, BlockError<T::EthSpec>> {
    chain
        .validator_pubkey_cache
        .try_read_for(VALIDATOR_PUBKEY_CACHE_LOCK_TIMEOUT)
        .ok_or(BeaconChainError::ValidatorPubkeyCacheLockTimeout)
        .map_err(BlockError::BeaconChainError)
}

/// Produces an _empty_ `BlockSignatureVerifier`.
///
/// The signature verifier is empty because it does not yet have any of this block's signatures
/// added to it. Use `Self::apply_to_signature_verifier` to apply the signatures.
fn get_signature_verifier<'a, T: BeaconChainTypes>(
    state: &'a BeaconState<T::EthSpec>,
    validator_pubkey_cache: &'a ValidatorPubkeyCache<T>,
    spec: &'a ChainSpec,
) -> BlockSignatureVerifier<
    'a,
    T::EthSpec,
    impl Fn(usize) -> Option<Cow<'a, PublicKey>> + Clone,
    impl Fn(&'a PublicKeyBytes) -> Option<Cow<'a, PublicKey>>,
> {
    let get_pubkey = move |validator_index| {
        // Disallow access to any validator pubkeys that are not in the current beacon state.
        if validator_index < state.validators().len() {
            validator_pubkey_cache
                .get(validator_index)
                .map(Cow::Borrowed)
        } else {
            None
        }
    };

    let decompressor = move |pk_bytes| {
        // Map compressed pubkey to validator index.
        let validator_index = validator_pubkey_cache.get_index(pk_bytes)?;
        // Map validator index to pubkey (respecting guard on unknown validators).
        get_pubkey(validator_index)
    };

    BlockSignatureVerifier::new(state, get_pubkey, decompressor, spec)
}

/// Verify that `header` was signed with a valid signature from its proposer.
///
/// Return `Ok(())` if the signature is valid, and an `Err` otherwise.
fn verify_header_signature<T: BeaconChainTypes>(
    chain: &BeaconChain<T>,
    header: &SignedBeaconBlockHeader,
) -> Result<(), BlockError<T::EthSpec>> {
    let proposer_pubkey = get_validator_pubkey_cache(chain)?
        .get(header.message.proposer_index as usize)
        .cloned()
        .ok_or(BlockError::UnknownValidator(header.message.proposer_index))?;
    let head_fork = chain.canonical_head.cached_head().head_fork();

    if header.verify_signature::<T::EthSpec>(
        &proposer_pubkey,
        &head_fork,
        chain.genesis_validators_root,
        &chain.spec,
    ) {
        Ok(())
    } else {
        Err(BlockError::ProposalSignatureInvalid)
    }
}

fn write_state<T: EthSpec>(prefix: &str, state: &BeaconState<T>, log: &Logger) {
    if WRITE_BLOCK_PROCESSING_SSZ {
        let root = state.tree_hash_root();
        let filename = format!("{}_slot_{}_root_{}.ssz", prefix, state.slot(), root);
        let mut path = std::env::temp_dir().join("lighthouse");
        let _ = fs::create_dir_all(path.clone());
        path = path.join(filename);

        match fs::File::create(path.clone()) {
            Ok(mut file) => {
                let _ = file.write_all(&state.as_ssz_bytes());
            }
            Err(e) => error!(
                log,
                "Failed to log state";
                "path" => format!("{:?}", path),
                "error" => format!("{:?}", e)
            ),
        }
    }
}

fn write_block<T: EthSpec>(block: &SignedBeaconBlock<T>, root: Hash256, log: &Logger) {
    if WRITE_BLOCK_PROCESSING_SSZ {
        let filename = format!("block_slot_{}_root{}.ssz", block.slot(), root);
        let mut path = std::env::temp_dir().join("lighthouse");
        let _ = fs::create_dir_all(path.clone());
        path = path.join(filename);

        match fs::File::create(path.clone()) {
            Ok(mut file) => {
                let _ = file.write_all(&block.as_ssz_bytes());
            }
            Err(e) => error!(
                log,
                "Failed to log block";
                "path" => format!("{:?}", path),
                "error" => format!("{:?}", e)
            ),
        }
    }
}<|MERGE_RESOLUTION|>--- conflicted
+++ resolved
@@ -548,11 +548,7 @@
     let mut signature_verifier = get_signature_verifier::<T>(&state, &pubkey_cache, &chain.spec);
 
     for (block_root, block) in &chain_segment {
-<<<<<<< HEAD
-        signature_verifier.include_all_signatures(block, Some(*block_root), true)?;
-=======
         signature_verifier.include_all_signatures(block, Some(*block_root), None)?;
->>>>>>> c5cd0d9b
     }
 
     if signature_verifier.verify().is_err() {
@@ -564,12 +560,7 @@
     let mut signature_verified_blocks = chain_segment
         .into_iter()
         .map(|(block_root, block)| {
-<<<<<<< HEAD
-            // It's safe to include the proposer index here as the signature check also checks that
-            // the block is signed by the correct proposer (see `block_proposal_signature_set`).
-=======
             // Proposer index has already been verified above during signature verification.
->>>>>>> c5cd0d9b
             let consensus_context = ConsensusContext::new(block.slot())
                 .set_current_block_root(block_root)
                 .set_proposer_index(block.message().proposer_index());
@@ -950,11 +941,7 @@
         let mut signature_verifier =
             get_signature_verifier::<T>(&state, &pubkey_cache, &chain.spec);
 
-<<<<<<< HEAD
-        signature_verifier.include_all_signatures(&block, Some(block_root), true)?;
-=======
         signature_verifier.include_all_signatures(&block, Some(block_root), None)?;
->>>>>>> c5cd0d9b
 
         if signature_verifier.verify().is_ok() {
             Ok(Self {
@@ -1634,21 +1621,6 @@
         return Err(BlockError::ParentUnknown(block));
     }
 
-<<<<<<< HEAD
-=======
-    let block_delay = chain
-        .block_times_cache
-        .read()
-        .get_block_delays(
-            block_root,
-            chain
-                .slot_clock
-                .start_of(block.slot())
-                .unwrap_or_else(|| Duration::from_secs(0)),
-        )
-        .observed;
-
->>>>>>> c5cd0d9b
     let db_read_timer = metrics::start_timer(&metrics::BLOCK_PROCESSING_DB_READ);
 
     let result = {
