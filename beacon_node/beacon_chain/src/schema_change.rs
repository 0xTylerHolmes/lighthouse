--- conflicted
+++ resolved
@@ -1,11 +1,8 @@
 //! Utilities for managing database schema changes.
-<<<<<<< HEAD
-mod migration_schema_v20;
-=======
 mod migration_schema_v10;
 mod migration_schema_v11;
 mod migration_schema_v12;
->>>>>>> 7d3948c8
+mod migration_schema_v20;
 mod migration_schema_v6;
 mod migration_schema_v7;
 mod migration_schema_v8;
@@ -38,11 +35,11 @@
         // Migrating from the current schema version to iself is always OK, a no-op.
         (_, _) if from == to && to == CURRENT_SCHEMA_VERSION => Ok(()),
         // Upgrade for tree-states database changes.
-        (SchemaVersion(9), SchemaVersion(20)) => migration_schema_v20::upgrade_to_v20::<T>(db, log),
-        // FIXME(sproul): this is a temporary patch remove it before merging
-        (SchemaVersion(10), SchemaVersion(20)) => db.store_schema_version(to),
+        (SchemaVersion(12), SchemaVersion(20)) => {
+            migration_schema_v20::upgrade_to_v20::<T>(db, log)
+        }
         // Downgrade for tree-states database changes.
-        (SchemaVersion(20), SchemaVersion(9)) => {
+        (SchemaVersion(20), SchemaVersion(12)) => {
             migration_schema_v20::downgrade_from_v20::<T>(db, log)
         }
         // Upgrade across multiple versions by recursively migrating one step at a time.
@@ -160,7 +157,7 @@
             if let Some(fork_choice) = fork_choice_opt {
                 let updated_fork_choice = migration_schema_v10::update_fork_choice(fork_choice)?;
 
-                ops.push(updated_fork_choice.as_kv_store_op(FORK_CHOICE_DB_KEY));
+                ops.push(updated_fork_choice.as_kv_store_op(FORK_CHOICE_DB_KEY)?);
             }
 
             db.store_schema_version_atomically(to, ops)?;
@@ -173,7 +170,7 @@
             if let Some(fork_choice) = fork_choice_opt {
                 let updated_fork_choice = migration_schema_v10::downgrade_fork_choice(fork_choice)?;
 
-                ops.push(updated_fork_choice.as_kv_store_op(FORK_CHOICE_DB_KEY));
+                ops.push(updated_fork_choice.as_kv_store_op(FORK_CHOICE_DB_KEY)?);
             }
 
             db.store_schema_version_atomically(to, ops)?;
@@ -187,7 +184,7 @@
             if let Some(fork_choice) = fork_choice_opt {
                 let updated_fork_choice = migration_schema_v11::update_fork_choice(fork_choice);
 
-                ops.push(updated_fork_choice.as_kv_store_op(FORK_CHOICE_DB_KEY));
+                ops.push(updated_fork_choice.as_kv_store_op(FORK_CHOICE_DB_KEY)?);
             }
 
             db.store_schema_version_atomically(to, ops)?;
@@ -202,7 +199,7 @@
                 let updated_fork_choice =
                     migration_schema_v11::downgrade_fork_choice(fork_choice, log);
 
-                ops.push(updated_fork_choice.as_kv_store_op(FORK_CHOICE_DB_KEY));
+                ops.push(updated_fork_choice.as_kv_store_op(FORK_CHOICE_DB_KEY)?);
             }
 
             db.store_schema_version_atomically(to, ops)?;
