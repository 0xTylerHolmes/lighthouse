use crate::beacon_node_fallback::{AllErrored, Error as FallbackError};
use crate::{
    beacon_node_fallback::{BeaconNodeFallback, RequireSynced},
    graffiti_file::GraffitiFile,
};
use crate::{http_metrics::metrics, validator_store::ValidatorStore};
use environment::RuntimeContext;
use eth2::types::Graffiti;
use slog::{crit, debug, error, info, trace, warn};
use slot_clock::SlotClock;
use std::ops::Deref;
use std::sync::Arc;
use std::time::Duration;
use tokio::sync::mpsc;
<<<<<<< HEAD
use tokio::time::sleep;
use types::{EthSpec, PublicKeyBytes, Slot};
=======
use types::{
    BlindedPayload, BlockType, Epoch, EthSpec, ExecPayload, FullPayload, PublicKeyBytes, Slot,
};

#[derive(Debug)]
pub enum BlockError {
    Recoverable(String),
    Irrecoverable(String),
}

impl From<AllErrored<BlockError>> for BlockError {
    fn from(e: AllErrored<BlockError>) -> Self {
        if e.0.iter().any(|(_, error)| {
            matches!(
                error,
                FallbackError::RequestFailed(BlockError::Irrecoverable(_))
            )
        }) {
            BlockError::Irrecoverable(e.to_string())
        } else {
            BlockError::Recoverable(e.to_string())
        }
    }
}
>>>>>>> 10795f1c

/// Builds a `BlockService`.
pub struct BlockServiceBuilder<T, E: EthSpec> {
    validator_store: Option<Arc<ValidatorStore<T, E>>>,
    slot_clock: Option<Arc<T>>,
    beacon_nodes: Option<Arc<BeaconNodeFallback<T, E>>>,
    context: Option<RuntimeContext<E>>,
    graffiti: Option<Graffiti>,
    graffiti_file: Option<GraffitiFile>,
<<<<<<< HEAD
    block_delay: Option<Duration>,
=======
    private_tx_proposals: bool,
>>>>>>> 10795f1c
}

impl<T: SlotClock + 'static, E: EthSpec> BlockServiceBuilder<T, E> {
    pub fn new() -> Self {
        Self {
            validator_store: None,
            slot_clock: None,
            beacon_nodes: None,
            context: None,
            graffiti: None,
            graffiti_file: None,
<<<<<<< HEAD
            block_delay: None,
=======
            private_tx_proposals: false,
>>>>>>> 10795f1c
        }
    }

    pub fn validator_store(mut self, store: Arc<ValidatorStore<T, E>>) -> Self {
        self.validator_store = Some(store);
        self
    }

    pub fn slot_clock(mut self, slot_clock: T) -> Self {
        self.slot_clock = Some(Arc::new(slot_clock));
        self
    }

    pub fn beacon_nodes(mut self, beacon_nodes: Arc<BeaconNodeFallback<T, E>>) -> Self {
        self.beacon_nodes = Some(beacon_nodes);
        self
    }

    pub fn runtime_context(mut self, context: RuntimeContext<E>) -> Self {
        self.context = Some(context);
        self
    }

    pub fn graffiti(mut self, graffiti: Option<Graffiti>) -> Self {
        self.graffiti = graffiti;
        self
    }

    pub fn graffiti_file(mut self, graffiti_file: Option<GraffitiFile>) -> Self {
        self.graffiti_file = graffiti_file;
        self
    }

<<<<<<< HEAD
    pub fn block_delay(mut self, block_delay: Option<Duration>) -> Self {
        self.block_delay = block_delay;
=======
    pub fn private_tx_proposals(mut self, private_tx_proposals: bool) -> Self {
        self.private_tx_proposals = private_tx_proposals;
>>>>>>> 10795f1c
        self
    }

    pub fn build(self) -> Result<BlockService<T, E>, String> {
        Ok(BlockService {
            inner: Arc::new(Inner {
                validator_store: self
                    .validator_store
                    .ok_or("Cannot build BlockService without validator_store")?,
                slot_clock: self
                    .slot_clock
                    .ok_or("Cannot build BlockService without slot_clock")?,
                beacon_nodes: self
                    .beacon_nodes
                    .ok_or("Cannot build BlockService without beacon_node")?,
                context: self
                    .context
                    .ok_or("Cannot build BlockService without runtime_context")?,
                graffiti: self.graffiti,
                graffiti_file: self.graffiti_file,
<<<<<<< HEAD
                block_delay: self.block_delay,
=======
                private_tx_proposals: self.private_tx_proposals,
>>>>>>> 10795f1c
            }),
        })
    }
}

/// Helper to minimise `Arc` usage.
pub struct Inner<T, E: EthSpec> {
    validator_store: Arc<ValidatorStore<T, E>>,
    slot_clock: Arc<T>,
    beacon_nodes: Arc<BeaconNodeFallback<T, E>>,
    context: RuntimeContext<E>,
    graffiti: Option<Graffiti>,
    graffiti_file: Option<GraffitiFile>,
<<<<<<< HEAD
    block_delay: Option<Duration>,
=======
    private_tx_proposals: bool,
>>>>>>> 10795f1c
}

/// Attempts to produce attestations for any block producer(s) at the start of the epoch.
pub struct BlockService<T, E: EthSpec> {
    inner: Arc<Inner<T, E>>,
}

impl<T, E: EthSpec> Clone for BlockService<T, E> {
    fn clone(&self) -> Self {
        Self {
            inner: self.inner.clone(),
        }
    }
}

impl<T, E: EthSpec> Deref for BlockService<T, E> {
    type Target = Inner<T, E>;

    fn deref(&self) -> &Self::Target {
        self.inner.deref()
    }
}

/// Notification from the duties service that we should try to produce a block.
pub struct BlockServiceNotification {
    pub slot: Slot,
    pub block_proposers: Vec<PublicKeyBytes>,
}

impl<T: SlotClock + 'static, E: EthSpec> BlockService<T, E> {
    pub fn start_update_service(
        self,
        mut notification_rx: mpsc::Receiver<BlockServiceNotification>,
    ) -> Result<(), String> {
        let log = self.context.log().clone();

        info!(log, "Block production service started");

        let executor = self.inner.context.executor.clone();

        executor.spawn(
            async move {
                while let Some(notif) = notification_rx.recv().await {
                    let service = self.clone();

                    if let Some(delay) = service.block_delay {
                        debug!(
                            service.context.log(),
                            "Delaying block production by {}ms",
                            delay.as_millis()
                        );
                        sleep(delay).await;
                    }

                    service.do_update(notif).await.ok();
                }
                debug!(log, "Block service shutting down");
            },
            "block_service",
        );

        Ok(())
    }

    /// Attempt to produce a block for any block producers in the `ValidatorStore`.
    async fn do_update(&self, notification: BlockServiceNotification) -> Result<(), ()> {
        let log = self.context.log();
        let _timer =
            metrics::start_timer_vec(&metrics::BLOCK_SERVICE_TIMES, &[metrics::FULL_UPDATE]);

        let slot = self.slot_clock.now().ok_or_else(move || {
            crit!(log, "Duties manager failed to read slot clock");
        })?;

        if notification.slot != slot {
            warn!(
                log,
                "Skipping block production for expired slot";
                "current_slot" => slot.as_u64(),
                "notification_slot" => notification.slot.as_u64(),
                "info" => "Your machine could be overloaded"
            );
            return Ok(());
        }

        if slot == self.context.eth2_config.spec.genesis_slot {
            debug!(
                log,
                "Not producing block at genesis slot";
                "proposers" => format!("{:?}", notification.block_proposers),
            );
            return Ok(());
        }

        trace!(
            log,
            "Block service update started";
            "slot" => slot.as_u64()
        );

        let proposers = notification.block_proposers;

        if proposers.is_empty() {
            trace!(
                log,
                "No local block proposers for this slot";
                "slot" => slot.as_u64()
            )
        } else if proposers.len() > 1 {
            error!(
                log,
                "Multiple block proposers for this slot";
                "action" => "producing blocks for all proposers",
                "num_proposers" => proposers.len(),
                "slot" => slot.as_u64(),
            )
        }

        let private_tx_proposals = self.private_tx_proposals;
        let merge_slot = self
            .context
            .eth2_config
            .spec
            .bellatrix_fork_epoch
            .unwrap_or_else(Epoch::max_value)
            .start_slot(E::slots_per_epoch());
        for validator_pubkey in proposers {
            let service = self.clone();
            let log = log.clone();
            self.inner.context.executor.spawn(
                async move {
                    let publish_result = if private_tx_proposals && slot >= merge_slot {
                        let mut result = service.clone()
                            .publish_block::<BlindedPayload<E>>(slot, validator_pubkey)
                            .await;
                        match result.as_ref() {
                            Err(BlockError::Recoverable(e)) => {
                                error!(log, "Error whilst producing a blinded block, attempting to publish full block"; "error" => ?e);
                                result = service
                                    .publish_block::<FullPayload<E>>(slot, validator_pubkey)
                                    .await;
                            },
                            Err(BlockError::Irrecoverable(e))  => {
                                error!(log, "Error whilst producing a blinded block, cannot fallback because block was signed"; "error" => ?e);
                            },
                            _ => {},
                        };
                        result
                    } else {
                        service
                            .publish_block::<FullPayload<E>>(slot, validator_pubkey)
                            .await
                    };
                    if let Err(e) = publish_result {
                        crit!(
                            log,
                            "Error whilst producing block";
                            "message" => ?e
                        );
                    }
                },
                "block service",
            );
        }

        Ok(())
    }

    /// Produce a block at the given slot for validator_pubkey
    async fn publish_block<Payload: ExecPayload<E>>(
        self,
        slot: Slot,
        validator_pubkey: PublicKeyBytes,
    ) -> Result<(), BlockError> {
        let log = self.context.log();
        let _timer =
            metrics::start_timer_vec(&metrics::BLOCK_SERVICE_TIMES, &[metrics::BEACON_BLOCK]);

        let current_slot = self.slot_clock.now().ok_or_else(|| {
            BlockError::Recoverable("Unable to determine current slot from clock".to_string())
        })?;

        let randao_reveal = self
            .validator_store
            .randao_reveal(validator_pubkey, slot.epoch(E::slots_per_epoch()))
            .await
            .map_err(|e| {
                BlockError::Recoverable(format!(
                    "Unable to produce randao reveal signature: {:?}",
                    e
                ))
            })?
            .into();

        let graffiti = self
            .graffiti_file
            .clone()
            .and_then(|mut g| match g.load_graffiti(&validator_pubkey) {
                Ok(g) => g,
                Err(e) => {
                    warn!(log, "Failed to read graffiti file"; "error" => ?e);
                    None
                }
            })
            .or_else(|| self.validator_store.graffiti(&validator_pubkey))
            .or(self.graffiti);

        let randao_reveal_ref = &randao_reveal;
        let self_ref = &self;
        let proposer_index = self.validator_store.validator_index(&validator_pubkey);
        let validator_pubkey_ref = &validator_pubkey;
        let signed_block = self
            .beacon_nodes
            .first_success(RequireSynced::No, |beacon_node| async move {
                let get_timer = metrics::start_timer_vec(
                    &metrics::BLOCK_SERVICE_TIMES,
                    &[metrics::BEACON_BLOCK_HTTP_GET],
                );
                let block = match Payload::block_type() {
                    BlockType::Full => {
                        beacon_node
                            .get_validator_blocks::<E, Payload>(
                                slot,
                                randao_reveal_ref,
                                graffiti.as_ref(),
                            )
                            .await
                            .map_err(|e| {
                                BlockError::Recoverable(format!(
                                    "Error from beacon node when producing block: {:?}",
                                    e
                                ))
                            })?
                            .data
                    }
                    BlockType::Blinded => {
                        beacon_node
                            .get_validator_blinded_blocks::<E, Payload>(
                                slot,
                                randao_reveal_ref,
                                graffiti.as_ref(),
                            )
                            .await
                            .map_err(|e| {
                                BlockError::Recoverable(format!(
                                    "Error from beacon node when producing block: {:?}",
                                    e
                                ))
                            })?
                            .data
                    }
                };
                drop(get_timer);

                if proposer_index != Some(block.proposer_index()) {
                    return Err(BlockError::Recoverable(
                        "Proposer index does not match block proposer. Beacon chain re-orged"
                            .to_string(),
                    ));
                }

                let signed_block = self_ref
                    .validator_store
                    .sign_block::<Payload>(*validator_pubkey_ref, block, current_slot)
                    .await
                    .map_err(|e| {
                        BlockError::Recoverable(format!("Unable to sign block: {:?}", e))
                    })?;

                let _post_timer = metrics::start_timer_vec(
                    &metrics::BLOCK_SERVICE_TIMES,
                    &[metrics::BEACON_BLOCK_HTTP_POST],
                );

                match Payload::block_type() {
                    BlockType::Full => beacon_node
                        .post_beacon_blocks(&signed_block)
                        .await
                        .map_err(|e| {
                            BlockError::Irrecoverable(format!(
                                "Error from beacon node when publishing block: {:?}",
                                e
                            ))
                        })?,
                    BlockType::Blinded => beacon_node
                        .post_beacon_blinded_blocks(&signed_block)
                        .await
                        .map_err(|e| {
                            BlockError::Irrecoverable(format!(
                                "Error from beacon node when publishing block: {:?}",
                                e
                            ))
                        })?,
                }

                Ok::<_, BlockError>(signed_block)
            })
            .await?;

        info!(
            log,
            "Successfully published block";
            "deposits" => signed_block.message().body().deposits().len(),
            "attestations" => signed_block.message().body().attestations().len(),
            "graffiti" => ?graffiti.map(|g| g.as_utf8_lossy()),
            "slot" => signed_block.slot().as_u64(),
        );

        Ok(())
    }
}<|MERGE_RESOLUTION|>--- conflicted
+++ resolved
@@ -12,10 +12,7 @@
 use std::sync::Arc;
 use std::time::Duration;
 use tokio::sync::mpsc;
-<<<<<<< HEAD
 use tokio::time::sleep;
-use types::{EthSpec, PublicKeyBytes, Slot};
-=======
 use types::{
     BlindedPayload, BlockType, Epoch, EthSpec, ExecPayload, FullPayload, PublicKeyBytes, Slot,
 };
@@ -40,7 +37,6 @@
         }
     }
 }
->>>>>>> 10795f1c
 
 /// Builds a `BlockService`.
 pub struct BlockServiceBuilder<T, E: EthSpec> {
@@ -50,11 +46,8 @@
     context: Option<RuntimeContext<E>>,
     graffiti: Option<Graffiti>,
     graffiti_file: Option<GraffitiFile>,
-<<<<<<< HEAD
     block_delay: Option<Duration>,
-=======
     private_tx_proposals: bool,
->>>>>>> 10795f1c
 }
 
 impl<T: SlotClock + 'static, E: EthSpec> BlockServiceBuilder<T, E> {
@@ -66,11 +59,8 @@
             context: None,
             graffiti: None,
             graffiti_file: None,
-<<<<<<< HEAD
             block_delay: None,
-=======
             private_tx_proposals: false,
->>>>>>> 10795f1c
         }
     }
 
@@ -104,13 +94,13 @@
         self
     }
 
-<<<<<<< HEAD
     pub fn block_delay(mut self, block_delay: Option<Duration>) -> Self {
         self.block_delay = block_delay;
-=======
+        self
+    }
+
     pub fn private_tx_proposals(mut self, private_tx_proposals: bool) -> Self {
         self.private_tx_proposals = private_tx_proposals;
->>>>>>> 10795f1c
         self
     }
 
@@ -131,11 +121,8 @@
                     .ok_or("Cannot build BlockService without runtime_context")?,
                 graffiti: self.graffiti,
                 graffiti_file: self.graffiti_file,
-<<<<<<< HEAD
                 block_delay: self.block_delay,
-=======
                 private_tx_proposals: self.private_tx_proposals,
->>>>>>> 10795f1c
             }),
         })
     }
@@ -149,11 +136,8 @@
     context: RuntimeContext<E>,
     graffiti: Option<Graffiti>,
     graffiti_file: Option<GraffitiFile>,
-<<<<<<< HEAD
     block_delay: Option<Duration>,
-=======
     private_tx_proposals: bool,
->>>>>>> 10795f1c
 }
 
 /// Attempts to produce attestations for any block producer(s) at the start of the epoch.
