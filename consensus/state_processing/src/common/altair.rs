--- conflicted
+++ resolved
@@ -24,17 +24,9 @@
 /// shown to be a significant optimisation.
 ///
 /// Spec v1.1.0
-<<<<<<< HEAD
 pub fn get_base_reward(
     validator_effective_balance: u64,
-    // Should be == get_total_active_balance(state, spec)
-    total_active_balance: u64,
-=======
-pub fn get_base_reward<T: EthSpec>(
-    state: &BeaconState<T>,
-    index: usize,
     base_reward_per_increment: BaseRewardPerIncrement,
->>>>>>> 7d3948c8
     spec: &ChainSpec,
 ) -> Result<u64, Error> {
     validator_effective_balance
